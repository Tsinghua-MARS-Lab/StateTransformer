--- conflicted
+++ resolved
@@ -224,10 +224,6 @@
             eval_dataset = eval_dataset.select(range(max_eval_samples))
 
     if training_args.do_predict:
-<<<<<<< HEAD
-        # max_target_length = data_args.val_max_target_length
-=======
->>>>>>> 2110dc73
         predict_dataset = nuplan_dataset["test"]
         if data_args.max_predict_samples is not None:
             max_predict_samples = min(len(predict_dataset), data_args.max_predict_samples)
@@ -268,32 +264,6 @@
         from sklearn.metrics import classification_report
         # Currently only supports single GPU predict outputs
         logger.info("*** Predict ***")
-<<<<<<< HEAD
-        raise NotImplemented
-        predict_results = trainer.predict(predict_dataset, metric_key_prefix="predict")
-        print(predict_results)
-        raise NotImplemented
-        metrics = predict_results.metrics
-        max_predict_samples = (
-            data_args.max_predict_samples if data_args.max_predict_samples is not None else len(predict_dataset)
-        )
-        metrics["predict_samples"] = min(max_predict_samples, len(predict_dataset))
-
-        trainer.log_metrics("predict", metrics)
-        trainer.save_metrics("predict", metrics)
-
-        if trainer.is_world_process_zero():
-            if training_args.predict_with_generate:
-                predictions = tokenizer.batch_decode(
-                    predict_results.predictions, skip_special_tokens=True, clean_up_tokenization_spaces=True
-                )
-                predictions = [pred.strip() for pred in predictions]
-                output_prediction_file = os.path.join(training_args.output_dir, "generated_predictions.txt")
-                with open(output_prediction_file, "w") as writer:
-                    writer.write("\n".join(predictions))
-
-    kwargs = {"finetuned_from": model_args.model_name_or_path, "tasks": "NuPlanPlanning"}
-=======
         """
         Compute accuracy for the following classifications:
         1. intended_maneuver
@@ -399,7 +369,6 @@
         #             writer.write("\n".join(predictions))
 
     kwargs = {"finetuned_from": model_args.model_pretrain_name_or_path, "tasks": "NuPlanPlanning"}
->>>>>>> 2110dc73
     
     # push to hub?
     if data_args.dataset_name is not None:
