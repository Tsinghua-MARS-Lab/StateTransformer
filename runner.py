--- conflicted
+++ resolved
@@ -244,16 +244,11 @@
             print('Testset not found, using training set as test set')
             test_dataset = train_dataset
         
-<<<<<<< HEAD
         if (training_args.do_eval or training_args.do_predict) and 'val' in root_folders:
             val_dataset = load_dataset("val", False)
         else:
             print('Validation set not found, using training set as val set')
             val_dataset = train_dataset
-=======
-        if (training_args.do_eval or training_args.do_predict) and 'test' in root_folders:
-            val_dataset = load_dataset("test", False)
->>>>>>> 84fccc89
 
         all_maps_dic = {}
         all_pickles_dic = {}
