--- conflicted
+++ resolved
@@ -413,8 +413,9 @@
                         not_same_current_m_weights_bias = torch.stack(not_same_current_m_weights_bias, -1).flatten()
                         prediction_metrics['not_same_current_maneuver'] = np.average(not_same_current_m_weights_bias.cpu().numpy())
                         print(f'{np.average(not_same_current_m_weights_bias.cpu().numpy())} over 12')
-<<<<<<< HEAD
-                    prediction_results['current_maneuver'] = current_m_weights_bias.cpu().numpy()
+                    prediction_results['current_maneuver'] = current_m_weights_prediction.cpu().numpy()
+
+                    print('inspect shape: ', prediction_results['intended_maneuver'].shape, prediction_results['current_maneuver'].shape)
 
             if model_args.predict_pose:
                 action_bias_x = torch.stack(action_bias_x, 0).cpu().numpy()
@@ -429,15 +430,6 @@
                 print('End point x offset: ', np.average(np.abs(end_bias_x)))
                 print('End point y offset: ', np.average(np.abs(end_bias_y)))
                 print('Final L2 loss of trajectory predict:', final_loss)
-=======
-                    prediction_results['current_maneuver'] = current_m_weights_prediction.cpu().numpy()
-                    print('inspect shape: ', prediction_results['intended_maneuver'].shape, prediction_results['current_maneuver'].shape)
-
-            # action_bias_x = torch.stack(action_bias_x, 0).cpu().numpy()
-            # print('Pose x offset: ', np.average(action_bias_x))
-            # action_bias_y = torch.stack(action_bias_y, 0).cpu().numpy()
-            # print('Pose y offset: ', np.average(action_bias_y))
->>>>>>> ef02fa00
 
             if training_args.output_dir is not None:
                 # save results
