# coding=utf-8

"""
Train a Transformer ML Model for Planning
"""

import logging
import os
import sys
import pickle
import copy
from typing import Optional
import torch
from tqdm import tqdm
import copy

import datasets
import numpy as np
import evaluate
import transformers
from datasets import Dataset
from datasets.arrow_dataset import _concatenate_map_style_datasets
from dataclasses import dataclass, field
from functools import partial

from transformers import (
    HfArgumentParser,
    set_seed,
)
from transformer4planning.models.model import build_models
from transformer4planning.utils import ModelArguments
from transformers.trainer_utils import get_last_checkpoint
from transformer4planning.trainer import PlanningTrainer, PlanningTrainingArguments, CustomCallback
from torch.utils.data import DataLoader
from transformers.trainer_callback import DefaultFlowCallback

from datasets import Dataset, Value

# Will error if the minimal version of Transformers is not installed. Remove at your own risks.
logger = logging.getLogger(__name__)

@dataclass
class DataTrainingArguments:
    """
    Arguments pertaining to what data we are going to input our model for training and eval.
    """
    saved_dataset_folder: Optional[str] = field(
        default=None, metadata={"help": "The path of a pre-saved dataset folder. The dataset should be saved by Dataset.save_to_disk())."}
    )
    saved_valid_dataset_folder: Optional[str] = field(
        default=None, metadata={"help": "The path of a pre-saved validation dataset folder. The dataset should be saved by Dataset.save_to_disk())."}
    )

    max_train_samples: Optional[int] = field(
        default=None,
        metadata={
            "help": (
                "For debugging purposes or quicker training, truncate the number of training examples to this "
                "value if set."
            )
        },
    )
    max_eval_samples: Optional[int] = field(
        default=None,
        metadata={
            "help": (
                "For debugging purposes or quicker training, truncate the number of evaluation examples to this "
                "value if set."
            )
        },
    )
    max_predict_samples: Optional[int] = field(
        default=None,
        metadata={
            "help": (
                "For debugging purposes or quicker training, truncate the number of prediction examples to this "
                "value if set."
            )
        },
    )    

    dataset_scale: Optional[float] = field(
        default=1, metadata={"help":"The dataset size, choose from any float <=1, such as 1, 0.1, 0.01"}
    )
    dagger: Optional[bool] = field(
        default=False, metadata={"help":"Whether to save dagger results"}
    )
    online_preprocess: Optional[bool] = field(
        default=False, metadata={"help":"Whether to generate raster dataset online"}
    )
    datadic_path: Optional[str] = field(
        default=None, metadata={"help":"The root path of data dictionary pickle file"}
    )
<<<<<<< HEAD
    map_path: Optional[str] = field(
        default=None, metadata={"help":"The root path of map file"}
=======
    datadic_valid_path:  Optional[str] = field(
        default=None, metadata={"help":"The root path of data dictionary pickle file for validation"}
>>>>>>> 4c5f4566
    )

@dataclass
class ConfigArguments:
    """
    Arguments pertaining to what data we are going to input our model for training and eval.
    """
    save_model_config_to_path: Optional[str] = field(
        default=None, metadata={"help": "save current model config to a json file if not None"}
    )
    save_data_config_to_path: Optional[str] = field(
        default=None, metadata={"help": "save current data config to a json file if not None"}
    )
    load_model_config_from_path: Optional[str] = field(
        default=None, metadata={"help": "load model config from a json file if not None"}
    )
    load_data_config_from_path: Optional[str] = field(
        default=None, metadata={"help": "load data config to a json file if not None"}
    )


def main():
    parser = HfArgumentParser((ModelArguments, DataTrainingArguments, ConfigArguments, PlanningTrainingArguments))
    model_args, data_args, _, training_args = parser.parse_args_into_dataclasses()

    # pre-compute raster channels number
    if model_args.raster_channels == 0:
        road_types = 20
        agent_types = 8
        traffic_types = 4
        past_sample_number = int(2 * 20 / model_args.past_sample_interval)  # past_seconds-2, frame_rate-20
        if 'auto' not in model_args.model_name:
            # will cast into each frame
            if model_args.with_traffic_light:
                model_args.raster_channels = 1 + road_types + traffic_types + agent_types
            else:
                model_args.raster_channels = 1 + road_types + agent_types


    # Setup logging
    logging.basicConfig(
        format="%(asctime)s - %(levelname)s - %(name)s - %(message)s",
        datefmt="%m/%d/%Y %H:%M:%S",
        handlers=[logging.StreamHandler(sys.stdout)],
    )

    if training_args.should_log:
        # The default of training_args.log_level is passive, so we set log level at info here to have that default.
        transformers.utils.logging.set_verbosity_info()

    log_level = training_args.get_process_log_level()
    logger.setLevel(log_level)
    datasets.utils.logging.set_verbosity(log_level)
    transformers.utils.logging.set_verbosity(log_level)
    transformers.utils.logging.enable_default_handler()
    transformers.utils.logging.enable_explicit_format()

    # Log on each process the small summary:
    logger.warning(
        f"Process rank: {training_args.local_rank}, device: {training_args.device}, n_gpu: {training_args.n_gpu}"
        + f"distributed training: {bool(training_args.local_rank != -1)}, 16-bits training: {training_args.fp16}"
    )
    logger.info(f"Training/evaluation parameters {training_args}")

    # Handle config loading and saving
    # if config_args.load_model_config_from_path is not None:
    #     # Load the data class object from the JSON file
    #     model_parser = HfArgumentParser(ModelArguments)
    #     model_args, = model_parser.parse_json_file(config_args.load_model_config_from_path, allow_extra_keys=True)
    #     print(model_args)
    #     logger.warning("Loading model args, this will overwrite model args from command lines!!!")
    # if config_args.load_data_config_from_path is not None:
    #     # Load the data class object from the JSON file
    #     data_parser = HfArgumentParser(DataTrainingArguments)
    #     data_args, = data_parser.parse_json_file(config_args.load_data_config_from_path, allow_extra_keys=True)
    #     logger.warning("Loading data args, this will overwrite data args from command lines!!!")
    # if config_args.save_model_config_to_path is not None:
    #     with open(config_args.save_model_config_to_path, 'w') as f:
    #         json.dump(model_args.__dict__, f, indent=4)
    # if config_args.save_data_config_to_path is not None:
    #     with open(config_args.save_data_config_to_path, 'w') as f:
    #         json.dump(data_args.__dict__, f, indent=4)

    # Detecting last checkpoint.
    last_checkpoint = None
    if os.path.isdir(training_args.output_dir) and training_args.do_train and not training_args.overwrite_output_dir:
        last_checkpoint = get_last_checkpoint(training_args.output_dir)
        if last_checkpoint is None and len(os.listdir(training_args.output_dir)) > 0:
            raise ValueError(
                f"Output directory ({training_args.output_dir}) already exists and is not empty. "
                "Use --overwrite_output_dir to overcome."
            )
        elif last_checkpoint is not None and training_args.resume_from_checkpoint is None:
            logger.info(
                f"Checkpoint detected, resuming training at {last_checkpoint}. To avoid this behavior, change "
                "the `--output_dir` or add `--overwrite_output_dir` to train from scratch."
            )

    # Set seed before initializing model.
    set_seed(training_args.seed)

    # Pass in the directory to load a saved dataset
    # See generation.py to process and save a dataset from the NuPlan Dataset
    """
    Set saved dataset folder to load a saved dataset
    1. Pass None to load from data_args.saved_dataset_folder as the root folder path to load all sub-datasets of each city
    2. Pass the folder of an index files to load one sub-dataset of one city
    """
    if data_args.datadic_path is None:
        from datasets import disable_caching
        disable_caching()
        data_args.datadic_path = data_args.saved_dataset_folder
        # loop all datasets
        logger.info("Loading full set of datasets from {}".format(data_args.datadic_path))
        assert os.path.isdir(data_args.datadic_path)
        index_root = os.path.join(data_args.datadic_path, 'index')
        root_folders = os.listdir(index_root)
        
        def load_dataset(split='train', select=False):
            datasets = []
            index_root_folders = os.path.join(index_root, split)
            indices = os.listdir(index_root_folders)
            for index in indices:
                index_path = os.path.join(index_root_folders, index)
                if os.path.isdir(index_path):
                    # load training dataset
                    logger.info("Loading training dataset {}".format(index_path))
                    dataset = Dataset.load_from_disk(index_path)
                    if dataset is not None:
                        datasets.append(dataset)
            dataset = _concatenate_map_style_datasets(datasets)
            # add split column
            dataset.features.update({'split': Value('string')})
            dataset = dataset.add_column(name='split', column=[split] * len(dataset))
            dataset.set_format(type='torch')
            if select:
                samples = int(len(dataset) * float(data_args.dataset_scale))
                dataset = dataset.select(range(samples))
            return dataset
            
        if 'train' in root_folders:
            train_dataset = load_dataset("train", True)
        else:
            raise ValueError("No training dataset found in {}, must include at least one city in /train".format(index_root))
        
        if training_args.do_eval and 'test' in root_folders:
            test_dataset = load_dataset("test", False)
        else:
            print('Testset not found, using training set as test set')
            test_dataset = train_dataset
        
        if (training_args.do_eval or training_args.do_predict) and 'val' in root_folders:
            val_dataset = load_dataset("val", False)

        all_maps_dic = {}
        all_pickles_dic = {}
        map_folder = os.path.join(data_args.datadic_path, 'map')
        for each_map in os.listdir(map_folder):
            if each_map.endswith('.pkl'):
                map_path = os.path.join(map_folder, each_map)
                with open(map_path, 'rb') as f:
                    map_dic = pickle.load(f)
                map_name = each_map.split('.')[0]
                all_maps_dic[map_name] = map_dic
    else:
        all_maps_dic = None
        all_pickles_dic = None
        if os.path.isdir(data_args.saved_dataset_folder):
            logger.info("loading dataset...")
            dataset = Dataset.load_from_disk(data_args.saved_dataset_folder)
            dataset.features.update({'split': Value('string')})
            dataset = dataset.add_column(name='split', column=['train'] * len(dataset))
            dataset.set_format(type='torch')
            dataset.shuffle(seed=training_args.seed)
            train_samples = int(len(dataset) * float(data_args.dataset_scale))
            train_dataset = dataset.select(range(train_samples))

            if training_args.do_eval:
                test_dataset = Dataset.load_from_disk(data_args.saved_valid_dataset_folder)
                # add additional column for flagging test set
                test_dataset.features.update({'split': Value('string')})
                test_dataset = test_dataset.add_column('split', column=['test'] * len(test_dataset))
            else:
                test_dataset = dataset.select(range(train_samples))
            test_dataset.set_format(type='torch')
        else:
            raise ValueError(f'Dataset directory ({data_args.saved_dataset_folder}) does not exist. Use save_to_disk() to save a dataset first.')

    # loop split info and update for test set
    print('TrainingSet: ', train_dataset, '\nTestSet', test_dataset)

    dataset_dict = dict(
        train=train_dataset.shuffle(seed=training_args.seed),
        validation=test_dataset.shuffle(seed=training_args.seed),
        test=val_dataset.shuffle(seed=training_args.seed),
    )

    # Load a model's pretrained weights from a path or from hugging face's model base
    model = build_models(model_args)
    clf_metrics = dict(
        accuracy=evaluate.load("accuracy"),
        f1=evaluate.load("f1"),
        precision=evaluate.load("precision"),
        recall=evaluate.load("recall")
    )
    if 'auto' in model_args.model_name and model_args.k == -1:  # for the case action label as token 
        model.clf_metrics = clf_metrics
    elif model_args.next_token_scorer:
        assert model_args.k > 1 and model_args.ar_future_interval > 0, "ar_future_interval must be greater than 0 and k must be greater than 1"
        model.clf_metrics = clf_metrics

    if training_args.do_train:
        import multiprocessing
        if 'OMP_NUM_THREADS' not in os.environ:
            os.environ["OMP_NUM_THREADS"] = str(int(multiprocessing.cpu_count() / 8))
        train_dataset = dataset_dict["train"]
        if data_args.max_train_samples is not None:
            max_train_samples = min(len(train_dataset), data_args.max_train_samples)
            train_dataset = train_dataset.select(range(max_train_samples))

    if training_args.do_eval:
        eval_dataset = dataset_dict["validation"]
        if data_args.max_eval_samples is not None:
            max_eval_samples = min(len(eval_dataset), data_args.max_eval_samples)
            eval_dataset = eval_dataset.select(range(max_eval_samples))

    if training_args.do_predict:
        predict_dataset = dataset_dict["test"]
        if data_args.max_predict_samples is not None:
            max_predict_samples = min(len(predict_dataset), data_args.max_predict_samples)
            predict_dataset = predict_dataset.select(range(max_predict_samples))

    # Initialize our Trainer
<<<<<<< HEAD
    if model_args.task == "nuplan":
        from transformer4planning.preprocess import (nuplan_vector_collate_func, nuplan_rasterize_collate_func)
        if model_args.encoder_type == "raster":
            
            collate_fn = partial(nuplan_rasterize_collate_func,
                                dic_path=data_args.datadic_path,
                                all_maps_dic=all_maps_dic,
                                all_pickles_dic=all_pickles_dic,
                                **model_args.__dict__) if data_args.online_preprocess else None
        elif model_args.encoder_type == "vector":
            from nuplan.common.maps.nuplan_map.map_factory import get_maps_api
            map_api = dict()
            for map in ['sg-one-north', 'us-ma-boston', 'us-nv-las-vegas-strip', 'us-pa-pittsburgh-hazelwood']:
                map_api[map] = get_maps_api(map_root=data_args.map_path,
                                    map_version="nuplan-maps-v1.0",
                                    map_name=map
                                    )
            collate_fn = partial(nuplan_vector_collate_func, 
                                 dic_path=data_args.datadic_path, 
                                 map_api=map_api)
    elif model_args.task == "waymo":
        raise NotImplementedError
    else:
        raise AttributeError("task must be nuplan or waymo")
    
=======
    if model_args.encoder_type == "raster" and model_args.task == "nuplan":
        from transformer4planning.preprocess.nuplan_rasterize import nuplan_collate_func
        collate_fn = partial(nuplan_collate_func,
                            dic_path=data_args.datadic_path,
                            all_maps_dic=all_maps_dic,
                            all_pickles_dic=all_pickles_dic,
                            **model_args.__dict__) if data_args.online_preprocess else None
    elif model_args.encoder_type == "vector" and model_args.task == "waymo":
        from transformer4planning.preprocess.waymo_vectorize import waymo_collate_func
        collate_fn = partial(waymo_collate_func, dic_path=data_args.datadic_path, 
                             dic_valid_path=data_args.datadic_valid_path, 
                             interactive=model_args.interactive)
>>>>>>> 4c5f4566
    trainer = PlanningTrainer(
        model=model,  # the instantiated 🤗 Transformers model to be trained
        args=training_args,  # training arguments, defined above
        train_dataset=train_dataset if training_args.do_train else None,
        eval_dataset=eval_dataset if training_args.do_eval else None,
        callbacks=[CustomCallback,],
        data_collator=collate_fn
    )
    trainer.pop_callback(DefaultFlowCallback)

    # Training
    if training_args.do_train:
        checkpoint = None
        if training_args.resume_from_checkpoint is not None:
            checkpoint = training_args.resume_from_checkpoint
        elif last_checkpoint is not None:
            checkpoint = last_checkpoint
        train_result = trainer.train(resume_from_checkpoint=checkpoint)
        trainer.save_model()  # Saves the tokenizer too for easy upload
        trainer.save_state()

    # Evaluation
    results = {}
<<<<<<< HEAD
    if training_args.do_eval:
        result = trainer.evaluate(eval_dataset=eval_dataset, metric_key_prefix="eval")
        logger.info("***** Final Eval results *****")
        logger.info(f"  {result}")
        # hyperparams = {"model": model_args.model_name, "dataset": data_args.saved_dataset_folder, "seed": training_args.seed}
        # evaluate.save("./results/", ** result, ** hyperparams)
        # logger.info(f" fde: {trainer.fde} ade: {trainer.ade}")
=======
    if training_args.do_eval:            
        if model_args.autoregressive:
            result = trainer.evaluate()
            logger.info("***** Final Eval results *****")
            logger.info(f"  {result}")
            hyperparams = {"model": model_args.model_name, "dataset": data_args.saved_dataset_folder, "seed": training_args.seed}
            evaluate.save("./results/", ** result, ** hyperparams)
            logger.info(f" fde: {trainer.fde} ade: {trainer.ade}")
>>>>>>> 4c5f4566

    if training_args.do_predict:
        # Currently only supports single GPU predict outputs
        """
        Will save prediction results, and dagger results if dagger is enabled
        """
        # TODO: fit new online process pipeline to save dagger and prediction results
        logger.info("*** Predict ***")
        with torch.no_grad():
            dagger_results = {
                'file_name':[],
                'frame_id':[],
                'rank':[],
                'ADE':[],
                'FDE':[],
                'y_bias':[]
            }
            prediction_results = {
                'file_names': [],
                'current_frame': [],
                'next_step_action': [],
                'predicted_trajectory': [],
            }
            test_dataloader = DataLoader(
                dataset=predict_dataset,
                batch_size=training_args.per_device_eval_batch_size,
                num_workers=training_args.per_device_eval_batch_size,
                collate_fn=collate_fn,
                pin_memory=True,
                drop_last=True
            )


            if model_args.predict_trajectory:
                end_bias_x = []
                end_bias_y = []
                all_bias_x = []
                all_bias_y = []
                losses = []
                loss_fn = torch.nn.MSELoss(reduction="mean")

            for itr, input in enumerate(tqdm(test_dataloader)):
                # move batch to device
                for each_key in input:
                    if isinstance(input[each_key], type(torch.tensor(0))):
                        input[each_key] = input[each_key].to("cuda")

                eval_batch_size = training_args.per_device_eval_batch_size
                if model_args.autoregressive or model_args.ar_future_interval > 0:
                    # Todo: add autoregressive predict
                    traj_pred = model.generate(**input)
                else:
                    output = model(**copy.deepcopy(input))
                    traj_pred = output.logits                   
                    try:
                        file_name = input['file_name']
                        current_frame_idx = input['frame_id']
                    except:
                        file_name = ["null"] * eval_batch_size
                        current_frame_idx = -1 * torch.ones(eval_batch_size)
                    prediction_results['file_names'].extend(file_name)
                    prediction_results['current_frame'].extend(current_frame_idx.cpu().numpy())
                    if data_args.dagger:
                        dagger_results['file_name'].extend(file_name)
                        dagger_results['frame_id'].extend(list(current_frame_idx.cpu().numpy()))
                
                if model_args.predict_trajectory:
                    if model_args.autoregressive:# trajectory label as token case
                        trajectory_label = model.compute_normalized_points(input["trajectory"][:, 10:, :])
                        traj_pred = model.compute_normalized_points(traj_pred)
                        
                    else:
                        if 'mmtransformer' in model_args.model_name and model_args.task == 'waymo':
                            trajectory_label = input["trajectory_label"][:, :, :2]
                            trajectory_label = torch.where(trajectory_label != -1, trajectory_label, traj_pred)
                        else:
                            trajectory_label = input["trajectory_label"][:, 1::2, :]

                    loss = loss_fn(trajectory_label[:, :, :2], traj_pred[:, -trajectory_label.shape[1]:, :2])
                    end_trajectory_label = trajectory_label[:, -1, :]
                    end_point = traj_pred[:, -1, :]
                    end_bias_x.append(end_trajectory_label[:, 0] - end_point[:, 0])
                    end_bias_y.append(end_trajectory_label[:, 1] - end_point[:, 1])
                    all_bias_x.append(trajectory_label[:, :, 0] - traj_pred[:, -trajectory_label.shape[1]:, 0])
                    all_bias_y.append(trajectory_label[:, :, 1] - traj_pred[:, -trajectory_label.shape[1]:, 1])
                    losses.append(loss)

            if model_args.predict_trajectory:
                end_bias_x = torch.stack(end_bias_x, 0).cpu().numpy()
                end_bias_y = torch.stack(end_bias_y, 0).cpu().numpy()
                all_bias_x = torch.stack(all_bias_x, 0).reshape(-1).cpu().numpy()
                all_bias_y = torch.stack(all_bias_y, 0).reshape(-1).cpu().numpy()
                final_loss = torch.mean(torch.stack(losses, 0)).item()
                print('Mean L2 loss: ', final_loss)
                print('End point x offset: ', np.average(np.abs(end_bias_x)))
                print('End point y offset: ', np.average(np.abs(end_bias_y)))
                distance_error = np.sqrt(np.abs(all_bias_x)**2 + np.abs(all_bias_y)**2).reshape(-1, 80)
                final_distance_error = np.sqrt(np.abs(end_bias_x)**2 + np.abs(end_bias_y)**2)
                if data_args.dagger:
                    dagger_results['ADE'].extend(list(np.average(distance_error, axis=1).reshape(-1)))
                    dagger_results['FDE'].extend(list(final_distance_error.reshape(-1)))
                    dagger_results['y_bias'].extend(list(np.average(all_bias_y.reshape(-1, 80), axis=1).reshape(-1)))
                print('ADE', np.average(distance_error))
                print('FDE', np.average(final_distance_error))
            
            # print(dagger_results)
            def compute_dagger_dict(dic):
                tuple_list = list()
                fde_result_list = dict()
                y_bias_result_list = dict()
                for filename, id, ade, fde, y_bias in zip(dic["file_name"], dic["frame_id"], dic["ADE"], dic["FDE"], dic["y_bias"]):
                    if filename == "null":
                        continue
                    tuple_list.append((filename, id, ade, fde, abs(y_bias)))
    
                fde_sorted_list = sorted(tuple_list, key=lambda x:x[3], reverse=True)
                for idx, tp in enumerate(fde_sorted_list): 
                    if tp[0] in fde_result_list.keys():
                        fde_result_list[tp[0]]["frame_id"].append(tp[1])
                        fde_result_list[tp[0]]["ade"].append(tp[2])
                        fde_result_list[tp[0]]["fde"].append(tp[3])
                        fde_result_list[tp[0]]["y_bias"].append(tp[4])
                        fde_result_list[tp[0]]["rank"].append((idx+1)/len(fde_sorted_list))
                        
                    else:
                        fde_result_list[tp[0]] = dict(
                            frame_id=[tp[1]], ade=[tp[2]], fde=[tp[3]], y_bias=[tp[4]], rank=[(idx+1)/len(fde_sorted_list)]
                        )
                y_bias_sorted_list = sorted(tuple_list, key=lambda x:x[-1], reverse=True)
                for idx, tp in enumerate(y_bias_sorted_list): 
                    if tp[0] in y_bias_result_list.keys():
                        y_bias_result_list[tp[0]]["frame_id"].append(tp[1])
                        y_bias_result_list[tp[0]]["ade"].append(tp[2])
                        y_bias_result_list[tp[0]]["fde"].append(tp[3])
                        y_bias_result_list[tp[0]]["y_bias"].append(tp[4])
                        y_bias_result_list[tp[0]]["rank"].append((idx+1)/len(y_bias_sorted_list))
                    else:
                        y_bias_result_list[tp[0]] = dict(
                            frame_id=[tp[1]], ade=[tp[2]], fde=[tp[3]], y_bias=[tp[4]], rank=[(idx+1)/len(y_bias_sorted_list)]
                        )
                return fde_result_list, y_bias_result_list
            
            def draw_histogram_graph(data, title, savepath):
                import matplotlib.pyplot as plt
                plt.hist(data, bins=range(20), edgecolor='black')
                plt.title(title)
                plt.xlabel("Value")
                plt.ylabel("Frequency")
                plt.savefig(os.path.join(savepath, "{}.png".format(title)))
            if data_args.dagger:
                draw_histogram_graph(dagger_results["FDE"], title="FDE-distributions", savepath=training_args.output_dir)
                draw_histogram_graph(dagger_results["ADE"], title="ADE-distributions", savepath=training_args.output_dir)
                draw_histogram_graph(dagger_results["y_bias"], title="ybias-distribution", savepath=training_args.output_dir)
                fde_dagger_dic, y_bias_dagger_dic = compute_dagger_dict(dagger_results)


            if training_args.output_dir is not None:
                # save results
                output_file_path = os.path.join(training_args.output_dir, 'generated_predictions.pickle')
                with open(output_file_path, 'wb') as handle:
                    pickle.dump(prediction_results, handle, protocol=pickle.HIGHEST_PROTOCOL)
                if data_args.dagger:
                    dagger_result_path = os.path.join(training_args.output_dir, "fde_dagger.pkl")
                    with open(dagger_result_path, 'wb') as handle:
                        pickle.dump(fde_dagger_dic, handle)
                    dagger_result_path = os.path.join(training_args.output_dir, "ybias_dagger.pkl")
                    with open(dagger_result_path, 'wb') as handle:
                        pickle.dump(y_bias_dagger_dic, handle)
                    print("dagger results save to {}".format(dagger_result_path))

        # predict_results = trainer.predict(predict_dataset, metric_key_prefix="predict")
        # metrics = predict_results.metrics
        # max_predict_samples = (
        #     data_args.max_predict_samples if data_args.max_predict_samples is not None else len(predict_dataset)
        # )
        # metrics["predict_samples"] = min(max_predict_samples, len(predict_dataset))

        # trainer.log_metrics("predict", metrics)
        # trainer.save_metrics("predict", metrics)

        # if trainer.is_world_process_zero():
        #     if training_args.predict_with_generate:
        #         predictions = tokenizer.batch_decode(
        #             predict_results.predictions, skip_special_tokens=True, clean_up_tokenization_spaces=True
        #         )
        #         predictions = [pred.strip() for pred in predictions]
        #         output_prediction_file = os.path.join(training_args.output_dir, "generated_predictions.txt")
        #         with open(output_prediction_file, "w") as writer:
        #             writer.write("\n".join(predictions))

    kwargs = {"finetuned_from": model_args.model_pretrain_name_or_path, "tasks": "NuPlanPlanning"}

    if training_args.push_to_hub:
        trainer.push_to_hub(**kwargs)
    else:
        trainer.create_model_card(**kwargs)

    # Automatically saving all args into a json file.
    # TODO: Add this into Trainer class to save config while saving other logs
    # all_args_dic = {**model_args.__dict__, **data_args.__dict__, **config_args.__dict__, **training_args.__dict__}
    # if training_args.do_train:
    #     with open(os.path.join(training_args.output_dir, "training_args.json"), 'w') as f:
    #         json.dump(all_args_dic, f, indent=4)
    # elif training_args.do_eval:
    #     with open(os.path.join(training_args.output_dir, "eval_args.json"), 'w') as f:
    #         json.dump(all_args_dic, f, indent=4)

    return results


if __name__ == "__main__":
    main()<|MERGE_RESOLUTION|>--- conflicted
+++ resolved
@@ -91,13 +91,8 @@
     datadic_path: Optional[str] = field(
         default=None, metadata={"help":"The root path of data dictionary pickle file"}
     )
-<<<<<<< HEAD
     map_path: Optional[str] = field(
         default=None, metadata={"help":"The root path of map file"}
-=======
-    datadic_valid_path:  Optional[str] = field(
-        default=None, metadata={"help":"The root path of data dictionary pickle file for validation"}
->>>>>>> 4c5f4566
     )
 
 @dataclass
@@ -331,7 +326,6 @@
             predict_dataset = predict_dataset.select(range(max_predict_samples))
 
     # Initialize our Trainer
-<<<<<<< HEAD
     if model_args.task == "nuplan":
         from transformer4planning.preprocess import (nuplan_vector_collate_func, nuplan_rasterize_collate_func)
         if model_args.encoder_type == "raster":
@@ -353,24 +347,16 @@
                                  dic_path=data_args.datadic_path, 
                                  map_api=map_api)
     elif model_args.task == "waymo":
-        raise NotImplementedError
+        from transformer4planning.preprocess.waymo_vectorize import waymo_collate_func
+        if model_args.encoder_type == "vector":
+            collate_fn = partial(waymo_collate_func, dic_path=data_args.datadic_path, 
+                                dic_valid_path=data_args.datadic_valid_path, 
+                                interactive=model_args.interactive)
+        elif model_args.encoder_type == "raster":
+            raise NotImplementedError
     else:
         raise AttributeError("task must be nuplan or waymo")
-    
-=======
-    if model_args.encoder_type == "raster" and model_args.task == "nuplan":
-        from transformer4planning.preprocess.nuplan_rasterize import nuplan_collate_func
-        collate_fn = partial(nuplan_collate_func,
-                            dic_path=data_args.datadic_path,
-                            all_maps_dic=all_maps_dic,
-                            all_pickles_dic=all_pickles_dic,
-                            **model_args.__dict__) if data_args.online_preprocess else None
-    elif model_args.encoder_type == "vector" and model_args.task == "waymo":
-        from transformer4planning.preprocess.waymo_vectorize import waymo_collate_func
-        collate_fn = partial(waymo_collate_func, dic_path=data_args.datadic_path, 
-                             dic_valid_path=data_args.datadic_valid_path, 
-                             interactive=model_args.interactive)
->>>>>>> 4c5f4566
+
     trainer = PlanningTrainer(
         model=model,  # the instantiated 🤗 Transformers model to be trained
         args=training_args,  # training arguments, defined above
@@ -394,7 +380,6 @@
 
     # Evaluation
     results = {}
-<<<<<<< HEAD
     if training_args.do_eval:
         result = trainer.evaluate(eval_dataset=eval_dataset, metric_key_prefix="eval")
         logger.info("***** Final Eval results *****")
@@ -402,16 +387,6 @@
         # hyperparams = {"model": model_args.model_name, "dataset": data_args.saved_dataset_folder, "seed": training_args.seed}
         # evaluate.save("./results/", ** result, ** hyperparams)
         # logger.info(f" fde: {trainer.fde} ade: {trainer.ade}")
-=======
-    if training_args.do_eval:            
-        if model_args.autoregressive:
-            result = trainer.evaluate()
-            logger.info("***** Final Eval results *****")
-            logger.info(f"  {result}")
-            hyperparams = {"model": model_args.model_name, "dataset": data_args.saved_dataset_folder, "seed": training_args.seed}
-            evaluate.save("./results/", ** result, ** hyperparams)
-            logger.info(f" fde: {trainer.fde} ade: {trainer.ade}")
->>>>>>> 4c5f4566
 
     if training_args.do_predict:
         # Currently only supports single GPU predict outputs
