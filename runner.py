# coding=utf-8

"""
Train a Transformer ML Model for Planning
"""

import logging
import os
import sys
import pickle
import copy
from typing import List, Optional, Dict, Any, Tuple, Union
import torch
from torch import nn
from tqdm import tqdm
import copy
import json

import datasets
import numpy as np
import evaluate
import transformers
from datasets import Dataset
from datasets.arrow_dataset import _concatenate_map_style_datasets
from dataclasses import dataclass, field
from functools import partial

from transformers import (
    HfArgumentParser,
    set_seed,
)
from transformer4planning.models.model import build_models
from transformers.trainer_utils import get_last_checkpoint
from transformer4planning.trainer import PlanningTrainer, PlanningTrainingArguments, CustomCallback
from torch.utils.data import DataLoader
from torch.utils.data._utils.collate import default_collate
from transformers.trainer_callback import DefaultFlowCallback
from dataset_gen.preprocess import preprocess, nuplan_collate_func

# Will error if the minimal version of Transformers is not installed. Remove at your own risks.
logger = logging.getLogger(__name__)
clf_metrics = dict(
    accuracy=evaluate.load("accuracy"),
    f1=evaluate.load("f1"),
    precision=evaluate.load("precision"),
    recall=evaluate.load("recall")
)

@dataclass
class ModelArguments:
    """
    Arguments pertaining to which model/config/tokenizer we are going to fine-tune from.
    """
    model_name: str = field(
        default="non-auto-gpt",
        metadata={"help": "Name of a planning model backbone"}
    )
    model_pretrain_name_or_path: str = field(
        default="transfo-xl-wt103",
        metadata={"help": "Path to pretrained model or model identifier from huggingface.co/models"}
    )
    model_revision: str = field(
        default="main",
        metadata={"help": "The specific model version to use (can be a branch name, tag name or commit id)."},
    )
    use_auth_token: bool = field(
        default=False,
        metadata={
            "help": (
                "Will use the token generated when running `huggingface-cli login` (necessary to use this script "
                "with private models)."
            )
        },
    )
    predict_result_saving_dir: Optional[str] = field(
        default=False,
        metadata={"help": "The target folder to save prediction results."},
    )
    predict_trajectory: Optional[bool] = field(
        default=True,
    )
    recover_obs: Optional[bool] = field(
        default=False,
    )
    teacher_forcing_obs: Optional[bool] = field(
        default=False,
    )
    d_embed: Optional[int] = field(
        default=256,
    )
    d_model: Optional[int] = field(
        default=256,
    )
    d_inner: Optional[int] = field(
        default=1024,
    )
    n_layers: Optional[int] = field(
        default=4,
    )
    n_heads: Optional[int] = field(
        default=8,
    )
    # Activation function, to be selected in the list `["relu", "silu", "gelu", "tanh", "gelu_new"]`.
    activation_function: Optional[str] = field(
        default = "gelu_new"
    )
    loss_fn: Optional[str] = field(
        default="mse",
    )
    task: Optional[str] = field(
        default="waymo" # only for mmtransformer
    )
    with_traffic_light: Optional[bool] = field(
        default=False
    )
    autoregressive: Optional[bool] = field(
        default=False
    )
    k: Optional[int] = field(
        default=-1,
        metadata={"help": "Set k for top-k predictions, set to -1 to not use top-k predictions."},
    )
    next_token_scorer: Optional[bool] = field(
        default=False,
        metadata={"help": "Whether to use next token scorer for prediction."},
    )
    past_seq: Optional[int] = field(
        # 20 frames / 4 = 5 frames per second, 5 * 2 seconds = 10 frames
        # 20 frames / 10 = 2 frames per second, 2 * 2 seconds = 4 frames
        default=10,
        metadata={"help": "past frames to include for prediction/planning."},
    )
    x_random_walk: Optional[float] = field(
        default=0.0
    )
    y_random_walk: Optional[float] = field(
        default=0.0
    )
    tokenize_label: Optional[bool] = field(
        default=True
    )

@dataclass
class DataTrainingArguments:
    """
    Arguments pertaining to what data we are going to input our model for training and eval.
    """
    saved_dataset_folder: Optional[str] = field(
        default=None, metadata={"help": "The path of a pre-saved dataset folder. The dataset should be saved by Dataset.save_to_disk())."}
    )
    saved_valid_dataset_folder: Optional[str] = field(
        default=None, metadata={"help": "The path of a pre-saved validation dataset folder. The dataset should be saved by Dataset.save_to_disk())."}
    )
    dataset_config_name: Optional[str] = field(
        default=None, metadata={"help": "The configuration name of the dataset to use (via the datasets library)."}
    )
    max_train_samples: Optional[int] = field(
        default=None,
        metadata={
            "help": (
                "For debugging purposes or quicker training, truncate the number of training examples to this "
                "value if set."
            )
        },
    )
    max_eval_samples: Optional[int] = field(
        default=None,
        metadata={
            "help": (
                "For debugging purposes or quicker training, truncate the number of evaluation examples to this "
                "value if set."
            )
        },
    )
    max_predict_samples: Optional[int] = field(
        default=None,
        metadata={
            "help": (
                "For debugging purposes or quicker training, truncate the number of prediction examples to this "
                "value if set."
            )
        },
    )    
    dataset_name: Optional[str] = field(
        default=None, metadata={"help": "The dataset name from hugging face used to push the model."}
    )
    dataset_scale: Optional[float] = field(
        default=1, metadata={"help":"The dataset size, choose from any float <=1, such as 1, 0.1, 0.01"}
    )
    dagger: Optional[bool] = field(
        default=False, metadata={"help":"Whether to save dagger results"}
    )
    online_preprocess: Optional[bool] = field(
        default=False, metadata={"help":"Whether to generate raster dataset online"}
    )
    datadic_path: Optional[str] = field(
        default=None, metadata={"help":"The root path of data dictionary pickle file"}
    )

@dataclass
class ConfigArguments:
    """
    Arguments pertaining to what data we are going to input our model for training and eval.
    """
    save_model_config_to_path: Optional[str] = field(
        default=None, metadata={"help": "save current model config to a json file if not None"}
    )
    save_data_config_to_path: Optional[str] = field(
        default=None, metadata={"help": "save current data config to a json file if not None"}
    )
    load_model_config_from_path: Optional[str] = field(
        default=None, metadata={"help": "load model config from a json file if not None"}
    )
    load_data_config_from_path: Optional[str] = field(
        default=None, metadata={"help": "load data config to a json file if not None"}
    )

@dataclass
class DataProcessArguments:
    """
    Arguments pertaining to what data we are going to input our model for training and eval.
    """
    frame_sample_interval: Optional[int] = field(
        default=4
    )

    

def main():
    # See all possible arguments in src/transformers/training_args.py
    # or by passing the --help flag to this script.
    # We now keep distinct sets of args, for a cleaner separation of concerns.

    parser = HfArgumentParser((ModelArguments, DataTrainingArguments, ConfigArguments, DataProcessArguments, PlanningTrainingArguments))
    model_args, data_args, config_args, data_process, training_args = parser.parse_args_into_dataclasses()

    # Set up pytorch backend
    # if training_args.deepspeed is None:
    #     torch.distributed.init_process_group(backend='nccl')

    # Setup logging
    logging.basicConfig(
        format="%(asctime)s - %(levelname)s - %(name)s - %(message)s",
        datefmt="%m/%d/%Y %H:%M:%S",
        handlers=[logging.StreamHandler(sys.stdout)],
    )

    if training_args.should_log:
        # The default of training_args.log_level is passive, so we set log level at info here to have that default.
        transformers.utils.logging.set_verbosity_info()

    log_level = training_args.get_process_log_level()
    logger.setLevel(log_level)
    datasets.utils.logging.set_verbosity(log_level)
    transformers.utils.logging.set_verbosity(log_level)
    transformers.utils.logging.enable_default_handler()
    transformers.utils.logging.enable_explicit_format()

    # Log on each process the small summary:
    logger.warning(
        f"Process rank: {training_args.local_rank}, device: {training_args.device}, n_gpu: {training_args.n_gpu}"
        + f"distributed training: {bool(training_args.local_rank != -1)}, 16-bits training: {training_args.fp16}"
    )
    logger.info(f"Training/evaluation parameters {training_args}")

    # Handle config loading and saving
    if config_args.load_model_config_from_path is not None:
        # Load the data class object from the JSON file
        model_parser = HfArgumentParser(ModelArguments)
        model_args, = model_parser.parse_json_file(config_args.load_model_config_from_path, allow_extra_keys=True)
        print(model_args)
        logger.warning("Loading model args, this will overwrite model args from command lines!!!")
    if config_args.load_data_config_from_path is not None:
        # Load the data class object from the JSON file
        data_parser = HfArgumentParser(DataTrainingArguments)
        data_args, = data_parser.parse_json_file(config_args.load_data_config_from_path, allow_extra_keys=True)
        logger.warning("Loading data args, this will overwrite data args from command lines!!!")
    if config_args.save_model_config_to_path is not None:
        with open(config_args.save_model_config_to_path, 'w') as f:
            json.dump(model_args.__dict__, f, indent=4)
    if config_args.save_data_config_to_path is not None:
        with open(config_args.save_data_config_to_path, 'w') as f:
            json.dump(data_args.__dict__, f, indent=4)

    # Detecting last checkpoint.
    last_checkpoint = None
    if os.path.isdir(training_args.output_dir) and training_args.do_train and not training_args.overwrite_output_dir:
        last_checkpoint = get_last_checkpoint(training_args.output_dir)
        if last_checkpoint is None and len(os.listdir(training_args.output_dir)) > 0:
            raise ValueError(
                f"Output directory ({training_args.output_dir}) already exists and is not empty. "
                "Use --overwrite_output_dir to overcome."
            )
        elif last_checkpoint is not None and training_args.resume_from_checkpoint is None:
            logger.info(
                f"Checkpoint detected, resuming training at {last_checkpoint}. To avoid this behavior, change "
                "the `--output_dir` or add `--overwrite_output_dir` to train from scratch."
            )

    # Set seed before initializing model.
    set_seed(training_args.seed)

    # Pass in the directory to load a saved dataset
    # See generation.py to process and save a dataset from the NuPlan Dataset
    if os.path.isdir(data_args.saved_dataset_folder):
        items = os.listdir(data_args.saved_dataset_folder)
        if os.path.isdir(os.path.join(data_args.saved_dataset_folder, items[0])): #sub-datasets
            print("concating datasets..")
            concatdatasets = list()
            for i, item in enumerate(items):
                print(os.path.join(data_args.saved_dataset_folder, items[i]))
                tmp = os.listdir(os.path.join(data_args.saved_dataset_folder, items[i]))
                if os.path.isdir(os.path.join(data_args.saved_dataset_folder, items[i], tmp[0])): # for vegas datasets and dagger
                    for sub_item in os.listdir(os.path.join(data_args.saved_dataset_folder, item)):
                        dataset_path = os.path.join(data_args.saved_dataset_folder, item, sub_item)
                        dataset = Dataset.load_from_disk(dataset_path)
                        print(dataset)
                        concatdatasets.append(dataset)
                else: # for boston, pittsburgh and singapore datasets
                    dataset_path = os.path.join(data_args.saved_dataset_folder, item)
                    dataset = Dataset.load_from_disk(dataset_path)
                    # dataset.set_format(type='torch', columns=["intended_maneuver_vector", "current_maneuver_vector", "high_res_raster", "low_res_raster",\
                    #                                         "trajectory_label", "context_actions", "intended_maneuver_label", "current_maneuver_label"])
                    
                    print(dataset)
                    concatdatasets.append(dataset)
          
            concat_dataset = _concatenate_map_style_datasets(concatdatasets)
            concat_dataset.set_format(type='torch')
            concat_dataset.shuffle(seed=training_args.seed)
            train_samples = int(len(concat_dataset) * float(data_args.dataset_scale))
            train_dataset = concat_dataset.select(range(train_samples))
            if training_args.do_eval:
                test_dataset = Dataset.load_from_disk(data_args.saved_valid_dataset_folder)
                test_dataset.set_format(type='torch')
                print(test_dataset)
            else:
                test_dataset = train_dataset
            nuplan_dataset = dict(
                train=train_dataset,
                validation=test_dataset.shuffle(seed=training_args.seed),
                test=test_dataset.shuffle(seed=training_args.seed)
            )

        else: # whole hugging face dataset   
            print("loading dataset...")
            dataset = Dataset.load_from_disk(data_args.saved_dataset_folder)
            dataset.set_format(type='torch')
            dataset.shuffle(seed=training_args.seed)
            train_samples = int(len(dataset) * float(data_args.dataset_scale))
            train_dataset = dataset.select(range(train_samples))
            train_dataset.add_column('split', column=['train']*len(train_dataset))
            
            if training_args.do_eval:
                test_dataset = Dataset.load_from_disk(data_args.saved_valid_dataset_folder)
                test_dataset.set_format(type='torch')
            else:
                test_dataset = dataset.select(range(train_samples))
                test_dataset.set_format(type='torch')

            # loop split info and update for test set
            # splits={'train': SplitInfo(name='train', num_bytes=1538228595562, num_examples=71490, shard_lengths=[..]}
            split_dic = test_dataset.info.splits['train']
            split_dic.name = 'test'
            test_dataset.info.splits['test'] = split_dic
            del test_dataset.info.splits['train']
            # add additional column for flagging test set
            test_dataset.add_column('split', column=['test']*len(test_dataset))

            # if data_args.online_preprocess:
            #     train_dataset = preprocess(train_dataset, data_args.datadic_path, model_args.autoregressive)
            #     test_dataset = preprocess(test_dataset, data_args.datadic_path, model_args.autoregressive)
            print('TrainingSet: ', dataset, '\nTestSet', test_dataset)

            nuplan_dataset = dict(
                train=train_dataset,
                validation=test_dataset.shuffle(seed=training_args.seed),
                test=test_dataset.shuffle(seed=training_args.seed),
            )
    else:
        raise ValueError(f'Dataset directory ({data_args.saved_dataset_folder}) does not exist. Use save_to_disk() to save a dataset first.')

    # Load a model's pretrained weights from a path or from hugging face's model base
    model = build_models(model_args)
<<<<<<< HEAD
    if model_args.autoregressive:
=======
    if 'auto' in model_args.model_name and model_args.k == -1:
        model.clf_metrics = clf_metrics
    elif 'auto' in model_args.model_name and model_args.next_token_scorer:
>>>>>>> d429dde0
        model.clf_metrics = clf_metrics

    if training_args.do_train:
        import multiprocessing
        if 'OMP_NUM_THREADS' not in os.environ:
            os.environ["OMP_NUM_THREADS"] = str(int(multiprocessing.cpu_count() / 8))
        train_dataset = nuplan_dataset["train"]
        if data_args.max_train_samples is not None:
            max_train_samples = min(len(train_dataset), data_args.max_train_samples)
            train_dataset = train_dataset.select(range(max_train_samples))

    if training_args.do_eval:
        eval_dataset = nuplan_dataset["validation"]
        if data_args.max_eval_samples is not None:
            max_eval_samples = min(len(eval_dataset), data_args.max_eval_samples)
            eval_dataset = eval_dataset.select(range(max_eval_samples))

    if training_args.do_predict:
        predict_dataset = nuplan_dataset["test"]
        if data_args.max_predict_samples is not None:
            max_predict_samples = min(len(predict_dataset), data_args.max_predict_samples)
            predict_dataset = predict_dataset.select(range(max_predict_samples))

    # Initialize our Trainer
    collate_fn = partial(nuplan_collate_func, autoregressive=model_args.autoregressive, dic_path=data_args.datadic_path, **data_process.__dict__) if data_args.online_preprocess else None
    trainer = PlanningTrainer(
        model=model,  # the instantiated 🤗 Transformers model to be trained
        args=training_args,  # training arguments, defined above
        train_dataset=train_dataset if training_args.do_train else None,
        eval_dataset=eval_dataset if training_args.do_eval else None,
        callbacks=[CustomCallback,],
        data_collator=collate_fn
    )
    
    trainer.pop_callback(DefaultFlowCallback)

    # Training
    if training_args.do_train:
        checkpoint = None
        if training_args.resume_from_checkpoint is not None:
            checkpoint = training_args.resume_from_checkpoint
        elif last_checkpoint is not None:
            checkpoint = last_checkpoint
        train_result = trainer.train(resume_from_checkpoint=checkpoint)
        trainer.save_model()  # Saves the tokenizer too for easy upload
        trainer.save_state()

    # Evaluation
    results = {}
    if training_args.do_eval:
        if model_args.autoregressive:
            result = trainer.evaluate()
            logger.info("***** Final Eval results *****")
            logger.info(f"  {result}")
            hyperparams = {"model": model_args.model_name, "dataset": data_args.saved_dataset_folder, "seed": training_args.seed}
            evaluate.save("./results/", ** result, ** hyperparams)
            logger.info(f" fde: {trainer.fde} ade: {trainer.ade}")

    if training_args.do_predict:
        from sklearn.metrics import classification_report
        # Currently only supports single GPU predict outputs
        logger.info("*** Predict ***")
        """
        Compute accuracy for the following classifications:
        1. intended_maneuver
        2. current_maneuver
        3. pos_x,
        4. pos_y
        """
        model.eval()
        with torch.no_grad():
            dagger_results = {
                'file_name':[],
                'frame_index':[],
                'rank':[],
                'ADE':[],
                'FDE':[],
                'y_bias':[]
            }
            prediction_results = {
                'file_names': [],
                'current_frame': [],
                'next_step_action': [],
                'predicted_trajectory': [],
            }     
            device = model.device
            def preprocess_data(examples):
                # take a batch of texts
                for each_key in examples:
                    if isinstance(examples[each_key], type(torch.tensor(0))):
                        examples[each_key] = examples[each_key].to(device)
                return examples
                
            if model_args.predict_trajectory:
                end_bias_x = []
                end_bias_y = []
                all_bias_x = []
                all_bias_y = []
                losses = []
                loss_fn = torch.nn.MSELoss(reduction="mean")
    
            # initialize intended maneuver metrics
            def nuplan_collate_fn(batch):
                import collections
                if "nonauto" in model_args.model_name:
                    expect_keys = ["file_name", "frame_index", "high_res_raster", "low_res_raster", "context_actions", "trajectory_label"]
                else:
                    expect_keys = ["high_res_raster", "low_res_raster", "trajectory"]
                elem = batch[0]
                if isinstance(elem, collections.abc.Mapping):
                    return {key: default_collate([d[key] for d in batch]) for key in expect_keys}
            
            def waymo_collate_fn(batch):
                import collections
                expect_keys = expect_keys = ["high_res_raster", "low_res_raster", "context_actions", "trajectory_label"]
                
                elem = batch[0]
                if isinstance(elem, collections.abc.Mapping):
                    return {key: default_collate([d[key] for d in batch]) for key in expect_keys}
            
            if 'mmtransformer' in model_args.model_name and model_args.task == 'waymo':
                collate_fn = waymo_collate_fn
            else:
                collate_fn = nuplan_collate_fn

            test_dataloader = DataLoader(
                dataset=predict_dataset,
                batch_size=training_args.per_device_eval_batch_size,
                num_workers=training_args.per_device_eval_batch_size,
                collate_fn=collate_fn,
                pin_memory=True,
                drop_last=True
            )
            for itr, input in enumerate(tqdm(test_dataloader)):
                input = preprocess_data(input)
                input_length = training_args.per_device_eval_batch_size
                if model_args.autoregressive:
                    traj_pred = model.generate(**input)
                    traj_label = model(**input)
                else:
                    output = model(**copy.deepcopy(input))
                    traj_pred = output.logits                   
                    try:
                        file_name = input['file_name']
                        current_frame_idx = input['frame_index']
                    except:
                        file_name = ["null"] * input_length
                        current_frame_idx = -1 * torch.ones(input_length)
                    prediction_results['file_names'].extend(file_name)
                    prediction_results['current_frame'].extend(current_frame_idx.cpu().numpy())
                    if data_args.dagger:
                        dagger_results['file_name'].extend(file_name)
                        dagger_results['frame_index'].extend(list(current_frame_idx.cpu().numpy()))
                
                if model_args.predict_trajectory:
                    if model_args.autoregressive:
                        trajectory_label = model.compute_normalized_points(input["trajectory"][:, 10:, :])
                        traj_pred = model.compute_normalized_points(traj_pred)
                        
                    else:
                        if 'mmtransformer' in model_args.model_name and model_args.task == 'waymo':
                            trajectory_label = input["trajectory_label"][:, :, :2]
                            trajectory_label = torch.where(trajectory_label != -1, trajectory_label, traj_pred)
                        else:
                            trajectory_label = input["trajectory_label"][:, 1::2, :]

                    # print("trajectory_label", trajectory_label[0, :, :2])
                    # print("traj_pred", traj_pred[0, :, :2])
                    loss = loss_fn(trajectory_label[:, :, :2], traj_pred[:, :, :2])
                    end_trajectory_label = trajectory_label[:, -1, :]
                    end_point = traj_pred[:, -1, :]
                    end_bias_x.append(end_trajectory_label[:, 0] - end_point[:, 0])
                    end_bias_y.append(end_trajectory_label[:, 1] - end_point[:, 1])
                    all_bias_x.append(trajectory_label[:, :, 0] - traj_pred[:, :, 0])
                    all_bias_y.append(trajectory_label[:, :, 1] - traj_pred[:, :, 1])
                    losses.append(loss)

            if model_args.predict_trajectory:
                end_bias_x = torch.stack(end_bias_x, 0).cpu().numpy()
                end_bias_y = torch.stack(end_bias_y, 0).cpu().numpy()
                all_bias_x = torch.stack(all_bias_x, 0).reshape(-1).cpu().numpy()
                all_bias_y = torch.stack(all_bias_y, 0).reshape(-1).cpu().numpy()
                final_loss = torch.mean(torch.stack(losses, 0)).item()
                print('Mean L2 loss: ', final_loss)
                print('End point x offset: ', np.average(np.abs(end_bias_x)))
                print('End point y offset: ', np.average(np.abs(end_bias_y)))
                distance_error = np.sqrt(np.abs(all_bias_x)**2 + np.abs(all_bias_y)**2).reshape(-1, 80)
                final_distance_error = np.sqrt(np.abs(end_bias_x)**2 + np.abs(end_bias_y)**2)
                if data_args.dagger:
                    dagger_results['ADE'].extend(list(np.average(distance_error, axis=1).reshape(-1)))
                    dagger_results['FDE'].extend(list(final_distance_error.reshape(-1)))
                    dagger_results['y_bias'].extend(list(np.average(all_bias_y.reshape(-1, 80), axis=1).reshape(-1)))
                print('ADE', np.average(distance_error))
                print('FDE', np.average(final_distance_error))
            
            # print(dagger_results)
            def compute_dagger_dict(dic):
                tuple_list = list()
                fde_result_list = dict()
                y_bias_result_list = dict()
                for filename, id, ade, fde, y_bias in zip(dic["file_name"], dic["frame_index"], dic["ADE"], dic["FDE"], dic["y_bias"]):
                    if filename == "null":
                        continue
                    tuple_list.append((filename, id, ade, fde, abs(y_bias)))
    
                fde_sorted_list = sorted(tuple_list, key=lambda x:x[3], reverse=True)
                for idx, tp in enumerate(fde_sorted_list): 
                    if tp[0] in fde_result_list.keys():
                        fde_result_list[tp[0]]["frame_index"].append(tp[1])
                        fde_result_list[tp[0]]["ade"].append(tp[2])
                        fde_result_list[tp[0]]["fde"].append(tp[3])
                        fde_result_list[tp[0]]["y_bias"].append(tp[4])
                        fde_result_list[tp[0]]["rank"].append((idx+1)/len(fde_sorted_list))
                        
                    else:
                        fde_result_list[tp[0]] = dict(
                            frame_index=[tp[1]], ade=[tp[2]], fde=[tp[3]], y_bias=[tp[4]], rank=[(idx+1)/len(fde_sorted_list)]
                        )
                y_bias_sorted_list = sorted(tuple_list, key=lambda x:x[-1], reverse=True)
                for idx, tp in enumerate(y_bias_sorted_list): 
                    if tp[0] in y_bias_result_list.keys():
                        y_bias_result_list[tp[0]]["frame_index"].append(tp[1])
                        y_bias_result_list[tp[0]]["ade"].append(tp[2])
                        y_bias_result_list[tp[0]]["fde"].append(tp[3])
                        y_bias_result_list[tp[0]]["y_bias"].append(tp[4])
                        y_bias_result_list[tp[0]]["rank"].append((idx+1)/len(y_bias_sorted_list))
                    else:
                        y_bias_result_list[tp[0]] = dict(
                            frame_index=[tp[1]], ade=[tp[2]], fde=[tp[3]], y_bias=[tp[4]], rank=[(idx+1)/len(y_bias_sorted_list)]
                        )
                return fde_result_list, y_bias_result_list
            
            def draw_histogram_graph(data, title, savepath):
                import matplotlib.pyplot as plt
                plt.hist(data, bins=range(20), edgecolor='black')
                plt.title(title)
                plt.xlabel("Value")
                plt.ylabel("Frequency")
                plt.savefig(os.path.join(savepath, "{}.png".format(title)))
            if data_args.dagger:
                draw_histogram_graph(dagger_results["FDE"], title="FDE-distributions", savepath=training_args.output_dir)
                draw_histogram_graph(dagger_results["ADE"], title="ADE-distributions", savepath=training_args.output_dir)
                draw_histogram_graph(dagger_results["y_bias"], title="ybias-distribution", savepath=training_args.output_dir)
                fde_dagger_dic, y_bias_dagger_dic = compute_dagger_dict(dagger_results)


            if training_args.output_dir is not None:
                # save results
                output_file_path = os.path.join(training_args.output_dir, 'generated_predictions.pickle')
                with open(output_file_path, 'wb') as handle:
                    pickle.dump(prediction_results, handle, protocol=pickle.HIGHEST_PROTOCOL)
                if data_args.dagger:
                    dagger_result_path = os.path.join(training_args.output_dir, "fde_dagger.pkl")
                    with open(dagger_result_path, 'wb') as handle:
                        pickle.dump(fde_dagger_dic, handle)
                    dagger_result_path = os.path.join(training_args.output_dir, "ybias_dagger.pkl")
                    with open(dagger_result_path, 'wb') as handle:
                        pickle.dump(y_bias_dagger_dic, handle)
                    print("dagger results save to {}".format(dagger_result_path))

        # predict_results = trainer.predict(predict_dataset, metric_key_prefix="predict")
        # metrics = predict_results.metrics
        # max_predict_samples = (
        #     data_args.max_predict_samples if data_args.max_predict_samples is not None else len(predict_dataset)
        # )
        # metrics["predict_samples"] = min(max_predict_samples, len(predict_dataset))

        # trainer.log_metrics("predict", metrics)
        # trainer.save_metrics("predict", metrics)

        # if trainer.is_world_process_zero():
        #     if training_args.predict_with_generate:
        #         predictions = tokenizer.batch_decode(
        #             predict_results.predictions, skip_special_tokens=True, clean_up_tokenization_spaces=True
        #         )
        #         predictions = [pred.strip() for pred in predictions]
        #         output_prediction_file = os.path.join(training_args.output_dir, "generated_predictions.txt")
        #         with open(output_prediction_file, "w") as writer:
        #             writer.write("\n".join(predictions))

    kwargs = {"finetuned_from": model_args.model_pretrain_name_or_path, "tasks": "NuPlanPlanning"}
    
    # push to hub?
    if data_args.dataset_name is not None:
        kwargs["dataset_tags"] = data_args.dataset_name
        if data_args.dataset_config_name is not None:
            kwargs["dataset_args"] = data_args.dataset_config_name
            kwargs["dataset"] = f"{data_args.dataset_name} {data_args.dataset_config_name}"
        else:
            kwargs["dataset"] = data_args.dataset_name

    if training_args.push_to_hub:
        trainer.push_to_hub(**kwargs)
    else:
        trainer.create_model_card(**kwargs)

    # Automatically saving all args into a json file.
    # TODO: Add this into Trainer class to save config while saving other logs
    # all_args_dic = {**model_args.__dict__, **data_args.__dict__, **config_args.__dict__, **training_args.__dict__}
    # if training_args.do_train:
    #     with open(os.path.join(training_args.output_dir, "training_args.json"), 'w') as f:
    #         json.dump(all_args_dic, f, indent=4)
    # elif training_args.do_eval:
    #     with open(os.path.join(training_args.output_dir, "eval_args.json"), 'w') as f:
    #         json.dump(all_args_dic, f, indent=4)

    return results


if __name__ == "__main__":
    main()<|MERGE_RESOLUTION|>--- conflicted
+++ resolved
@@ -382,13 +382,9 @@
 
     # Load a model's pretrained weights from a path or from hugging face's model base
     model = build_models(model_args)
-<<<<<<< HEAD
-    if model_args.autoregressive:
-=======
     if 'auto' in model_args.model_name and model_args.k == -1:
         model.clf_metrics = clf_metrics
     elif 'auto' in model_args.model_name and model_args.next_token_scorer:
->>>>>>> d429dde0
         model.clf_metrics = clf_metrics
 
     if training_args.do_train:
