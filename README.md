--- conflicted
+++ resolved
@@ -80,11 +80,9 @@
 `
 
  if you need nsm label:
-<<<<<<< HEAD
+
   add `--use_nsm` at the end of command
- 
-=======
-  add '--use_nsm' at the end of command
+  
  '
  
  To evaluate in nuboard:
@@ -155,4 +153,3 @@
 `python nuplan/planning/script/run_simulation.py`
 
 `python nuplan/planning/script/run_nuboard.py simulation_path='[/home/xiongx/nuplan/exp/exp/simulation/open_loop_boxes/2023.04.21.21.47.58]'`
->>>>>>> adfaa69d
