--- conflicted
+++ resolved
@@ -38,15 +38,6 @@
     #     'NUPLAN_DB_FILES': "/localdata_hdd" + "/nuplan/dataset/nuplan-v1.1/{}".format(args.data_path)
     #     # 'NUPLAN_DB_FILES': "/public/MARS/datasets/nuPlan/nuplan-v1.1/{}".format(args.data_path)
     # }
-<<<<<<< HEAD
-=======
-    # data_path = {
-    #     'NUPLAN_DATA_ROOT': "/localdata_hdd" + "/nuplan/dataset",
-    #     'NUPLAN_MAPS_ROOT': "/localdata_hdd" + "/nuplan/dataset/maps",
-    #     'NUPLAN_DB_FILES': "/localdata_hdd" + "/nuplan/dataset/nuplan-v1.1/{}".format(args.data_path)
-    #     # 'NUPLAN_DB_FILES': "/public/MARS/datasets/nuPlan/nuplan-v1.1/{}".format(args.data_path)
-    # }
->>>>>>> a0c0c1f0
     # data_path = {
     #     'NUPLAN_DATA_ROOT': "/Volumes/Elements SE/nuPlan",
     #     'NUPLAN_MAPS_ROOT': "/Volumes/Elements SE/nuPlan/maps",
