--- conflicted
+++ resolved
@@ -29,15 +29,9 @@
     #     'NUPLAN_DB_FILES': "/localdata_hdd" + "/nuplan/dataset/nuplan-v1.1/{}".format(args.data_path),
     # }
     data_path = {
-<<<<<<< HEAD
-        'NUPLAN_DATA_ROOT': "/localdata_hdd" + "/nuplan-v1.1/",
-        'NUPLAN_MAPS_ROOT': "/localdata_hdd" + "/nuplan-v1.1/nuplan-maps-v1.1",
-        'NUPLAN_DB_FILES': "/localdata_hdd" + "/nuplan-v1.1/{}".format(args.data_path),
-=======
         'NUPLAN_DATA_ROOT': "/localdata_ssd" + "/nuplan/dataset",
         'NUPLAN_MAPS_ROOT': "/localdata_ssd" + "/nuplan/dataset/maps",
         'NUPLAN_DB_FILES': "/localdata_ssd" + "/nuplan/dataset/nuplan-v1.1/{}".format(args.data_path),
->>>>>>> 5f665a1c
     }
     road_path = args.road_dic_path
     if args.use_nsm:
