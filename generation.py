--- conflicted
+++ resolved
@@ -21,31 +21,6 @@
         'NUPLAN_MAPS_ROOT': "/data_3/madanjiao" + "/nuplan/dataset/maps",
         'NUPLAN_DB_FILES': "/data_3/madanjiao" + "/nuplan/dataset/nuplan-v1.1/{}".format(args.data_path)
     }
-<<<<<<< HEAD
-=======
-    # data_path = {
-    #     'NUPLAN_DATA_ROOT': "/media/shiduozhang/My Passport/nuplan",
-    #     'NUPLAN_MAPS_ROOT': "/media/shiduozhang/My Passport/nuplan/maps",
-    #     'NUPLAN_DB_FILES': "/media/shiduozhang/My Passport/nuplan/train_singapore",
-    # }
-    # data_path = {
-    #     'NUPLAN_DATA_ROOT': "/localdata_hdd" + "/nuplan/dataset",
-    #     'NUPLAN_MAPS_ROOT': "/localdata_hdd" + "/nuplan/dataset/maps",
-    #     'NUPLAN_DB_FILES': "/localdata_hdd" + "/nuplan/dataset/nuplan-v1.1/{}".format(args.data_path)
-    #     # 'NUPLAN_DB_FILES': "/public/MARS/datasets/nuPlan/nuplan-v1.1/{}".format(args.data_path)
-    # }
-    data_path = {
-        'NUPLAN_DATA_ROOT': "/localdata_hdd" + "/nuplan/dataset",
-        'NUPLAN_MAPS_ROOT': "/localdata_hdd" + "/nuplan/dataset/maps",
-        'NUPLAN_DB_FILES': "/localdata_hdd" + "/nuplan/dataset/nuplan-v1.1/{}".format(args.data_path)
-        # 'NUPLAN_DB_FILES': "/public/MARS/datasets/nuPlan/nuplan-v1.1/{}".format(args.data_path)
-    }
-    # data_path = {
-    #     'NUPLAN_DATA_ROOT': "/Volumes/Elements SE/nuPlan",
-    #     'NUPLAN_MAPS_ROOT': "/Volumes/Elements SE/nuPlan/maps",
-    #     'NUPLAN_DB_FILES': "/Volumes/Elements SE/nuPlan/nuplan-v1.1/{}".format(args.data_path)
-    # }
->>>>>>> 2e16c801
 
     road_path = args.road_dic_path
     if args.use_nsm:
