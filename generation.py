from transformers import TrainingArguments, Trainer, TrainerCallback
import torch, pickle

from datasets import Dataset, Features, Value, Array2D, Sequence, Array4D
from dataset_gen.DataLoaderNuPlan import NuPlanDL
from dataset_gen.nuplan_obs import *
from torch.utils.data import DataLoader
import os, time
import importlib.util
import logging
import argparse
import numpy as np

# from visulization.checkraster import *

def main(args):
    running_mode = args.running_mode

    data_path = {
        'NUPLAN_DATA_ROOT': "/localdata_ssd" + "/nuplan/dataset",
        'NUPLAN_MAPS_ROOT': "/localdata_ssd" + "/nuplan/dataset/maps",
        'NUPLAN_DB_FILES': "/localdata_ssd" + "/nuplan/dataset/nuplan-v1.1/{}".format(args.data_path),
    }
    # data_path = {
    #     'NUPLAN_DATA_ROOT': "/media/shiduozhang/My Passport/nuplan",
    #     'NUPLAN_MAPS_ROOT': "/media/shiduozhang/My Passport/nuplan/maps",
    #     'NUPLAN_DB_FILES': "/media/shiduozhang/My Passport/nuplan/train_singapore",
    # }
    # data_path = {
    #     'NUPLAN_DATA_ROOT': "/localdata_hdd" + "/nuplan/dataset",
    #     'NUPLAN_MAPS_ROOT': "/localdata_hdd" + "/nuplan/dataset/maps",
    #     'NUPLAN_DB_FILES': "/localdata_hdd" + "/nuplan/dataset/nuplan-v1.1/{}".format(args.data_path)
    #     # 'NUPLAN_DB_FILES': "/public/MARS/datasets/nuPlan/nuplan-v1.1/{}".format(args.data_path)
    # }
<<<<<<< HEAD
=======
    data_path = {
        'NUPLAN_DATA_ROOT': "/localdata_hdd" + "/nuplan/dataset",
        'NUPLAN_MAPS_ROOT': "/localdata_hdd" + "/nuplan/dataset/maps",
        'NUPLAN_DB_FILES': "/localdata_hdd" + "/nuplan/dataset/nuplan-v1.1/{}".format(args.data_path)
        # 'NUPLAN_DB_FILES': "/public/MARS/datasets/nuPlan/nuplan-v1.1/{}".format(args.data_path)
    }
    # data_path = {
    #     'NUPLAN_DATA_ROOT': "/Volumes/Elements SE/nuPlan",
    #     'NUPLAN_MAPS_ROOT': "/Volumes/Elements SE/nuPlan/maps",
    #     'NUPLAN_DB_FILES': "/Volumes/Elements SE/nuPlan/nuplan-v1.1/{}".format(args.data_path)
    # }
>>>>>>> 5db3718a
    road_path = args.road_dic_path
    if args.use_nsm:
        nsm_labels = None
        with open(args.nsm_label_path, 'rb') as f:
            # Load the object from the pickle file
            nsm_labels = pickle.load(f)
            print(f'NSM Labels loaded with {len(list(nsm_labels.keys()))} keys')
    
    if args.city is not None:
        with open(args.vehicle_pickle_path, 'rb') as f:
            vehicle_sets = pickle.load(f)
            vehicle_set = vehicle_sets[args.city]
            print(f"{args.city} city vehicle set is {vehicle_set}")

    # check starting or ending number
    starting_file_num = args.starting_file_num if args.starting_file_num != -1 else None
    max_file_num = args.ending_file_num - starting_file_num if args.ending_file_num != -1 and starting_file_num is not None else None
    # dl = NuPlanDL(scenario_to_start=0,
    #             file_to_start=0,
    #             max_file_number=1,
    #             data_path=data_path, db=None, gt_relation_path=None,
    #             road_dic_path=None,
    #             running_mode=running_mode)
    # loaded_dic, _ = dl.get_next_file()
    # map = loaded_dic["map"]
    # with open(f"{map}.pkl", "wb") as f:
    #     pickle.dump(loaded_dic["road"], f)
    # scenarios, zero_file = dl.get_scenario_num()
    # print("Total scenario number is", scenarios, "zeros files", zero_file)
    # exit()
    observation_kwargs = dict(
        max_dis=300,
        high_res_raster_shape=[224, 224], # for high resolution image, we cover 50 meters for delicated short-term actions
        # for high resolution image, we cover 50 meters for delicated short-term actions
        high_res_raster_scale=4.0,
        low_res_raster_shape=[224, 224], # for low resolution image, we cover 300 meters enough for 8 seconds straight line actions
        # for low resolution image, we cover 300 meters enough for 8 seconds straight line actions
        low_res_raster_scale=0.77,
        past_frame_num=40,
        future_frame_num=160,
        frame_sample_interval=4,
        action_label_scale=100,
    )
    # loaded_dic, _ = dl.get_next(seconds_in_future=9, sample_interval=20)
    # obs = get_observation_for_nsm(observation_kwargs, loaded_dic, 40, 201, nsm_result=None)
    # obs = get_observation_for_autoregression_basedon_previous_coor(observation_kwargs, loaded_dic, 40, 201, nsm_result=None)
    def yield_data(shards, filter_info=None):
        for shard in shards:
            # loaded_dic = dl.get_next_file(specify_file_index=shard)
            # file_name = dl.file_names[shard]
            dl = NuPlanDL(scenario_to_start=starting_scenario,
                          file_to_start=shard,
                          max_file_number=1,
                          data_path=data_path, db=None, gt_relation_path=None,
                          road_dic_path=road_path,
                          running_mode=running_mode)
            loaded_dic = dl.get_next_file(specify_file_index=0)
            file_name = dl.file_names[0]
            if args.use_nsm:
                nsm_result = nsm_labels[file_name] if file_name in nsm_labels else None
                if args.use_nsm and nsm_result is None:
                    print('ERROR: not found, ', file_name, nsm_labels['file_names'])
                    continue
                if loaded_dic is None:
                    print('Ending data loading, No more file to load, current index is: ', shard)
                    break
            else:
                nsm_result = None
            total_frames = len(loaded_dic['lidar_pc_tokens'])

            frames_to_sample = list(range(observation_kwargs['past_frame_num'] + 1,
                                          total_frames - observation_kwargs['future_frame_num'], args.sample_interval))
            if filter_info is not None:
                # only generate data for filtered frames
                frames_to_sample = []

                if file_name not in filter_info:
                    print('ERROR, file name not found after filter, ', file_name, list(filter_info.keys())[:10])
                    continue
                filter_info_this_file = filter_info[file_name]
                frames = filter_info_this_file['frame_index']
                ranks = filter_info_this_file['rank']
                assert len(frames) == len(ranks), f'ERROR, frame and rank length not match, {len(frames)}, {len(ranks)}'
                for idx, frame_idx in enumerate(frames):
                    data_rank = ranks[idx]
                    # loop for current frame
                    if data_rank < args.filter_rank:
                        # augment frames
                        interval = observation_kwargs["frame_sample_interval"]
                        frames_to_sample += list(range(frame_idx - interval, frame_idx + interval,
                                                       int(interval * 2 / args.scaling_factor_for_dagger)))
                        if len(frames_to_sample) == 0:
                            print('test: ', frame_idx, interval, args.scaling_factor_for_dagger)
                if len(frames_to_sample) == 0:
                    print('ERROR, no frames to add, ', frames, ranks)
                frames_to_sample = list(set(frames_to_sample))

            for t in frames_to_sample:

                if args.use_nsm:
                    current_frame_is_valid = nsm_result['valid_frames'][t]
                    target_frame_is_valid = nsm_result['valid_frames'][t + observation_kwargs['frame_sample_interval']]
                    # sample_frames = list(range(t - observation_kwargs["past_frame_num"], t + 1, observation_kwargs["frame_sample_interval"]))
                    # include future frames
                    sample_frames = list(range(t - observation_kwargs["past_frame_num"], t + 1 + 80))
                    skip = False
                    for frame in sample_frames:
                        if len(nsm_result['goal_actions_weights_per_frame'][frame]) == 0:
                            skip = True
                            break
                        if len(nsm_result['current_actions_weights_per_frame'][frame]) == 0:
                            skip = True
                            break
                    if skip:
                        continue
                        # if current_goal_maneuver.value == target_goal_maneuver.value: # downsampling
                    #     if np.random.rand() > args.sample_rate:
                    #         continue
                    if not current_frame_is_valid or not target_frame_is_valid:
                        continue
                    if len(nsm_result['goal_actions_weights_per_frame']) < t - observation_kwargs[
                        'frame_sample_interval'] - 1:
                        continue
                    if len(nsm_result['current_actions_weights_per_frame']) < t - observation_kwargs[
                        'frame_sample_interval'] - 1:
                        continue

                # if args.auto_regressive:
                #     observation_dic = get_observation_for_autoregression_nsm(
                #         observation_kwargs, loaded_dic, t, total_frames, nsm_result=nsm_result)
                # else:
                observation_dic = get_observation_for_nsm(
                    observation_kwargs, loaded_dic, t, total_frames, nsm_result=nsm_result)
                other_info = {
                    'file_name': file_name,
                    'scenario_id': '',  # empty for NuPlan
                    'time_stamp': loaded_dic['lidar_pc_tokens'][t].timestamp,
                    'frame_index': t,
                    'map_name': dl.current_dataset[0].map_name,
                    'lidar_token': loaded_dic['lidar_pc_tokens'][t].token,
                }
                if observation_dic is not None:
                    observation_dic.update(other_info)
                    yield observation_dic
                else:
                    continue
            del dl
        
    filter_scenario = ["starting_straight_traffic_light_intersection_traversal","high_lateral_acceleration",
    "changing_lane", "high_magnitude_speed", "low_magnitude_speed", "starting_left_turn",
    "starting_right_turn", "stopping_with_lead", "following_lane_with_lead","near_multiple_vehicles",
    "traversing_pickup_dropoff", "behind_long_vehicle", "waiting_for_pedestrian_to_cross", "stationary_in_traffic"]  
    def yield_data_by_scenario(shards):
        for shard in shards:
            dl = NuPlanDL(scenario_to_start=0,
                          file_to_start=shard,
                          max_file_number=1,
                          data_path=data_path, db=None, gt_relation_path=None,
                          road_dic_path=None,
                          running_mode=running_mode)
            file_name = dl.file_names[0]
            if args.auto_regressive:
                seconds_in_future = 9
            else:
                seconds_in_future = 8
            while not dl.end:
                loaded_dic, _ = dl.get_next(seconds_in_future=seconds_in_future, sample_interval=args.sample_interval)
                if loaded_dic is None:
                    continue
                if loaded_dic["skip"]:
                    continue
                if loaded_dic["agent"]["ego"]["pose"][0][0] == -1:
                    continue
                if len(loaded_dic["route"]) == 0:
                    continue
                # if loaded_dic["type"] not in filter_scenario:
                #     continue
                loaded_dic["agent"]["ego"]["type"] = 7 # Fix Ego Type to 7
                if args.auto_regressive:
                    observation_dic = get_observation_for_autoregression_basedon_previous_coor(
                        observation_kwargs, loaded_dic, 40, 201, nsm_result=None
                    )
                # else:
                #     observation_dic = get_observation_for_nsm(
                #         observation_kwargs, loaded_dic, 40, 201, nsm_result=None)
                other_info = {
                    'file_name':file_name,
                    'scnario_type':loaded_dic["type"],
                    'time_stamp': loaded_dic['lidar_pc_tokens'][40].timestamp,
                    'lidar_token': loaded_dic['lidar_pc_tokens'][40].token,
                }
                observation_dic.update(other_info)
                yield observation_dic
            del dl

    def yield_data_index(shards):
        for shard in shards:
            dl = NuPlanDL(scenario_to_start=0,
                          file_to_start=shard,
                          max_file_number=1,
                          data_path=data_path, db=None, gt_relation_path=None,
                          road_dic_path=None,
                          running_mode=running_mode,
                          filter_scenario=filter_scenario)
            while not dl.end:
                loaded_dic, _ = dl.get_next(seconds_in_future=9, sample_interval=args.sample_interval)
                if loaded_dic is None:
                    continue
                if loaded_dic["skip"]:
                    continue
                if loaded_dic["agent"]["ego"]["pose"][0][0] == -1:
                    continue
                if len(loaded_dic["route"]) == 0:
                    continue
                data_to_return = get_scenario_data_index(observation_kwargs, loaded_dic)
                yield data_to_return
            del dl

    def yield_data_dic(shards):
        for shard in shards:
            dl = NuPlanDL(scenario_to_start=0,
                          file_to_start=shard,
                          max_file_number=1,
                          data_path=data_path, db=None, gt_relation_path=None,
                          road_dic_path=road_path,
                          running_mode=running_mode)
            loaded_dic = dl.get_next_file(specify_file_index=0)
            file_name = dl.file_names[0]
            result = dict()
            result["agent_dic"] = loaded_dic["agent"]
            result["traffic_dic"] = loaded_dic["traffic_light"]
            result["file_name"] = file_name
<<<<<<< HEAD
=======
            # check if folder exists
>>>>>>> 5db3718a
            store_path = os.path.join(args.cache_folder, args.dataset_name)
            if not os.path.exists(store_path):
                os.makedirs(store_path)
            with open(os.path.join(store_path, f"{file_name}.pkl"), "wb") as f:
                pickle.dump(result, f)
            yield dict(filename=result["file_name"])
        del dl
<<<<<<< HEAD
=======


    # dic = yield_data_dic([0])
>>>>>>> 5db3718a
    starting_scenario = args.starting_scenario if args.starting_scenario != -1 else 0

    NUPLAN_DB_FILES = data_path['NUPLAN_DB_FILES']
    all_file_names = [os.path.join(NUPLAN_DB_FILES, each_path).split('/')[-1].split('.db')[0] for each_path in os.listdir(NUPLAN_DB_FILES) if
                      each_path[0] != '.']
    all_file_names = sorted(all_file_names)
    all_file_path = [os.path.join(NUPLAN_DB_FILES, each_path) for each_path in os.listdir(NUPLAN_DB_FILES) if
                     each_path[0] != '.']
    all_file_path = sorted(all_file_path)

    if args.use_nsm:
        nsm_file_names = nsm_labels['file_names']
        file_indices = []
        for idx, each_file in enumerate(all_file_names):
            if each_file in nsm_file_names:
                # check file is valid?
                if each_file not in nsm_labels:
                    print('Error, file name in names but not in dic?', idx, each_file)
                    continue
                if len(nsm_labels[each_file]['goal_actions_weights_per_frame']) == 0:
                    print('Error, empty goal actions', idx, each_file)
                    continue
                if len(nsm_labels[each_file]['current_actions_weights_per_frame']) == 0:
                    print('Error, empty current actions', idx, each_file)
                    continue
                file_indices.append(idx)
        print(f'loaded {len(file_indices)} from {len(nsm_file_names)} as {file_indices}')
    else:
        # file_indices = list(range(data_loader.total_file_num))
        total_file_num = len(os.listdir(data_path['NUPLAN_DB_FILES']))
        if args.ending_file_num == -1 or args.ending_file_num > total_file_num:
            args.ending_file_num = total_file_num
        file_indices = list(range(args.starting_file_num, args.ending_file_num))
        total_file_num = args.ending_file_num - args.starting_file_num
    # load filter pickle file
    if args.filter_pickle_path is not None:
        with open(args.filter_pickle_path, 'rb') as f:
            filter_dic = pickle.load(f)
        assert not args.use_nsm, NotImplementedError
        # filter file indices for faster loops while genrating dataset
        file_indices_filtered = []
        for idx, each_file_index in enumerate(file_indices):
            each_file = all_file_names[each_file_index]
            # each_file = each_file.split('/')[-1].split('.db')[0]
            if each_file in filter_dic:
                ranks = filter_dic[each_file]['rank']
                for rank in ranks:
                    if rank < args.filter_rank:
                        file_indices_filtered.append(each_file_index)
                        break
            else:
                print(f'file {each_file} not found in evaluation result pkl')
        print(
            f'Filtered {len(file_indices_filtered)} files from {total_file_number} files and {len(list(filter_dic.keys()))} keys')
        file_indices = file_indices_filtered
        print(file_indices)
        total_file_number = len(file_indices)
    else:
        filter_dic = None
    # filter test set by city
    if args.city is not None:
        specific_city_indices = []
        for idx, file_name in enumerate(all_file_names):
            if int(file_name.split('/')[-1][24:26]) in vehicle_set:
                specific_city_indices.append(idx)
        file_indices = specific_city_indices
        print(f'{args.city} city has {len(file_indices)} files in testset! total {len(all_file_names)}')
    

    # sort by file size
    sorted_file_indices = []
    if args.city is not None:
        sorted_file_names = sorted(all_file_path, key=lambda x: os.stat(x).st_size)
        for i, each_file_name in enumerate(sorted_file_names):
            if int(each_file_name.split('/')[-1][24:26]) in vehicle_set:
                sorted_file_indices.append(all_file_path.index(each_file_name))
        print(f"after sort, {len(sorted_file_indices)} files are chosen")
    else:
        sorted_file_names = sorted(all_file_path, key=lambda x: os.stat(x).st_size)
        for i, each_file_name in enumerate(sorted_file_names):
            if all_file_path.index(each_file_name) in file_indices:
                sorted_file_indices.append(all_file_path.index(each_file_name))
    print(f"Total file num is {total_file_num}")
    sorted_file_indices = sorted_file_indices[:total_file_num]
    # order by processes
    file_indices = []
    for i in range(args.num_proc):
        file_indices += sorted_file_indices[i::args.num_proc]
    total_file_number = len(file_indices)
    print(f'Loading Dataset,\n  File Directory: {data_path}\n  Total File Number: {total_file_number}')
    # end of sorting
    if args.only_index:
        nuplan_dataset = Dataset.from_generator(yield_data_index,
                                                gen_kwargs={'shards': file_indices},
                                                writer_batch_size=10, cache_dir=args.cache_folder,
                                                num_proc=args.num_proc
                                                )
    elif args.only_data_dic:
        nuplan_dataset = Dataset.from_generator(yield_data_dic,
                                                gen_kwargs={'shards': file_indices},
                                                writer_batch_size=10, cache_dir=args.cache_folder,
                                                num_proc=args.num_proc)
        exit()
    elif args.by_scenario:
        nuplan_dataset = Dataset.from_generator(yield_data_by_scenario,
                                                gen_kwargs={'shards': file_indices},
                                                writer_batch_size=2, cache_dir=args.cache_folder,
                                                num_proc=args.num_proc
                                                )
    else:
        nuplan_dataset = Dataset.from_generator(yield_data,
                                                gen_kwargs={'shards': file_indices, 'dl': None,
                                                            'filter_info': filter_dic},
                                                writer_batch_size=10, cache_dir=args.cache_folder,
                                                num_proc=args.num_proc)
    print('Saving dataset with ', args.num_proc)
    nuplan_dataset.set_format(type="torch")
    nuplan_dataset.save_to_disk(os.path.join(args.cache_folder, args.dataset_name), num_proc=args.num_proc)
    print('Dataset saved')
    exit()


if __name__ == '__main__':
    from pathlib import Path
    """
    python generation.py  --num_proc 40 --sample_interval 100  
    --dataset_name boston_index_demo  --starting_file_num 0  
    --ending_file_num 10000  --cache_folder /localdata_hdd/nuplan/online_demo/  
    --data_path train_boston  --only_data_dic
    
    python generation.py  --num_proc 40 --sample_interval 100  
    --dataset_name boston_index_interval100  --starting_file_num 0  
    --ending_file_num 10000  --cache_folder /localdata_hdd/nuplan/online_demo/  
    --data_path train_boston  --only_index
    """

    logging.basicConfig(level=os.environ.get('LOGLEVEL', 'INFO').upper())

    parser = argparse.ArgumentParser('Parse configuration file')
    parser.add_argument("--running_mode", type=int, default=None)
    # parser.add_argument("--data_path", type=dict, default={
    #             'NUPLAN_DATA_ROOT': "/media/shiduozhang/My Passport/nuplan",
    #             'NUPLAN_MAPS_ROOT': "/media/shiduozhang/My Passport/nuplan/maps",
    #             'NUPLAN_DB_FILES': "/media/shiduozhang/My Passport/nuplan/train_boston",
    #         })
    parser.add_argument("--data_path", type=str, default="train_singapore")
    parser.add_argument("--road_dic_path", type=str, default=str(Path.home()) + "/nuplan/dataset/pickles/road_dic.pkl")
    parser.add_argument("--nsm_label_path", type=str,
                        default="labels/intentions/nuplan_boston/training.wtime.0-100.iter0.pickle")

    parser.add_argument('--starting_file_num', type=int, default=0)
    parser.add_argument('--ending_file_num', type=int, default=10000)
    parser.add_argument('--starting_scenario', type=int, default=-1)
    parser.add_argument('--cache_folder', type=str, default='/localdata_hdd/nuplan_nsm')

    parser.add_argument('--num_proc', type=int, default=1)
    parser.add_argument('--use_nsm', default=False, action='store_true')
    parser.add_argument('--balance_rate', type=float, default=1.0,
                        help="balance sample rate of simple scenarios in nsm case")
    parser.add_argument('--sample_interval', type=int, default=200)
    parser.add_argument('--dataset_name', type=str, default='nsm')
    parser.add_argument('--auto_regressive', default=False, action="store_true")
    # pass in filter pickle file path to generate augment dataset
    parser.add_argument('--filter_pickle_path', type=str, default=None)
    parser.add_argument('--filter_rank', type=float, default=0.1,
                        help="keep data with rank lower than this value for dagger")
    parser.add_argument('--scaling_factor_for_dagger', type=float, default=4.0,
                        help="scale up low performance data by Nx for dagger")
    parser.add_argument('--by_scenario', default=False, action='store_true')
    parser.add_argument('--city', type=str, default=None)
    parser.add_argument('--vehicle_pickle_path', default="vehicle.pkl")
    parser.add_argument('--only_index', default=False, action='store_true')
    parser.add_argument('--only_data_dic', default=False, action='store_true')
    # parser.add_argument('--save_playback', default=True, action='store_true')
    args_p = parser.parse_args()
    main(args_p)<|MERGE_RESOLUTION|>--- conflicted
+++ resolved
@@ -32,20 +32,17 @@
     #     'NUPLAN_DB_FILES': "/localdata_hdd" + "/nuplan/dataset/nuplan-v1.1/{}".format(args.data_path)
     #     # 'NUPLAN_DB_FILES': "/public/MARS/datasets/nuPlan/nuplan-v1.1/{}".format(args.data_path)
     # }
-<<<<<<< HEAD
-=======
-    data_path = {
-        'NUPLAN_DATA_ROOT': "/localdata_hdd" + "/nuplan/dataset",
-        'NUPLAN_MAPS_ROOT': "/localdata_hdd" + "/nuplan/dataset/maps",
-        'NUPLAN_DB_FILES': "/localdata_hdd" + "/nuplan/dataset/nuplan-v1.1/{}".format(args.data_path)
-        # 'NUPLAN_DB_FILES': "/public/MARS/datasets/nuPlan/nuplan-v1.1/{}".format(args.data_path)
-    }
+    # data_path = {
+    #     'NUPLAN_DATA_ROOT': "/localdata_hdd" + "/nuplan/dataset",
+    #     'NUPLAN_MAPS_ROOT': "/localdata_hdd" + "/nuplan/dataset/maps",
+    #     'NUPLAN_DB_FILES': "/localdata_hdd" + "/nuplan/dataset/nuplan-v1.1/{}".format(args.data_path)
+    #     # 'NUPLAN_DB_FILES': "/public/MARS/datasets/nuPlan/nuplan-v1.1/{}".format(args.data_path)
+    # }
     # data_path = {
     #     'NUPLAN_DATA_ROOT': "/Volumes/Elements SE/nuPlan",
     #     'NUPLAN_MAPS_ROOT': "/Volumes/Elements SE/nuPlan/maps",
     #     'NUPLAN_DB_FILES': "/Volumes/Elements SE/nuPlan/nuplan-v1.1/{}".format(args.data_path)
     # }
->>>>>>> 5db3718a
     road_path = args.road_dic_path
     if args.use_nsm:
         nsm_labels = None
@@ -278,10 +275,7 @@
             result["agent_dic"] = loaded_dic["agent"]
             result["traffic_dic"] = loaded_dic["traffic_light"]
             result["file_name"] = file_name
-<<<<<<< HEAD
-=======
             # check if folder exists
->>>>>>> 5db3718a
             store_path = os.path.join(args.cache_folder, args.dataset_name)
             if not os.path.exists(store_path):
                 os.makedirs(store_path)
@@ -289,12 +283,9 @@
                 pickle.dump(result, f)
             yield dict(filename=result["file_name"])
         del dl
-<<<<<<< HEAD
-=======
 
 
     # dic = yield_data_dic([0])
->>>>>>> 5db3718a
     starting_scenario = args.starting_scenario if args.starting_scenario != -1 else 0
 
     NUPLAN_DB_FILES = data_path['NUPLAN_DB_FILES']
