from dataclasses import dataclass, field
from typing import Optional
import numpy as np
import math

@dataclass
class ModelArguments:
    """
    Arguments pertaining to which model/config/tokenizer we are going to fine-tune from.
    """
    model_name: str = field(
        default="pretrain-nonauto-gpt",
        metadata={"help": "Name of a planning model backbone"}
    )
    model_pretrain_name_or_path: str = field(
        # default="/public/MARS/datasets/nuPlanCache/checkpoint/corl/gpt-117M-1data-boston/training_results/checkpoint-20800",
        # default="/public/MARS/datasets/nuPlanCache/checkpoint/corl/gpt-30M-1data-boston/training_results/checkpoint-20000",
        # default="/public/MARS/datasets/nuPlanCache/checkpoint/corl/gpt-762M-1data-boston",
        # default="/public/MARS/datasets/nuPlanCache/checkpoint/corl/gpt-1.5B-1data-boston",
        # default = "/public/MARS/datasets/nuPlanCache/checkpoint/corl/1.5B-multicity",
        default = "/public/MARS/datasets/nuPlanCache/checkpoint/corl/762M-multicity",
        # default = "/public/MARS/datasets/nuPlanCache/checkpoint/corl/117M-multicity",
        # default = "/public/MARS/datasets/nuPlanCache/checkpoint/corl/30M-multicity",
        metadata={"help": "Path to pretrained model or model identifier from huggingface.co/models"}
    )
    use_multi_city: bool = field(
        default=False
    )
    model_revision: str = field(
        default="main",
        metadata={"help": "The specific model version to use (can be a branch name, tag name or commit id)."},
    )
    use_auth_token: bool = field(
        default=False,
        metadata={
            "help": (
                "Will use the token generated when running `huggingface-cli login` (necessary to use this script "
                "with private models)."
            )
        },
    )
    predict_result_saving_dir: Optional[str] = field(
        default=False,
        metadata={"help": "The target folder to save prediction results."},
    )
    predict_trajectory: Optional[bool] = field(
        default=True,
    )
    recover_obs: Optional[bool] = field(
        default=False,
    )
    teacher_forcing_obs: Optional[bool] = field(
        default=False,
    )
    d_embed: Optional[int] = field(
        default=256,
    )
    d_model: Optional[int] = field(
        default=256,
    )
    d_inner: Optional[int] = field(
        default=1024,
    )
    n_layers: Optional[int] = field(
        default=4,
    )
    n_heads: Optional[int] = field(
        default=8,
    )
    # Activation function, to be selected in the list `["relu", "silu", "gelu", "tanh", "gelu_new"]`.
    activation_function: Optional[str] = field(
        default = "gelu_new"
    )
    loss_fn: Optional[str] = field(
        default="mse",
    )
<<<<<<< HEAD
    k: Optional[int] = field(
        default=1,
        metadata={"help": "Set k for top-k predictions"},
    )
    next_token_scorer: Optional[bool] = field(
        default=False,
        metadata={"help": "Whether to use next token scorer for prediction."},
    )

=======
    task: Optional[str] = field(
        default="nuplan" # only for mmtransformer
    )
>>>>>>> ec7a7298
    
def rotate_array(origin, points, angle, tuple=False):
    """
    Rotate a numpy array of points counter-clockwise by a given angle around a given origin.
    The angle should be given in radians.
    """
    assert isinstance(points, type(np.array([]))), type(points)
    ox, oy = origin
    px = points[:, 0]
    py = points[:, 1]

    qx = ox + math.cos(angle) * (px - ox) - math.sin(angle) * (py - oy)
    qy = oy + math.sin(angle) * (px - ox) + math.cos(angle) * (py - oy)
    if tuple:
        return (qx, qy)
    else:
        rst_array = np.zeros_like(points)
        rst_array[:, 0] = qx
        rst_array[:, 1] = qy
        return rst_array

def normalize_angle(angle):
    """
    Normalize an angle to [-pi, pi].
    :param angle: (float)
    :return: (float) Angle in radian in [-pi, pi]
    """
    while angle > np.pi:
        angle -= 2.0 * np.pi

    while angle < -np.pi:
        angle += 2.0 * np.pi

    return angle

def euclidean_distance(pt1, pt2):
    x_1, y_1 = pt1
    x_2, y_2 = pt2
    return math.sqrt((x_1-x_2)**2+(y_1-y_2)**2)

def check_collision(checking_agent, target_agent):
    # return check_collision_for_two_agents_dense_scipy(checking_agent, target_agent)  # slower
    # return check_collision_for_two_agents_dense(checking_agent, target_agent)
    return check_collision_for_two_agents_rotate_and_dist_check(checking_agent=checking_agent,
                                                                target_agent=target_agent)

def check_collision_for_two_agents_rotate_and_dist_check(checking_agent, target_agent, vertical_margin=0.7, vertical_margin2=0.7, horizon_margin=0.7):
    # center_c = [checking_agent.x, checking_agent.y]
    # center_t = [target_agent.x, target_agent.y]

    length_sum_top_threshold = checking_agent.length + target_agent.length
    if checking_agent.x == -1 or target_agent.x == -1:
        return False
    if abs(checking_agent.x - target_agent.x) > length_sum_top_threshold:
        return False
    if abs(checking_agent.y - target_agent.y) > length_sum_top_threshold:
        return False

    if euclidean_distance([checking_agent.x, checking_agent.y], [target_agent.x, target_agent.y]) <= (checking_agent.width + target_agent.width)/2:
        return True
    collision_box_t = [(target_agent.x - target_agent.width/2 * horizon_margin - checking_agent.x,
                        target_agent.y - target_agent.length/2 * vertical_margin2 - checking_agent.y),
                       (target_agent.x - target_agent.width / 2 * horizon_margin - checking_agent.x,
                        target_agent.y - checking_agent.y),
                       (target_agent.x - target_agent.width/2 * horizon_margin - checking_agent.x,
                        target_agent.y + target_agent.length/2 * vertical_margin2 - checking_agent.y),
                       (target_agent.x + target_agent.width/2 * horizon_margin - checking_agent.x,
                        target_agent.y + target_agent.length/2 * vertical_margin2 - checking_agent.y),
                       (target_agent.x + target_agent.width / 2 * horizon_margin - checking_agent.x,
                        target_agent.y - checking_agent.y),
                       (target_agent.x + target_agent.width/2 * horizon_margin - checking_agent.x,
                        target_agent.y - target_agent.length/2 * vertical_margin2 - checking_agent.y)]
    rotated_checking_box_t = rotate_array(origin=(target_agent.x - checking_agent.x, target_agent.y - checking_agent.y),
                                          points=np.array(collision_box_t),
                                          angle=normalize_angle( - target_agent.yaw))
    rotated_checking_box_t = np.insert(rotated_checking_box_t, 0, [target_agent.x - checking_agent.x, target_agent.y - checking_agent.y], 0)

    rotated_checking_box_t = rotate_array(origin=(0, 0),
                                          points=np.array(rotated_checking_box_t),
                                          angle=normalize_angle( - checking_agent.yaw))

    rst = False
    for idx, pt in enumerate(rotated_checking_box_t):
        x, y = pt
        if abs(x) < checking_agent.width/2 * horizon_margin and abs(y) < checking_agent.length/2 * vertical_margin:
            rst = True
            # print('test: ', idx)
            break
    return rst


def get_angle_of_a_line(pt1, pt2):
    # angle from horizon to the right, counter-clockwise,
    x1, y1 = pt1
    x2, y2 = pt2
    angle = math.atan2(y2 - y1, x2 - x1)
    return angle

def generate_contour_pts(center_pt, w, l, direction):
    pt1 = rotate(center_pt, (center_pt[0]-w/2, center_pt[1]-l/2), direction, tuple=True)
    pt2 = rotate(center_pt, (center_pt[0]+w/2, center_pt[1]-l/2), direction, tuple=True)
    pt3 = rotate(center_pt, (center_pt[0]+w/2, center_pt[1]+l/2), direction, tuple=True)
    pt4 = rotate(center_pt, (center_pt[0]-w/2, center_pt[1]+l/2), direction, tuple=True)
    return pt1, pt2, pt3, pt4

def rotate(origin, point, angle, tuple=False):
    """
    Rotate a point counter-clockwise by a given angle around a given origin.
    The angle should be given in radians.
    """

    ox, oy = origin
    px, py = point

    qx = ox + math.cos(angle) * (px - ox) - math.sin(angle) * (py - oy)
    qy = oy + math.sin(angle) * (px - ox) + math.cos(angle) * (py - oy)
    if tuple:
        return (qx, qy)
    else:
        return qx, qy<|MERGE_RESOLUTION|>--- conflicted
+++ resolved
@@ -74,7 +74,6 @@
     loss_fn: Optional[str] = field(
         default="mse",
     )
-<<<<<<< HEAD
     k: Optional[int] = field(
         default=1,
         metadata={"help": "Set k for top-k predictions"},
@@ -83,13 +82,10 @@
         default=False,
         metadata={"help": "Whether to use next token scorer for prediction."},
     )
-
-=======
     task: Optional[str] = field(
         default="nuplan" # only for mmtransformer
     )
->>>>>>> ec7a7298
-    
+
 def rotate_array(origin, points, angle, tuple=False):
     """
     Rotate a numpy array of points counter-clockwise by a given angle around a given origin.
