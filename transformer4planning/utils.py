--- conflicted
+++ resolved
@@ -117,7 +117,15 @@
     max_token_len: Optional[int] = field(
         default=20
     )
-<<<<<<< HEAD
+    resnet_type: Optional[str] = field(
+        default="resnet18"
+    )
+    pretrain_encoder: Optional[bool] = field(
+        default=False
+    )
+    encoder_type: Optional[str] = field(
+        default='raster'
+    )
     interactive: Optional[bool] = field(
         default=False
     )
@@ -126,16 +134,6 @@
     )
     config_path: Optional[str] = field(
         default="/home/ldr/workspace/transformer4planning/config/gpt.yaml"
-=======
-    resnet_type: Optional[str] = field(
-        default="resnet18"
-    )
-    pretrain_encoder: Optional[bool] = field(
-        default=False
-    )
-    encoder_type: Optional[str] = field(
-        default='raster'
->>>>>>> 2d9d7333
     )
 
 def rotate_array(origin, points, angle, tuple=False):
