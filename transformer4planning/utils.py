--- conflicted
+++ resolved
@@ -126,25 +126,21 @@
     encoder_type: Optional[str] = field(
         default='raster'
     )
-<<<<<<< HEAD
+    past_sample_interval: Optional[int] = field(
+        default=5
+    )
+    future_sample_interval: Optional[int] = field(
+        default=2
+    )
+    debug_raster_path: Optional[str] = field(
+        default=None
+    )
     interactive: Optional[bool] = field(
         default=False
     )
     mtr_config_path: Optional[str] = field(
         default="/home/ldr/workspace/transformer4planning/config/gpt.yaml"
     )
-=======
-    past_sample_interval: Optional[int] = field(
-        default=5
-    )
-    future_sample_interval: Optional[int] = field(
-        default=2
-    )
-    debug_raster_path: Optional[str] = field(
-        default=None
-    )
-
->>>>>>> cff1c833
 
 def rotate_array(origin, points, angle, tuple=False):
     """
