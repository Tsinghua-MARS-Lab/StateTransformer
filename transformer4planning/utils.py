from dataclasses import dataclass, field
from typing import Optional
import numpy as np
import math


@dataclass
class ModelArguments:
    """
    Arguments pertaining to which model/config/tokenizer we are going to fine-tune from.
    """
    model_name: str = field(
<<<<<<< HEAD
        default="pretrain-gpt",
        metadata={"help": "Name of a planning model backbone"}
    )
    model_pretrain_name_or_path: str = field(
        # default="/public/MARS/datasets/nuPlanCache/checkpoint/corl/gpt-117M-1data-boston/training_results/checkpoint-20800",
        # default="/public/MARS/datasets/nuPlanCache/checkpoint/corl/gpt-30M-1data-boston/training_results/checkpoint-20000",
        # default="/public/MARS/datasets/nuPlanCache/checkpoint/corl/gpt-762M-1data-boston",
        # default="/public/MARS/datasets/nuPlanCache/checkpoint/corl/gpt-1.5B-1data-boston",
        # default = "/public/MARS/datasets/nuPlanCache/checkpoint/corl/1.5B-multicity",
        default = "/public/MARS/datasets/nuPlanCache/checkpoint/gpt30m_kp",
        # default = "/public/MARS/datasets/nuPlanCache/checkpoint/corl/117M-multicity",
        # default = "/public/MARS/datasets/nuPlanCache/checkpoint/corl/30M-multicity",
=======
        default="scratch-gpt",
        metadata={"help": "Name of a planning model backbone"}
    )
    model_pretrain_name_or_path: str = field(
        default=None,
>>>>>>> d5e0ac4e
        metadata={"help": "Path to pretrained model or model identifier from huggingface.co/models"}
    )
    predict_result_saving_dir: Optional[str] = field(
        default=False,
        metadata={"help": "The target folder to save prediction results."},
    )
    predict_trajectory: Optional[bool] = field(
        default=True,
    )
    d_embed: Optional[int] = field(
        default=256,
    )
    d_model: Optional[int] = field(
        default=256,
    )
    d_inner: Optional[int] = field(
        default=1024,
    )
    n_layers: Optional[int] = field(
        default=4,
    )
    n_heads: Optional[int] = field(
        default=8,
    )
    # Activation function, to be selected in the list `["relu", "silu", "gelu", "tanh", "gelu_new"]`.
    activation_function: Optional[str] = field(
        default="silu"
    )
    loss_fn: Optional[str] = field(
        default="mse",
    )
    task: Optional[str] = field(
        default="nuplan" # only for mmtransformer
    )
    with_traffic_light: Optional[bool] = field(
        default=True
    )
    autoregressive: Optional[bool] = field(
        default=False
    )
    k: Optional[int] = field(
        default=1,
        metadata={"help": "Set k for top-k predictions, set to -1 to not use top-k predictions."},
    )
    next_token_scorer: Optional[bool] = field(
        default=False,
        metadata={"help": "Whether to use next token scorer for prediction."},
    )
    past_seq: Optional[int] = field(
        default=10,
        metadata={"help": "past frames to include for prediction/planning."},
    )
    x_random_walk: Optional[float] = field(
        default=0.0
    )
    y_random_walk: Optional[float] = field(
        default=0.0
    )
    tokenize_label: Optional[bool] = field(
        default=True
    )
    raster_channels: Optional[int] = field(
        default=33,
        metadata={"help": "default is 0, automatically compute. [WARNING] only supports nonauto-gpt now."},
    )
    predict_yaw: Optional[bool] = field(
        default=False
    )
    ar_future_interval: Optional[int] = field(
        default=20,
        metadata={"help": "default is 0, don't use auturegression. [WARNING] only supports nonauto-gpt now."},
    )
    arf_x_random_walk: Optional[float] = field(
        default=0.0
    )
    arf_y_random_walk: Optional[float] = field(
        default=0.0
    )
    trajectory_loss_rescale: Optional[float] = field(
        default=1.0
    )
    visualize_prediction_to_path: Optional[str] = field(
        default=None
    )
    pred_key_points_only: Optional[bool] = field(
        default=False
    )
    specified_key_points: Optional[bool] = field(
        default=True
    )
    forward_specified_key_points: Optional[bool] = field(
        default=True
    )
    token_scenario_tag: Optional[bool] = field(
        default=False
    )
<<<<<<< HEAD
    max_token_len: Optional[int] = field(
        default=20
    )
    past_sample_interval: Optional[int] = field(
        default=5
    )
    future_sample_interval: Optional[int] = field(
        default=2
    )
=======
    token_scenario_tag: Optional[bool] = field(
        default=False
    )
    max_token_len: Optional[int] = field(
        default=20
    )
>>>>>>> d5e0ac4e

def rotate_array(origin, points, angle, tuple=False):
    """
    Rotate a numpy array of points counter-clockwise by a given angle around a given origin.
    The angle should be given in radians.
    """
    assert isinstance(points, type(np.array([]))), type(points)
    ox, oy = origin
    px = points[:, 0]
    py = points[:, 1]

    qx = ox + math.cos(angle) * (px - ox) - math.sin(angle) * (py - oy)
    qy = oy + math.sin(angle) * (px - ox) + math.cos(angle) * (py - oy)
    if tuple:
        return (qx, qy)
    else:
        rst_array = np.zeros_like(points)
        rst_array[:, 0] = qx
        rst_array[:, 1] = qy
        return rst_array


def change_coordination(target_point, ego_center, ego_to_global=False):
    target_point_new = target_point.copy()
    if ego_to_global:
        cos_, sin_ = math.cos(ego_center[-1]), math.sin(ego_center[-1])
        # global to ego
        new_x, new_y = target_point_new[0] * cos_ - target_point_new[1] * sin_, \
                       target_point_new[0] * sin_ + target_point_new[1] * cos_
        target_point_new[0], target_point_new[1] = new_x, new_y
        target_point_new[:2] += ego_center[:2]
    else:
        cos_, sin_ = math.cos(-ego_center[-1]), math.sin(-ego_center[-1])
        target_point_new[:2] -= ego_center[:2]
        # global to ego
        new_x, new_y = target_point_new[0] * cos_ - target_point_new[1] * sin_, \
                       target_point_new[0] * sin_ + target_point_new[1] * cos_
        target_point_new[0], target_point_new[1] = new_x, new_y
    return target_point_new


def normalize_angle(angle):
    """
    Normalize an angle to [-pi, pi].
    :param angle: (float)
    :return: (float) Angle in radian in [-pi, pi]
    """
    while angle > np.pi:
        angle -= 2.0 * np.pi

    while angle < -np.pi:
        angle += 2.0 * np.pi

    return angle

def euclidean_distance(pt1, pt2):
    x_1, y_1 = pt1
    x_2, y_2 = pt2
    return math.sqrt((x_1-x_2)**2+(y_1-y_2)**2)

def check_collision(checking_agent, target_agent):
    # return check_collision_for_two_agents_dense_scipy(checking_agent, target_agent)  # slower
    # return check_collision_for_two_agents_dense(checking_agent, target_agent)
    return check_collision_for_two_agents_rotate_and_dist_check(checking_agent=checking_agent,
                                                                target_agent=target_agent)

def check_collision_for_two_agents_rotate_and_dist_check(checking_agent, target_agent, vertical_margin=0.7, vertical_margin2=0.7, horizon_margin=0.7):
    # center_c = [checking_agent.x, checking_agent.y]
    # center_t = [target_agent.x, target_agent.y]

    length_sum_top_threshold = checking_agent.length + target_agent.length
    if checking_agent.x == -1 or target_agent.x == -1:
        return False
    if abs(checking_agent.x - target_agent.x) > length_sum_top_threshold:
        return False
    if abs(checking_agent.y - target_agent.y) > length_sum_top_threshold:
        return False

    if euclidean_distance([checking_agent.x, checking_agent.y], [target_agent.x, target_agent.y]) <= (checking_agent.width + target_agent.width)/2:
        return True
    collision_box_t = [(target_agent.x - target_agent.width/2 * horizon_margin - checking_agent.x,
                        target_agent.y - target_agent.length/2 * vertical_margin2 - checking_agent.y),
                       (target_agent.x - target_agent.width / 2 * horizon_margin - checking_agent.x,
                        target_agent.y - checking_agent.y),
                       (target_agent.x - target_agent.width/2 * horizon_margin - checking_agent.x,
                        target_agent.y + target_agent.length/2 * vertical_margin2 - checking_agent.y),
                       (target_agent.x + target_agent.width/2 * horizon_margin - checking_agent.x,
                        target_agent.y + target_agent.length/2 * vertical_margin2 - checking_agent.y),
                       (target_agent.x + target_agent.width / 2 * horizon_margin - checking_agent.x,
                        target_agent.y - checking_agent.y),
                       (target_agent.x + target_agent.width/2 * horizon_margin - checking_agent.x,
                        target_agent.y - target_agent.length/2 * vertical_margin2 - checking_agent.y)]
    rotated_checking_box_t = rotate_array(origin=(target_agent.x - checking_agent.x, target_agent.y - checking_agent.y),
                                          points=np.array(collision_box_t),
                                          angle=normalize_angle( - target_agent.yaw))
    rotated_checking_box_t = np.insert(rotated_checking_box_t, 0, [target_agent.x - checking_agent.x, target_agent.y - checking_agent.y], 0)

    rotated_checking_box_t = rotate_array(origin=(0, 0),
                                          points=np.array(rotated_checking_box_t),
                                          angle=normalize_angle( - checking_agent.yaw))

    rst = False
    for idx, pt in enumerate(rotated_checking_box_t):
        x, y = pt
        if abs(x) < checking_agent.width/2 * horizon_margin and abs(y) < checking_agent.length/2 * vertical_margin:
            rst = True
            # print('test: ', idx)
            break
    return rst


def get_angle_of_a_line(pt1, pt2):
    # angle from horizon to the right, counter-clockwise,
    x1, y1 = pt1
    x2, y2 = pt2
    angle = math.atan2(y2 - y1, x2 - x1)
    return angle

def generate_contour_pts(center_pt, w, l, direction):
    pt1 = rotate(center_pt, (center_pt[0]-w/2, center_pt[1]-l/2), direction, tuple=True)
    pt2 = rotate(center_pt, (center_pt[0]+w/2, center_pt[1]-l/2), direction, tuple=True)
    pt3 = rotate(center_pt, (center_pt[0]+w/2, center_pt[1]+l/2), direction, tuple=True)
    pt4 = rotate(center_pt, (center_pt[0]-w/2, center_pt[1]+l/2), direction, tuple=True)
    return pt1, pt2, pt3, pt4

def rotate(origin, point, angle, tuple=False):
    """
    Rotate a point counter-clockwise by a given angle around a given origin.
    The angle should be given in radians.
    """

    ox, oy = origin
    px, py = point

    qx = ox + math.cos(angle) * (px - ox) - math.sin(angle) * (py - oy)
    qy = oy + math.sin(angle) * (px - ox) + math.cos(angle) * (py - oy)
    if tuple:
        return (qx, qy)
    else:
        return qx, qy<|MERGE_RESOLUTION|>--- conflicted
+++ resolved
@@ -10,26 +10,11 @@
     Arguments pertaining to which model/config/tokenizer we are going to fine-tune from.
     """
     model_name: str = field(
-<<<<<<< HEAD
-        default="pretrain-gpt",
-        metadata={"help": "Name of a planning model backbone"}
-    )
-    model_pretrain_name_or_path: str = field(
-        # default="/public/MARS/datasets/nuPlanCache/checkpoint/corl/gpt-117M-1data-boston/training_results/checkpoint-20800",
-        # default="/public/MARS/datasets/nuPlanCache/checkpoint/corl/gpt-30M-1data-boston/training_results/checkpoint-20000",
-        # default="/public/MARS/datasets/nuPlanCache/checkpoint/corl/gpt-762M-1data-boston",
-        # default="/public/MARS/datasets/nuPlanCache/checkpoint/corl/gpt-1.5B-1data-boston",
-        # default = "/public/MARS/datasets/nuPlanCache/checkpoint/corl/1.5B-multicity",
-        default = "/public/MARS/datasets/nuPlanCache/checkpoint/gpt30m_kp",
-        # default = "/public/MARS/datasets/nuPlanCache/checkpoint/corl/117M-multicity",
-        # default = "/public/MARS/datasets/nuPlanCache/checkpoint/corl/30M-multicity",
-=======
         default="scratch-gpt",
         metadata={"help": "Name of a planning model backbone"}
     )
     model_pretrain_name_or_path: str = field(
         default=None,
->>>>>>> d5e0ac4e
         metadata={"help": "Path to pretrained model or model identifier from huggingface.co/models"}
     )
     predict_result_saving_dir: Optional[str] = field(
@@ -126,24 +111,12 @@
     token_scenario_tag: Optional[bool] = field(
         default=False
     )
-<<<<<<< HEAD
+    token_scenario_tag: Optional[bool] = field(
+        default=False
+    )
     max_token_len: Optional[int] = field(
         default=20
     )
-    past_sample_interval: Optional[int] = field(
-        default=5
-    )
-    future_sample_interval: Optional[int] = field(
-        default=2
-    )
-=======
-    token_scenario_tag: Optional[bool] = field(
-        default=False
-    )
-    max_token_len: Optional[int] = field(
-        default=20
-    )
->>>>>>> d5e0ac4e
 
 def rotate_array(origin, points, angle, tuple=False):
     """
