from typing import Dict
import torch
<<<<<<< HEAD
from torch import nn
from transformer4planning.models.encoder.mtr_encoder import MTREncoder
=======
from torch import nn, Tensor
from transformers import GPT2Tokenizer
from transformer4planning.models.utils import *
>>>>>>> 2d9d7333

class AugmentationMixin(nn.Module):
    def __init__(self):
        super().__init__()
    
    def trajectory_augmentation(self, target_traj, x_noise_scale, y_noise_scale, expanded_indices=1):
        if self.training and x_noise_scale > 0:
            x_noise = (torch.rand(target_traj.shape, device=target_traj.device) * x_noise_scale * 2 - x_noise_scale) * expanded_indices
            target_traj[..., 0] += x_noise[..., 0] 
        if self.training and y_noise_scale > 0:
            y_noise = (torch.rand(target_traj.shape, device=target_traj.device) * y_noise_scale * 2 - y_noise_scale) * expanded_indices
            target_traj[..., 1] += y_noise[..., 1]
        return target_traj

    def raster_augmentation(self, raster):
        raise NotImplementedError

class CNNDownSamplingResNet(nn.Module):
    def __init__(self, d_embed, in_channels, resnet_type='resnet18', pretrain=False):
        super(CNNDownSamplingResNet, self).__init__()
        import torchvision.models as models
        if resnet_type == 'resnet18':
            self.cnn = models.resnet18(pretrained=pretrain, num_classes=d_embed)
            cls_feature_dim = 512
        elif resnet_type == 'resnet34':
            self.cnn = models.resnet34(pretrained=pretrain, num_classes=d_embed)
            cls_feature_dim = 512
        elif resnet_type == 'resnet50':
            self.cnn = models.resnet50(pretrained=pretrain, num_classes=d_embed)
            cls_feature_dim = 2048
        elif resnet_type == 'resnet101':
            self.cnn = models.resnet101(pretrained=pretrain, num_classes=d_embed)
            cls_feature_dim = 2048
        elif resnet_type == 'resnet152':
            self.cnn = models.resnet152(pretrained=pretrain, num_classes=d_embed)
            cls_feature_dim = 2048
        self.cnn = torch.nn.Sequential(*(list(self.cnn.children())[1:-1]))
        self.layer1 = nn.Sequential(
            nn.Conv2d(in_channels, 64, kernel_size=(7, 7), stride=(2, 2), padding=(3, 3), bias=False)
        )
        self.classifier = nn.Sequential(
            nn.Linear(in_features=cls_feature_dim, out_features=d_embed, bias=True)
        )

    def forward(self, x):
        x = self.layer1(x)
        x = self.cnn(x)
        output = self.classifier(x.squeeze(-1).squeeze(-1))
        return output
    

class NuplanRasterizeEncoder(AugmentationMixin):
    def __init__(self, 
                 cnn_kwargs:Dict, 
                 action_kwargs:Dict,
                 tokenizer_kwargs:Dict = None,
                 model_args = None
                 ):
        super().__init__()
        self.cnn_downsample = CNNDownSamplingResNet(d_embed=cnn_kwargs.get("d_embed", None), 
                                                    in_channels=cnn_kwargs.get("in_channels", None), 
                                                    resnet_type=cnn_kwargs.get("resnet_type", "resnet18"),
                                                    pretrain=cnn_kwargs.get("pretrain", False))
        self.action_m_embed = nn.Sequential(nn.Linear(4, action_kwargs.get("d_embed")), nn.Tanh()) # 2*embed is because the cnn downsample will be apply to both high&low resolution rasters
        self.token_scenario_tag = model_args.token_scenario_tag
        self.ar_future_interval = model_args.ar_future_interval
        self.model_args = model_args
        if self.token_scenario_tag:
            self.tokenizer = GPT2Tokenizer.from_pretrained(tokenizer_kwargs.get("dirpath", None))
            self.tokenizer.pad_token = self.tokenizer.eos_token
            self.tag_embedding = nn.Embedding(self.tokenizer.vocab_size, tokenizer_kwargs.get("d_embed", None))    
 
    
    def forward(self, **kwargs):
        high_res_raster = kwargs.get("high_res_raster", None)
        low_res_raster = kwargs.get("low_res_raster", None)
        context_actions = kwargs.get("context_actions", None)
        trajectory_label = kwargs.get("trajectory_label", None)
        scenario_type = kwargs.get("scenario_type", None)
        context_length = kwargs.get("context_length", None)
        pred_length = kwargs.get("pred_length", None)
        device = high_res_raster.device if high_res_raster is not None else None
        # add noise to context actions
        context_actions = self.trajectory_augmentation(context_actions, self.model_args.x_random_walk, self.model_args.y_random_walk)
        
        # raster observation encoding & context action ecoding
        action_embeds = self.action_m_embed(context_actions)
        
        high_res_seq = cat_raster_seq(high_res_raster.permute(0, 3, 2, 1).to(device), context_length, self.model_args.with_traffic_light)
        low_res_seq = cat_raster_seq(low_res_raster.permute(0, 3, 2, 1).to(device), context_length, self.model_args.with_traffic_light)
        
        batch_size, context_length, c, h, w = high_res_seq.shape

        high_res_embed = self.cnn_downsample(high_res_seq.to(torch.float32).reshape(batch_size * context_length, c, h, w))
        low_res_embed = self.cnn_downsample(low_res_seq.to(torch.float32).reshape(batch_size * context_length, c, h, w))
        high_res_embed = high_res_embed.reshape(batch_size, context_length, -1)
        low_res_embed = low_res_embed.reshape(batch_size, context_length, -1)

        state_embeds = torch.cat((high_res_embed, low_res_embed), dim=-1).to(torch.float32)
        n_embed = action_embeds.shape[-1]
        input_embeds = torch.zeros(
            (batch_size, context_length * 2, n_embed),
            dtype=torch.float32,
            device=device
        )
        input_embeds[:, ::2, :] = state_embeds  # index: 0, 2, 4, .., 18
        input_embeds[:, 1::2, :] = action_embeds  # index: 1, 3, 5, .., 19
        
        # scenario tag encoding
        if self.token_scenario_tag:
            scenario_tag_ids = torch.tensor(self.tokenizer(text=scenario_type, max_length=self.model_args.max_token_len, padding='max_length')["input_ids"])
            scenario_tag_embeds = self.tag_embedding(scenario_tag_ids.to(device)).squeeze(1)
            assert scenario_tag_embeds.shape[1] == self.model_args.max_token_len, f'{scenario_tag_embeds.shape} vs {self.model_args.max_token_len}'
            input_embeds = torch.cat([scenario_tag_embeds, input_embeds], dim=1)

        # add keypoints encoded embedding
        if self.ar_future_interval == 0:
            input_embeds = torch.cat([input_embeds,
                                      torch.zeros((batch_size, pred_length, n_embed), device=device)], dim=1)

        elif self.ar_future_interval > 0:
            # use autoregressive future interval
            if self.model_args.specified_key_points:
                # 80, 40, 20, 10, 5
                if self.model_args.forward_specified_key_points:
                    selected_indices = [4, 9, 19, 39, 79]
                else:
                    selected_indices = [79, 39, 19, 9, 4]
                future_key_points = trajectory_label[:, selected_indices, :]
                indices = torch.tensor(selected_indices, device=device, dtype=float) / 80.0                   
            else:
                future_key_points = trajectory_label[:, self.ar_future_interval - 1::self.ar_future_interval, :]
                indices = torch.arange(future_key_points.shape[1], device=device) / future_key_points.shape[1]
                selected_indices = None
            assert future_key_points.shape[1] != 0, 'future points not enough to sample'
            expanded_indices = indices.unsqueeze(0).unsqueeze(-1).expand(future_key_points.shape)
            # argument future trajectory
            future_key_points_aug = self.trajectory_augmentation(future_key_points.clone(), self.model_args.arf_x_random_walk, self.model_args.arf_y_random_walk, expanded_indices)
            if not self.model_args.predict_yaw:
                # keep the same information when generating future points
                future_key_points_aug[:, :, 2:] = 0

            future_key_embeds = self.action_m_embed(future_key_points_aug)
            input_embeds = torch.cat([input_embeds, future_key_embeds,
                                      torch.zeros((batch_size, pred_length, n_embed), device=device)], dim=1)
        else:
            raise ValueError("ar_future_interval should be non-negative", self.ar_future_interval)

        return input_embeds, future_key_points, selected_indices

class PDMEncoder(nn.Module):
    def __init__(self, history_dim, centerline_dim, hidden_dim):
        super(PDMEncoder, self).__init__()
        self.state_encoding = nn.Sequential(
            nn.Linear(
                history_dim * 3 * 3, hidden_dim
            ),
            nn.ReLU(),
        )

<<<<<<< HEAD
    def forward(self, x):
        results = []
        x = self.layer1(x)
        for ii, model in enumerate(self.features):
            x = model(x)
            if ii in {4, 11, 21, 31, 41}:
                results.append(x)

        output = self.decoder(x, results)
        output = output.permute(0, 2, 3, 1)
        # assert output.shape == (len(x), 224, 224, config.d_embed), output.shape
        return output

class SimpleEncoder(MTREncoder):
    def __init__(self, config):
        super().__init__(config)
        self.map_polyline_encoder = nn.Sequential(nn.Linear(2, 128, bias=False), nn.ReLU(),
                                                  nn.Linear(128, 256, bias=False), nn.ReLU(),
                                                  nn.Linear(256, 256, bias=True), nn.ReLU(),)

    def forward(self, input_dict):
        past_trajs = input_dict['agent_trajs'][:, :, :11, :]
        map_polylines, map_polylines_mask = input_dict['map_polylines'], input_dict['map_polylines_mask']

        num_center_objects, num_objects, num_timestamps, _ = past_trajs.shape
        agent_trajs_mask = past_trajs[..., -1] > 0
        map_polylines_mask = map_polylines_mask[..., 0] > 0
        # apply polyline encoder
        obj_polylines_feature = self.agent_polyline_encoder(past_trajs, agent_trajs_mask)  # (num_center_objects, num_objects, num_timestamp, C)   
        map_polylines_feature = self.map_polyline_encoder(map_polylines)  # (num_center_objects, num_polylines, C)
        map_polylines_feature, _ = torch.max(map_polylines_feature, dim=1, keepdim=True)
        map_polylines_feature = map_polylines_feature.repeat(1, num_timestamps, 1)

        agents_attention_mask = agent_trajs_mask.view(num_center_objects, -1)
        map_attention_mask = torch.ones((num_center_objects, num_timestamps), device=past_trajs.device, dtype=torch.bool)

        n_out_embed = obj_polylines_feature.shape[-1]
        global_token_feature = torch.cat((obj_polylines_feature.view(num_center_objects, num_objects*num_timestamps, n_out_embed), map_polylines_feature), dim=1) 
        global_token_mask = torch.cat((agents_attention_mask, map_attention_mask), dim=1)

        obj_trajs_pos = past_trajs[..., :3]
        map_polylines_center = torch.zeros((num_center_objects, num_timestamps, 3), device=past_trajs.device)
        global_token_pos = torch.cat((obj_trajs_pos.contiguous().view(num_center_objects, num_objects*num_timestamps, -1), map_polylines_center), dim=1)

        if self.use_local_attn:
            global_token_feature = self.apply_local_attn(
                x=global_token_feature, x_mask=global_token_mask, x_pos=global_token_pos,
                num_of_neighbors=self.model_cfg.NUM_OF_ATTN_NEIGHBORS
            )
        else:
            global_token_feature = self.apply_global_attn(
                x=global_token_feature, x_mask=global_token_mask, x_pos=global_token_pos
            )

        global_token_feature_max, _ = torch.max(global_token_feature.view(num_center_objects, -1, num_timestamps, 256), dim=1)

        return global_token_feature_max.squeeze(1)
=======
        self.centerline_encoding = nn.Sequential(
            nn.Linear(centerline_dim * 3, hidden_dim),
            nn.ReLU(),
        )
    
    def forward(self, input):
        # TODO: fix feature input& complete the forward function
        batch_size = input["ego_position"].shape[0]

        ego_position = input["ego_position"].reshape(batch_size, -1).float()
        ego_velocity = input["ego_velocity"].reshape(batch_size, -1).float()
        ego_acceleration = input["ego_acceleration"].reshape(batch_size, -1).float()

        # encode ego history states
        state_features = torch.cat(
            [ego_position, ego_velocity, ego_acceleration], dim=-1
        )
        state_encodings = self.state_encoding(state_features)

        # encode planner centerline
        planner_centerline = input["planner_centerline"].reshape(batch_size, -1).float()
        centerline_encodings = self.centerline_encoding(planner_centerline)

        # decode future trajectory
        planner_features = torch.cat(
            [state_encodings, centerline_encodings], dim=-1
        )
        return planner_features
>>>>>>> 2d9d7333
<|MERGE_RESOLUTION|>--- conflicted
+++ resolved
@@ -1,13 +1,10 @@
 from typing import Dict
 import torch
-<<<<<<< HEAD
-from torch import nn
-from transformer4planning.models.encoder.mtr_encoder import MTREncoder
-=======
 from torch import nn, Tensor
+import numpy as np
 from transformers import GPT2Tokenizer
 from transformer4planning.models.utils import *
->>>>>>> 2d9d7333
+from transformer4planning.models.encoder.mtr_encoder import MTREncoder
 
 class AugmentationMixin(nn.Module):
     def __init__(self):
@@ -168,20 +165,33 @@
             nn.ReLU(),
         )
 
-<<<<<<< HEAD
-    def forward(self, x):
-        results = []
-        x = self.layer1(x)
-        for ii, model in enumerate(self.features):
-            x = model(x)
-            if ii in {4, 11, 21, 31, 41}:
-                results.append(x)
-
-        output = self.decoder(x, results)
-        output = output.permute(0, 2, 3, 1)
-        # assert output.shape == (len(x), 224, 224, config.d_embed), output.shape
-        return output
-
+        self.centerline_encoding = nn.Sequential(
+            nn.Linear(centerline_dim * 3, hidden_dim),
+            nn.ReLU(),
+        )
+    
+    def forward(self, input):
+        # TODO: fix feature input& complete the forward function
+        batch_size = input["ego_position"].shape[0]
+
+        ego_position = input["ego_position"].reshape(batch_size, -1).float()
+        ego_velocity = input["ego_velocity"].reshape(batch_size, -1).float()
+        ego_acceleration = input["ego_acceleration"].reshape(batch_size, -1).float()
+
+        # encode ego history states
+        state_features = torch.cat(
+            [ego_position, ego_velocity, ego_acceleration], dim=-1
+        )
+        state_encodings = self.state_encoding(state_features)
+
+        # encode planner centerline
+        planner_centerline = input["planner_centerline"].reshape(batch_size, -1).float()
+        centerline_encodings = self.centerline_encoding(planner_centerline)
+        planner_features = torch.cat(
+            [state_encodings, centerline_encodings], dim=-1
+        )
+        return planner_features
+    
 class SimpleEncoder(MTREncoder):
     def __init__(self, config):
         super().__init__(config)
@@ -225,34 +235,4 @@
 
         global_token_feature_max, _ = torch.max(global_token_feature.view(num_center_objects, -1, num_timestamps, 256), dim=1)
 
-        return global_token_feature_max.squeeze(1)
-=======
-        self.centerline_encoding = nn.Sequential(
-            nn.Linear(centerline_dim * 3, hidden_dim),
-            nn.ReLU(),
-        )
-    
-    def forward(self, input):
-        # TODO: fix feature input& complete the forward function
-        batch_size = input["ego_position"].shape[0]
-
-        ego_position = input["ego_position"].reshape(batch_size, -1).float()
-        ego_velocity = input["ego_velocity"].reshape(batch_size, -1).float()
-        ego_acceleration = input["ego_acceleration"].reshape(batch_size, -1).float()
-
-        # encode ego history states
-        state_features = torch.cat(
-            [ego_position, ego_velocity, ego_acceleration], dim=-1
-        )
-        state_encodings = self.state_encoding(state_features)
-
-        # encode planner centerline
-        planner_centerline = input["planner_centerline"].reshape(batch_size, -1).float()
-        centerline_encodings = self.centerline_encoding(planner_centerline)
-
-        # decode future trajectory
-        planner_features = torch.cat(
-            [state_encodings, centerline_encodings], dim=-1
-        )
-        return planner_features
->>>>>>> 2d9d7333
+        return global_token_feature_max.squeeze(1)