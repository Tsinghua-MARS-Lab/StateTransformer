from typing import Dict
import torch
from torch import nn
from transformer4planning.models.utils import *
from transformer4planning.models.encoder.base import TrajectoryEncoder
from transformers.utils import logging
logging.set_verbosity_info()
logger = logging.get_logger("transformers")


def normalize_angles(angles):
    return torch.atan2(torch.sin(angles), torch.cos(angles))


class CNNDownSamplingResNet(nn.Module):
    def __init__(self, d_embed, in_channels, resnet_type='resnet18', pretrain=False):
        super(CNNDownSamplingResNet, self).__init__()
        import torchvision.models as models
        if resnet_type == 'resnet18':
            self.cnn = models.resnet18(pretrained=pretrain, num_classes=d_embed)
            cls_feature_dim = 512
        elif resnet_type == 'resnet34':
            self.cnn = models.resnet34(pretrained=pretrain, num_classes=d_embed)
            cls_feature_dim = 512
        elif resnet_type == 'resnet50':
            self.cnn = models.resnet50(pretrained=pretrain, num_classes=d_embed)
            cls_feature_dim = 2048
        elif resnet_type == 'resnet101':
            self.cnn = models.resnet101(pretrained=pretrain, num_classes=d_embed)
            cls_feature_dim = 2048
        elif resnet_type == 'resnet152':
            self.cnn = models.resnet152(pretrained=pretrain, num_classes=d_embed)
            cls_feature_dim = 2048
        else:
            assert False, f'Unknown resnet type: {resnet_type}'
        self.cnn = torch.nn.Sequential(*(list(self.cnn.children())[1:-1]))
        self.layer1 = nn.Sequential(
            nn.Conv2d(in_channels, 64, kernel_size=(7, 7), stride=(2, 2), padding=(3, 3), bias=False)
        )
        self.classifier = nn.Sequential(
            nn.Linear(in_features=cls_feature_dim, out_features=d_embed, bias=True)
        )

    def forward(self, x):
        x = self.layer1(x)
        x = self.cnn(x)
        output = self.classifier(x.squeeze(-1).squeeze(-1))
        return output


from transformers.activations import ACT2FN
class STRMultiModalProjector(nn.Module):
    def __init__(self, config):
        super().__init__()
        projector_hidden_act = 'gelu'
        vision_hidden_size = 768
        model_hidden_size = config.get("d_embed")
        self.linear_1 = nn.Linear(vision_hidden_size, model_hidden_size, bias=True)
        self.act = ACT2FN[projector_hidden_act]
        self.linear_2 = nn.Linear(model_hidden_size, model_hidden_size, bias=True)

    def forward(self, image_features):
        hidden_states = self.linear_1(image_features)
        hidden_states = self.act(hidden_states)
        hidden_states = self.linear_2(hidden_states)
        return hidden_states


class NuplanRasterizeEncoder(TrajectoryEncoder):
    def __init__(self,  config=None):
        super().__init__(config)
        action_kwargs = dict(
            d_embed=self.config.n_embd
        )
        # if 'resnet' in self.config.raster_encoder_type:
        if isinstance(self.config.raster_encoder_type, str) and 'vit' in self.config.raster_encoder_type:
            from transformers import ViTModel, ViTConfig
            vit_config = ViTConfig()
            vit_config.hidden_size = self.config.n_embd // 2
            vit_config.num_channels = self.config.raster_channels
            vit_config.intermediate_size = self.config.vit_intermediate_size  # must be multiplier of 12 (number of the head)
            vit_config.num_attention_heads = self.config.n_head
            vit_config.return_dict = True
            self.image_downsample = ViTModel(vit_config)
            logger.info(f'Building ViT encoder with key points indices of {self.selected_indices}')
        else:
            try:
                cnn_kwargs = dict(
                    d_embed=self.config.n_embd // 2,
                    in_channels=self.config.raster_channels,
                    resnet_type=self.config.resnet_type,
                    pretrain=self.config.pretrain_encoder
                )
            except:
                cnn_kwargs = dict(
                    d_embed=self.config.n_embd // 2,
                    in_channels=self.config.raster_channels,
                    resnet_type=self.config.raster_encoder_type,
                    pretrain=self.config.pretrain_encoder
                )
            self.cnn_downsample = CNNDownSamplingResNet(d_embed=cnn_kwargs.get("d_embed", None),
                                                        in_channels=cnn_kwargs.get("in_channels", None),
                                                        resnet_type=cnn_kwargs.get("resnet_type", "resnet18"),
                                                        pretrain=cnn_kwargs.get("pretrain", False))
            logger.info(f'Building ResNet encoder with key points indices of {self.selected_indices}')

        # separate key point encoder is hard to train with larger models due to sparse signals
        input_dim = 7 if self.config.use_speed else 4
        self.action_m_embed = nn.Sequential(nn.Linear(input_dim, action_kwargs.get("d_embed")), nn.Tanh())

        self.traj_tokenizer = None

        # For key points, only use x, and y
        # currently forcing key point to be 2 dimension, with no speed and no yaw
        # if self.config.separate_kp_encoder:
        if self.use_proposal:
            # self.proposal_m_embed = nn.Sequential(nn.Linear(1, action_kwargs.get("d_embed")), nn.Tanh())  # Deprecated
            # each point has 3 dimensions, x, y, and yaw
            self.proposal_m_embed = nn.Sequential(nn.Linear(self.config.traj_proposal_points_num * 3, action_kwargs.get("d_embed")), nn.Tanh())
            self.proposal_score_embed = nn.Sequential(nn.Linear(int(self.config.use_proposal), action_kwargs.get("d_embed")), nn.Tanh())
        if self.config.use_key_points != 'no':
            self.kps_m_embed = nn.Sequential(nn.Linear(2, action_kwargs.get("d_embed")), nn.Tanh())

        self.image_processor = None
        self.camera_image_encoder = None
        self.image_feature_connector = None
        if config.camera_image_encoder == 'dinov2':
            # WIP
            from transformers import AutoImageProcessor, Dinov2Model
            try:
                self.image_processor = AutoImageProcessor.from_pretrained("facebook/dinov2-base")
                self.camera_image_encoder = Dinov2Model.from_pretrained("facebook/dinov2-base")
            except:
                # using local checkpoints due to the GFW blocking of China
                # self.image_processor = AutoImageProcessor.from_pretrained("/public/MARS/t4p/dinov2", local_files_only=True)
                # self.camera_image_encoder = Dinov2Model.from_pretrained("/public/MARS/t4p/dinov2", local_files_only=True)
                self.image_processor = AutoImageProcessor.from_pretrained("/cephfs/sunq/dinov2", local_files_only=True)
                self.camera_image_encoder = Dinov2Model.from_pretrained("/cephfs/sunq/dinov2", local_files_only=True)
            # self.camera_image_m_embed = nn.Sequential(nn.Linear(257*768, action_kwargs.get("d_embed")), nn.Tanh())
            # self.camera_image_m_embed = nn.Sequential(nn.Linear(768, action_kwargs.get("d_embed")), nn.Tanh())
            # self.camera_image_m_embed = nn.Sequential(nn.Linear(768, action_kwargs.get("d_embed"), bias=False))
            self.camera_image_m_embed = STRMultiModalProjector(action_kwargs)
            for param in self.camera_image_encoder.parameters():
                param.requires_grad = False

    def get_proposal_cluster_embedding(self, info_dict, device, input_embeds, trajectory_label=None):
        # pass score when generate function is called
        candidate_proposal = self.traj_tokenizer.trajs.to(device)[:, :self.config.traj_proposal_points_num, :]
        info_dict['candi_proposal_num'] = candidate_proposal.shape[0]
        assert int(info_dict['candi_proposal_num']) == int(self.config.use_proposal), f'proposal {candidate_proposal.shape[0]}, but got {self.config.use_proposal}'
        # n_candi,80, 3 -> n_candi,240 -> n_candi,256
        candidate_proposal_ = candidate_proposal.reshape(candidate_proposal.shape[0], -1)
        candi_embeds = self.proposal_m_embed(candidate_proposal_)
        # n_candi,256 -> bs,n_candi,256
        bs = input_embeds.shape[0]
        candi_embeds = candi_embeds.unsqueeze(0).repeat(bs, 1, 1)
        input_embeds = torch.cat([input_embeds, candi_embeds], dim=1)  # bs,context_length+n_candi,256
        # use gt score for training
        traj_gt = trajectory_label[:, :, [0, 1]].unsqueeze(1)  # bs,1,seq,2
        expanded_candidate_trajectory = candidate_proposal[:, :, [0, 1]].unsqueeze(0).repeat(bs, 1, 1, 1)  # bs,n_candi,seq,2
        # 计算每条轨迹与目标轨迹对应点之间的差值
        diff = expanded_candidate_trajectory - traj_gt  # bs, n_candi, seq, 2
        # 计算欧式距离
        distances = torch.sqrt(torch.sum(diff ** 2, dim=-1))  # 对最后一个维度求和  bs, n_candi, seq
        distances = torch.mean(distances, dim=-1)  # ADE: bs, n_candi
        info_dict['future_traj_diff'] = distances.to(device)
        # import matplotlib.pyplot as plt
        # for i in range(candidate_proposal.shape[0]):
        #     plt.plot(candidate_proposal[i,:,0].cpu(),candidate_proposal[i,:,1].cpu(),alpha=0.2)
        # index = torch.argmin(future_trajs_diff[0,0,:])
        # plt.plot(candidate_proposal[index,:,0].cpu(),candidate_proposal[index,:,1].cpu(),'r')
        # plt.plot(traj_gt[0,0,:,0].cpu(),traj_gt[0,0,:,1].cpu(),'b')
        # plt.savefig('help.jpg')
        # plt.close()

        # compute gt distance to score and embed
        gt_l2_distance = info_dict['future_traj_diff']  # bs,n_cluster,2
        # bs,n_cluster,2 -> bs,n_cluster
        # gt_l2_distance = torch.norm(gt_diff, p=2, dim=-1)
        mask = gt_l2_distance > 30
        gt_l2_distance[mask] = float('inf')
        gt_prob = torch.softmax(-gt_l2_distance, dim=1)
        if not self.training:
            gt_prob = torch.zeros_like(gt_prob)
        gt_prob_embed = self.proposal_score_embed(gt_prob)  # bs, 256
        input_embeds = torch.cat([input_embeds,
                                  gt_prob_embed.unsqueeze(1)], dim=1)  # bs,context_length+n_candi+1,256

        return input_embeds, info_dict, candi_embeds

    def forward(self, **kwargs):
        """
        Nuplan raster encoder require inputs:
        `high_res_raster`: torch.Tensor, shape (batch_size, 224, 224, seq)
        `low_res_raster`: torch.Tensor, shape (batch_size, 224, 224, seq)
        `context_actions`: torch.Tensor, shape (batch_size, seq, 4 / 6)
        `trajectory_label`: torch.Tensor, shape (batch_size, seq, 2/4), depend on whether pred yaw value
        `pred_length`: int, the length of prediction trajectory
        `context_length`: int, the length of context actions

        To use camera image encoder, the input should also contain:
        `camera_image`: torch.Tensor, shape (batch_size, 8(cameras), 1080, 1920, 3)
        """
        high_res_raster = kwargs.get("high_res_raster", None)
        low_res_raster = kwargs.get("low_res_raster", None)
        context_actions = kwargs.get("context_actions", None)
        trajectory_label = kwargs.get("trajectory_label", None)
        aug_current = kwargs.get("aug_current", None)

        is_training = kwargs.get("is_training", None)
        assert is_training is not None, "is_training should not be None"
        assert self.training == is_training, "training status should be the same"
        self.augmentation.training = is_training

        assert trajectory_label is not None, "trajectory_label should not be None"
        device = trajectory_label.device
        _, pred_length = trajectory_label.shape[:2]
        action_seq_length = context_actions.shape[1] if context_actions is not None else -1  # -1 in case of pdm encoder

        # add noise to context actions
        context_actions = self.augmentation.trajectory_linear_augmentation(context_actions, self.config.x_random_walk, self.config.y_random_walk)
        # raster observation encoding & context action ecoding
        action_embeds = self.action_m_embed(context_actions)

        high_res_seq = cat_raster_seq(high_res_raster.permute(0, 3, 2, 1).to(device), action_seq_length, self.config.with_traffic_light)
        low_res_seq = cat_raster_seq(low_res_raster.permute(0, 3, 2, 1).to(device), action_seq_length, self.config.with_traffic_light)
        # casted channel number: 33 - 1 goal, 20 raod types, 3 traffic light, 9 agent types for each time frame
        # context_length: 8, 40 frames / 5
        batch_size, action_seq_length, c, h, w = high_res_seq.shape
        assert c == self.config.raster_channels, "raster channel number should be {}, but got {}".format(self.config.raster_channels, c)

        if self.config.raster_encoder_type == 'vit':
            high_res_embed = self.image_downsample(pixel_values=high_res_seq.to(action_embeds.dtype).reshape(batch_size * action_seq_length, c, h, w)).last_hidden_state[:, 1:, :]
            low_res_embed = self.image_downsample(pixel_values=low_res_seq.to(action_embeds.dtype).reshape(batch_size * action_seq_length, c, h, w)).last_hidden_state[:, 1:, :]
            # batch_size * context_length, 196 (14*14), embed_dim//2
            _, sequence_length, half_embed = high_res_embed.shape
            high_res_embed = high_res_embed.reshape(batch_size, action_seq_length, sequence_length, half_embed)
            low_res_embed = low_res_embed.reshape(batch_size, action_seq_length, sequence_length, half_embed)

            state_embeds = torch.cat((high_res_embed, low_res_embed), dim=-1).to(action_embeds.dtype)  # batch_size, action_seq_length, sequence_length, embed_dim
            n_embed = action_embeds.shape[-1]
            context_length = action_seq_length + action_seq_length * sequence_length
            input_embeds = torch.zeros(
                (batch_size, context_length, n_embed),
                dtype=action_embeds.dtype,
                device=device
            )
            for j in range(action_seq_length):
                input_embeds[:, j * (1 + sequence_length): j * (1 + sequence_length) + sequence_length, :] = state_embeds[:, j, :, :]
            input_embeds[:, sequence_length::1 + sequence_length, :] = action_embeds
        else:
            high_res_embed = self.cnn_downsample(high_res_seq.to(action_embeds.dtype).reshape(batch_size * action_seq_length, c, h, w))
            low_res_embed = self.cnn_downsample(low_res_seq.to(action_embeds.dtype).reshape(batch_size * action_seq_length, c, h, w))
            high_res_embed = high_res_embed.reshape(batch_size, action_seq_length, -1)
            low_res_embed = low_res_embed.reshape(batch_size, action_seq_length, -1)

            state_embeds = torch.cat((high_res_embed, low_res_embed), dim=-1).to(action_embeds.dtype)
            n_embed = action_embeds.shape[-1]
            context_length = action_seq_length * 2
            input_embeds = torch.zeros(
                (batch_size, context_length, n_embed),
                dtype=action_embeds.dtype,
                device=device
            )
            input_embeds[:, ::2, :] = state_embeds  # index: 0, 2, 4, .., 18
            input_embeds[:, 1::2, :] = action_embeds  # index: 1, 3, 5, .., 19
        
        # give out the context info for diffusion model
        maps_info = input_embeds
        
        if self.camera_image_encoder is not None:
            camera_images = kwargs.get("camera_images", None)
            assert camera_images is not None, "camera_image should not be None"
            if self.image_processor is not None:
                _, _, image_width, image_height, image_channels = camera_images.shape
                camera_images = camera_images.reshape(batch_size*8, image_width, image_height, image_channels)
                camera_inputs = self.image_processor(camera_images, return_tensors="pt")
            camera_inputs = camera_inputs.to(device)
            camera_image_feature = self.camera_image_encoder(**camera_inputs).last_hidden_state  # batch_size * 8, 257, 768

            # compress all patches into one hidden state
            # camera_image_feature = camera_image_feature.reshape(batch_size, 8, 257 * 768)
            # camera_image_embed = self.camera_image_m_embed(camera_image_feature)  # batch_size, 8 * 257, n_embed
            # input_embeds = torch.cat([input_embeds, camera_image_embed], dim=1)
            # context_length += 8

            # spead all patches into hidden states
            camera_image_feature = camera_image_feature.reshape(batch_size, 8 * 257, 768)
            camera_image_embed = self.camera_image_m_embed(camera_image_feature)  # batch_size, 8 * 257, n_embed
            input_embeds = torch.cat([input_embeds, camera_image_embed], dim=1)
            context_length += 8 * 257

        info_dict = {
            "trajectory_label": trajectory_label,
            "pred_length": pred_length,
            "context_length": context_length,
            "aug_current": aug_current,
        }

        # add proposal embedding
        if self.use_proposal:
            assert self.config.traj_tokenizer == 'cluster_traj', 'only support cluster_traj for now'
            # inpute_embedc -> bs,context_length+n_candi+1,256
            input_embeds, info_dict, candi_embeds = self.get_proposal_cluster_embedding(info_dict, device, input_embeds,
                                                                                        trajectory_label=trajectory_label)

        # add keypoints encoded embedding
        if self.use_key_points == 'no':
            info_dict['future_key_points'] = None
        else:
            future_key_points = self.select_keypoints(info_dict)
            assert future_key_points.shape[1] != 0, 'future points not enough to sample'
            # expanded_indices = indices.unsqueeze(0).unsqueeze(-1).expand(future_key_points.shape)
            # argument future trajectory
            future_key_points_aug = self.augmentation.trajectory_linear_augmentation(future_key_points.clone(), self.config.arf_x_random_walk, self.config.arf_y_random_walk)  # bs, seq, 4
            future_key_points_aug = future_key_points_aug[:, :, :2]

            if self.config.separate_kp_encoder:
                if self.config.kp_decoder_type == "mlp":
                    future_key_embeds = self.kps_m_embed(future_key_points_aug)
                    input_embeds = torch.cat([input_embeds, future_key_embeds], dim=1)
            else:
                assert False, 'deprecated for clarity, use separate_kp_encoder instead'
            info_dict['future_key_points'] = future_key_points

        # padding the input_embeds with pred_length zeros
        input_embeds = torch.cat([input_embeds,
                                  torch.zeros((batch_size, pred_length, n_embed),
                                              device=device,
                                              dtype=action_embeds.dtype)], dim=1)

<<<<<<< HEAD
        info_dict['selected_indices'] = self.selected_indices
        return input_embeds, info_dict
=======
        return input_embeds, info_dict, maps_info
>>>>>>> 8b27416c


class NuplanRasterizeAutoRegressiveEncoder(NuplanRasterizeEncoder):
    def forward(self, **kwargs):
        high_res_raster = kwargs.get("high_res_raster", None)
        low_res_raster = kwargs.get("low_res_raster", None)
        trajectory = kwargs.get("trajectory_label", None)
        aug_current = kwargs.get("aug_current", None)

        is_training = kwargs.get("is_training", None)
        assert is_training is not None, "is_training should not be None"
        self.augmentation.training = is_training

        assert trajectory is not None, "trajectory should not be None"
        device = trajectory.device
        _, trajectory_length = trajectory.shape[:2]

        assert self.config.x_random_walk == 0 and self.config.y_random_walk == 0, "AutoRegressiveEncoder does not support random walk"
        # assert not self.config.use_speed, "AutoRegressiveEncoder does not support speed, generating speed with autoregression is not reasonable"
        action_embeds = self.action_m_embed(trajectory)

        high_res_seq = high_res_raster.permute(0, 1, 4, 2, 3).to(device)
        low_res_seq = low_res_raster.permute(0, 1, 4, 2, 3).to(device)
        batch_size, raster_seq_length, c, h, w = high_res_seq.shape
        assert c == self.config.raster_channels, "raster channel number should be {}, but got {}".format(self.config.raster_channels, c)

        if self.config.raster_encoder_type == 'vit':
            high_res_embed = self.image_downsample(pixel_values=high_res_seq.to(action_embeds.dtype).reshape(batch_size * raster_seq_length, c, h, w)).last_hidden_state[:, 1:, :]
            low_res_embed = self.image_downsample(pixel_values=low_res_seq.to(action_embeds.dtype).reshape(batch_size * raster_seq_length, c, h, w)).last_hidden_state[:, 1:, :]
            # batch_size * context_length, 196 (14*14), embed_dim//2
            _, sequence_length, half_embed = high_res_embed.shape
            high_res_embed = high_res_embed.reshape(batch_size, raster_seq_length, sequence_length, half_embed)
            low_res_embed = low_res_embed.reshape(batch_size, raster_seq_length, sequence_length, half_embed)

            state_embeds = torch.cat((high_res_embed, low_res_embed), dim=-1).to(action_embeds.dtype)
            n_embed = action_embeds.shape[-1]
            embed_sequence_length = raster_seq_length + raster_seq_length * sequence_length  # each O occupy 196 states
            input_embeds = torch.zeros(
                (batch_size, embed_sequence_length, n_embed),
                dtype=action_embeds.dtype,
                device=device
            )
            for j in range(raster_seq_length):
                # apply raster embedding to the input
                input_embeds[:, j * (1 + sequence_length): j * (1 + sequence_length) + sequence_length, :] = state_embeds[:, j, :, :]
            input_embeds[:, sequence_length::1 + sequence_length, :] = action_embeds
        else:
            assert False, "AutoRegressiveEncoder does not support ResNet encoder"

        assert self.camera_image_encoder is None, "AutoRegressiveEncoder does not support camera image encoder"
        assert not self.use_proposal, "AutoRegressiveEncoder does not support proposal"
        assert self.use_key_points == 'no', "AutoRegressiveEncoder does not support key points"

        info_dict = {
            "trajectory_label": trajectory,
            "context_length": kwargs.get('past_frame_num')[0] * (1 + sequence_length) + 1,  # OAOAO -> A
            "aug_current": aug_current,
            "selected_indices": self.selected_indices,
            "pred_length": kwargs.get('future_frame_num')[0],
            "sequence_length": sequence_length
        }
        return input_embeds, info_dict<|MERGE_RESOLUTION|>--- conflicted
+++ resolved
@@ -329,12 +329,7 @@
                                               device=device,
                                               dtype=action_embeds.dtype)], dim=1)
 
-<<<<<<< HEAD
-        info_dict['selected_indices'] = self.selected_indices
-        return input_embeds, info_dict
-=======
         return input_embeds, info_dict, maps_info
->>>>>>> 8b27416c
 
 
 class NuplanRasterizeAutoRegressiveEncoder(NuplanRasterizeEncoder):
