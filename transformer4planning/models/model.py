import os
import torch
import numpy as np
from typing import Tuple, Optional, Dict
from transformers import (GPT2Model, GPT2PreTrainedModel, GPT2Config)
from transformers.modeling_outputs import CausalLMOutputWithCrossAttentions
<<<<<<< HEAD
# from transformer4planning.utils import nuplan_utils, waymo_utils
=======
>>>>>>> ce694188
from transformer4planning.models.decoder.base import TrajectoryDecoder
from transformers.modeling_outputs import CausalLMOutputWithCrossAttentions
from dataclasses import dataclass

@dataclass
class LTMOutput(CausalLMOutputWithCrossAttentions):
    loss: Optional[torch.FloatTensor] = None
    logits: torch.FloatTensor = None
    past_key_values: Optional[Tuple[Tuple[torch.FloatTensor]]] = None
    hidden_states: Optional[Tuple[torch.FloatTensor]] = None
    attentions: Optional[Tuple[torch.FloatTensor]] = None
    cross_attentions: Optional[Tuple[torch.FloatTensor]] = None
    loss_items: Optional[Dict[str, torch.FloatTensor]] = None

class TrajectoryGPTConfig(GPT2Config):
    def update_by_model_args(self, model_args):
        for each_key in model_args.__dict__:
            self.__dict__[each_key] = model_args.__dict__[each_key]

class TrajectoryGPT(GPT2PreTrainedModel):
    def __init__(self, config, **kwargs):
        super().__init__(config, **kwargs)
        self.transformer = GPT2Model(config)
        self.config = config
        self.traj_decoder = None
        self.k = int(self.config.k)
        
        self.use_proposal = self.config.use_proposal
        if self.use_proposal: assert self.config.task == "waymo", "NotImplemented"

        self.use_key_points = self.config.use_key_points
        if self.use_key_points != "no": assert self.config.task == "nuplan", "NotImplemented"
        self.kp_decoder_type = self.config.kp_decoder_type
        
        self.model_parallel = False
        self.device_map = None
        self.clf_metrics = None
        # Initialize weights and apply final processing
        self.post_init()
        self.build_encoder()
        self.build_decoder()

        if self.model_args.task == 'waymo':
            from transformer4planning.utils import waymo_utils
        elif self.model_args.task == 'nuplan':
            from transformer4planning.utils import nuplan_utils
        
    def build_encoder(self):
        if self.config.task == "nuplan":
            if "raster" in self.config.encoder_type:
                from transformer4planning.models.encoder.nuplan_raster_encoder import NuplanRasterizeEncoder
                cnn_kwargs = dict(
                    d_embed=self.config.n_embd // 2,
                    in_channels=self.config.raster_channels,
                    resnet_type=self.config.resnet_type, 
                    pretrain=self.config.pretrain_encoder
                )
                action_kwargs = dict(
                    d_embed=self.config.n_embd
                )
                self.encoder = NuplanRasterizeEncoder(cnn_kwargs, action_kwargs, self.config)
            elif "vector" in self.config.encoder_type:
                from transformer4planning.models.encoder.pdm_encoder import PDMEncoder
                pdm_kwargs = dict(
                    hidden_dim=self.config.n_embd,
                    centerline_dim=120,
                    history_dim=20
                )
                self.encoder = PDMEncoder(pdm_kwargs, self.config)
            else:
                raise AttributeError("encoder_type should be either raster or vector")
        elif self.config.task == "waymo":
            from transformer4planning.models.encoder.waymo_vector_encoder import WaymoVectorizeEncoder
            action_kwargs = dict(
                d_embed=self.config.n_embd
            )
            self.encoder = WaymoVectorizeEncoder(action_kwargs, self.config)
        else:
            raise NotImplementedError

    def build_decoder(self):
        # load pretrained diffusion keypoint decoder
        #TODO: add diffusion decoder trained from scratch
        if self.use_proposal:
            from transformer4planning.models.decoder.base import ProposalDecoder
            self.proposal_decoder = ProposalDecoder(self.config)

        if self.use_key_points != 'no':
            if self.kp_decoder_type == "diffusion":
                from transformer4planning.models.decoder.diffusion_decoder import KeyPointDiffusionDecoder
                self.key_points_decoder = KeyPointDiffusionDecoder(self.config)
                if self.config.key_points_diffusion_decoder_load_from is not None:
                    print(f"Now loading pretrained key_points_diffusion_decoder from {self.config.key_points_diffusion_decoder_load_from}.")
                    state_dict = torch.load(self.config.key_points_diffusion_decoder_load_from)
                    self.key_points_decoder.model.load_state_dict(state_dict)
                    print("Pretrained keypoint decoder has been loaded!")
                else:
                    print("Now initializing diffusion decoder from scratch. Training will consume lots of time.")
            elif self.kp_decoder_type == "mlp":
                from transformer4planning.models.decoder.base import KeyPointMLPDeocder
                self.key_points_decoder = KeyPointMLPDeocder(self.config)
        
        self.traj_decoder = TrajectoryDecoder(self.config)

        
    def _prepare_attention_mask_for_generation(self, input_embeds):
        return torch.ones(input_embeds.shape[:2], dtype=torch.long, device=input_embeds.device)

    def _prepare_position_ids_for_generation(self, attention_mask):
        position_ids = attention_mask.long().cumsum(-1) - 1
        position_ids.masked_fill_(attention_mask == 0, 1)
        return position_ids

    def forward(
            self,
            return_dict: Optional[bool] = None,
            **kwargs
    ):
        # gpt non-autoregression version
        return_dict = return_dict if return_dict is not None else self.config.use_return_dict
        input_embeds, info_dict = self.encoder(is_training=self.training, **kwargs)
        
        transformer_outputs = self.transformer(
            inputs_embeds=input_embeds,
            attention_mask=None,
            return_dict=return_dict,
            # **kwargs
        )
        

        transformer_outputs_hidden_state = transformer_outputs['last_hidden_state']
        
        trajectory_label = info_dict["trajectory_label"]

        loss = torch.tensor(0, dtype=torch.float32, device=transformer_outputs_hidden_state.device)
        traj_loss, traj_logits = self.traj_decoder.compute_traj_loss(transformer_outputs_hidden_state,
                                                                     trajectory_label,
                                                                     info_dict)
        loss += traj_loss
        loss_items = dict(
            traj_loss=traj_loss,
        )

        if self.use_proposal:
            proposal_loss, proposal_loss_logits = self.proposal_decoder.compute_proposal_loss(transformer_outputs_hidden_state, info_dict)
            loss += proposal_loss
            loss += proposal_loss_logits
            loss_items["proposal_loss"] = proposal_loss

        if self.config.dense_pred:
            assert self.config.task == "waymo"
            loss += info_dict["dense_pred_loss"]
            loss_items["dense_pred_loss"] = info_dict["dense_pred_loss"]

        if self.use_key_points != 'no':
<<<<<<< HEAD
            if self.config.generate_diffusion_dataset_for_key_points_decoder:
                self.key_points_decoder.save_features(input_embeds,context_length,info_dict,future_key_points,transformer_outputs_hidden_state)
=======
            if self.model_args.generate_diffusion_dataset_for_key_points_decoder:
                future_key_points = info_dict["future_key_points"] if self.model_args.predict_yaw else \
                            info_dict["future_key_points"][..., :2]
                self.key_points_decoder.save_features(input_embeds,info_dict["context_length"],info_dict,future_key_points,transformer_outputs_hidden_state)
>>>>>>> ce694188

            if self.config.kp_decoder_type == "diffusion":
                assert not self.training, "please train diffusion decoder separately."
                # return a dummy loss&kp_logits here. The real data for computing metrics will be computed in the generate function
                kp_loss = torch.tensor(0.0).to(transformer_outputs_hidden_state.device)
                kp_logits = info_dict["future_key_points"].to(transformer_outputs_hidden_state.device) if self.config.predict_yaw else \
                            info_dict["future_key_points"][..., :2].to(transformer_outputs_hidden_state.device)
            else:
                kp_loss, kp_logits = self.key_points_decoder.compute_keypoint_loss(transformer_outputs_hidden_state, info_dict)
                # kp_loss will be 10x larger than traj_loss when converged
            loss += kp_loss
            traj_logits = torch.cat([kp_logits, traj_logits], dim=1)
            loss_items["kp_loss"] = kp_loss
        
        if not return_dict:
            output = (traj_logits,) + transformer_outputs[1:]
            return ((loss,) + output) if loss is not None else output

        return LTMOutput(
            loss=loss,
            logits=traj_logits,
            past_key_values=transformer_outputs.past_key_values,
            hidden_states=transformer_outputs.hidden_states,
            attentions=transformer_outputs.attentions,
            cross_attentions=transformer_outputs.cross_attentions,
            loss_items=loss_items
        )
    
    @torch.no_grad()
    def generate(self, **kwargs) -> torch.FloatTensor:
        input_embeds, info_dict = self.encoder(is_training=False, **kwargs)
        batch_size, _, _ = input_embeds.shape
        device = input_embeds.device
        context_length = info_dict["context_length"]

        if self.use_proposal:        
            dummy_proposal_embedding = self.encoder.proposal_m_embed(torch.zeros((batch_size, 2), device=device)).unsqueeze(1)
            input_embeds[:, context_length:context_length+1, :] = dummy_proposal_embedding

            context_embeds = input_embeds[:, :context_length+1, :]
            attention_mask = torch.ones(context_embeds.shape[:2], dtype=torch.long, device=device)
            position_ids = self._prepare_position_ids_for_generation(attention_mask.clone())
            transformer_output = self.transformer(
                inputs_embeds=context_embeds,
                attention_mask=attention_mask,
                position_ids=position_ids
            )
            transformer_outputs_hidden_state = transformer_output['last_hidden_state']
            proposal_hidden_state = transformer_outputs_hidden_state[:, context_length-1:context_length-1+1, :] # (bs, 1, n_embed)

            proposal_pred_score = self.proposal_decoder.proposal_cls_decoder(proposal_hidden_state).softmax(-1) # (bs, 1, 64)
            proposal_logit = info_dict["center_obj_proposal_pts"] # (bs, 64, 2)
            topk_score, topk_indx = torch.topk(proposal_pred_score[:, 0, :], dim=-1, k=self.k) 
            proposal_pred_logit = proposal_logit[torch.arange(batch_size)[:, None].repeat(1, self.k).view(-1), topk_indx.view(-1), :].view(batch_size, self.k, 2)
            proposal_pred_embed = self.encoder.proposal_m_embed(proposal_pred_logit)

        traj_logits_k = []
        key_points_logits_k = []
        for mode in range(self.k):
            if self.use_proposal: input_embeds[:, context_length:context_length+1, :] = proposal_pred_embed.unsqueeze(2)[:, mode, :, :]
            if self.use_key_points != "no":
                pred_length = info_dict["pred_length"]
                selected_indices = info_dict["selected_indices"]
                kp_start_index = context_length
                if self.use_proposal:
                    kp_start_index += 1
                # pass the following infos during generate for one sample (non-batch) generate with KP checking
                map_name = kwargs.get("map", None)
                route_ids = kwargs.get("route_ids", None)
                ego_pose = kwargs.get("ego_pose", None)
                road_dic = kwargs.get("road_dic", None)
                idm_reference_global = kwargs.get("idm_reference_global", None)  # WIP, this was not fulled tested
                trajectory_label_dummy = torch.zeros((batch_size, pred_length, 4), device=device)
                if 'specified' in self.use_key_points:
                    future_key_points = trajectory_label_dummy[:, selected_indices, :]
                else:
                    ar_future_interval = 20
                    future_key_points = trajectory_label_dummy[:, ar_future_interval - 1::ar_future_interval, :]

                assert future_key_points.shape[1] > 0, 'future points not enough to sample'
                future_key_embeds_dummy = self.encoder.action_m_embed(future_key_points)
                key_points_num = future_key_points.shape[1]

                input_embeds[:, kp_start_index:kp_start_index + key_points_num, :] = future_key_embeds_dummy
                pred_key_points_during_generate = []
                for i in range(key_points_num):
                    input_embeds_current = input_embeds[:, :kp_start_index + i, :]
                    attention_mask = torch.ones(input_embeds_current.shape[:2], dtype=torch.long, device=input_embeds.device)
                    position_ids = self._prepare_position_ids_for_generation(attention_mask.clone())
                    transformer_output = self.transformer(
                        inputs_embeds=input_embeds_current,
                        attention_mask=attention_mask,
                        position_ids=position_ids,
                    )
                    transformer_outputs_hidden_state = transformer_output['last_hidden_state']
                    future_key_point_hidden_state = transformer_outputs_hidden_state[:,
                                                    kp_start_index + i - 1,
                                                    :].reshape(batch_size, 1, -1)

                    if self.k > 1:
                        assert NotImplementedError, 'k>1 for key points not implemented yet'
                        key_points_logit, pred_logits = self.key_points_decoder.generate_keypoints(future_key_point_hidden_state)
                        selected_key_point = key_points_logit.reshape(batch_size, self.k, -1)[torch.arange(batch_size),
                                            pred_logits.argmax(dim=-1).reshape(-1), :].reshape(batch_size, 1, -1)
                        key_points_logit = selected_key_point
                    else:
                        key_points_logit, _ = self.key_points_decoder.generate_keypoints(future_key_point_hidden_state)
                    pred_key_point = torch.zeros((batch_size, 1, 4), device=device)
                    if self.config.predict_yaw:
                        pred_key_point[:, 0, :] = key_points_logit[:, 0, :]
                    else:
                        pred_key_point[:, 0, :2] = key_points_logit[:, 0, :]

                    off_road_checking = False
                    if off_road_checking and batch_size == 1 and map_api is not None and route_ids is not None and road_dic is not None:
                        # Check key points with map_api
                        # WARNING: WIP, do not use
                        pred_key_point_global = nuplan_utils.change_coordination(pred_key_point[0, 0, :2].cpu().numpy(),
                                                                    ego_pose,
                                                                    ego_to_global=True)
                        closest_lane_road_dic = query_current_lane(map_api=map_api, target_point=pred_key_point_global)
                        nearest = closest_lane_road_dic['road_id']
                        nearest_lane = closest_lane_road_dic['lane_id']
                        dist = closest_lane_road_dic['distance_to_road_block']
                        if nearest not in route_ids or dist > 0.5:
                            # off-road, move to nearest lane according to PDMPath
                            dist = nuplan_utils.euclidean_distance(pred_key_point[0, 0, :2].cpu().numpy(), [0, 0])
                            interpolate_point = center_path.interpolate(np.array([dist]))[0]
                            print('test offroad correction: ', pred_key_point[0, 0, :2].cpu().numpy(), interpolate_point)
                            pred_key_point[0, 0, :2] = torch.tensor(interpolate_point, device=pred_key_point.device)

                    if idm_reference_global is not None and self.use_key_points == 'specified_backward':
                        # replace last key point with IDM reference
                        ego_state_global = idm_reference_global[selected_indices[i]]
                        idm_reference_lastpt_relative = nuplan_utils.change_coordination(np.array([ego_state_global.rear_axle.x,
                                                                                                ego_state_global.rear_axle.y]),
                                                                                        ego_pose,
                                                                                        ego_to_global=False)
                        print('replace key points with IDM reference, index: ', selected_indices[i], pred_key_point[0, 0, :2], idm_reference_lastpt_relative)  # idm relative has an unusual large negative y value?
                        pred_key_point[0, 0, :2] = torch.tensor(idm_reference_lastpt_relative, device=pred_key_point.device)
                        pred_key_point[0, 0, -1] = nuplan_utils.normalize_angle(ego_state_global.rear_axle.heading - ego_pose[-1])
                    key_point_embed = self.encoder.action_m_embed(pred_key_point).reshape(batch_size, 1, -1)  # b, 1, n_embed
                    # replace embed at the next position
                    input_embeds[:, kp_start_index + i, :] = key_point_embed[:, 0, :]
                    if self.config.predict_yaw:
                        pred_key_points_during_generate.append(pred_key_point[:, 0, :].unsqueeze(1))
                    else:
                        pred_key_points_during_generate.append(pred_key_point[:, 0, :2].unsqueeze(1))
                key_points_logits = torch.cat(pred_key_points_during_generate, dim=1).reshape(batch_size, key_points_num, -1)
                
                key_points_logits_k.append(key_points_logits)

            # generate remaining trajectory
            transformer_output = self.transformer(
                inputs_embeds=input_embeds,
                attention_mask=None,
                position_ids=None,
            )
            transformer_outputs_hidden_state = transformer_output['last_hidden_state']

            # expected shape for pred trajectory is (b, pred_length, 4)
            if self.traj_decoder is not None:
                traj_logits = self.traj_decoder.generate_trajs(transformer_outputs_hidden_state, info_dict)
                if self.config.predict_yaw:
                    traj_logits = interplate_yaw(traj_logits, mode=self.config.postprocess_yaw)

                traj_logits_k.append(traj_logits)
            else:
                raise NotImplementedError

        key_points_pred_logits = None
        if self.k == 1:
            traj_pred_logits = traj_logits_k[0]
            if len(key_points_logits_k) > 0:
                # WARNING, k select if not implemented for key points
                assert len(key_points_logits_k) == self.k
                key_points_pred_logits = key_points_logits_k[0]
        else:
            traj_pred_logits = torch.stack(traj_logits_k, dim=1)
            if len(key_points_logits_k) > 0:
                assert len(key_points_logits_k) == self.k
                key_points_pred_logits = torch.stack(key_points_logits_k, dim=1)

        pred_dict = {
            "traj_logits": traj_pred_logits
        }

        if key_points_pred_logits is not None:
            pred_dict.update({"key_points_logits": key_points_pred_logits})
        
        if self.config.task == "waymo":
            center_objects_world = kwargs['center_objects_world'].type_as(traj_pred_logits)
            num_center_objects, num_modes, num_timestamps, num_feat = traj_pred_logits.shape

            from transformer4planning.utils.waymo_utils import rotate_points_along_z, str_to_tensor

            pred_trajs_world = rotate_points_along_z(
                points=traj_pred_logits.view(num_center_objects, num_modes * num_timestamps, num_feat),
                angle=center_objects_world[:, 6].view(num_center_objects)
            ).view(num_center_objects, num_modes, num_timestamps, num_feat)
            pred_trajs_world[:, :, :, 0:2] += center_objects_world[:, None, None, 0:2]

            pred_dict = {
                'scenario_id': str_to_tensor(kwargs['scenario_id']).to(device),
                'pred_trajs': pred_trajs_world[:, :, :, 0:2],
                'pred_scores': topk_score,
                'object_id': torch.tensor(kwargs['center_objects_id']).to(device),
                'object_type': torch.tensor(kwargs['center_objects_type']).to(device),
                'gt_trajs': kwargs['center_gt_trajs_src'],
                'track_index_to_predict': kwargs['track_index_to_predict'],
            }

        return pred_dict

def query_current_lane(map_api, target_point):
    """
    Query the current road_block id and lane id given a point on the map with map_api from NuPlan.
    Args:
        map_api: NuPlan's Map Api
        target_point: [x, y, ..] in global coordination
    Returns:
        {
            'road_id': int,
            'lane_id': int,
            'distance_to_road_block': float,
            'distance_to_lane': float
        }
    """
    from nuplan.common.actor_state.state_representation import Point2D
    from nuplan.common.maps.maps_datatypes import SemanticMapLayer
    from nuplan_garage.planning.simulation.planner.pdm_planner.utils.pdm_path import PDMPath
    point2d = Point2D(target_point[0], target_point[1])
    nearest_road_block_id, distance_to_road_block = map_api.get_distance_to_nearest_map_object(
        point=point2d,
        layer=SemanticMapLayer.ROADBLOCK
    )
    nearest_road_blockc_id, distance_to_road_block_c = map_api.get_distance_to_nearest_map_object(
        point=point2d,
        layer=SemanticMapLayer.ROADBLOCK_CONNECTOR
    )
    nearest_lane_id, distance_to_lane = map_api.get_distance_to_nearest_map_object(
        point=point2d,
        layer=SemanticMapLayer.LANE
    )
    nearest_lanec_id, distance_to_lanec = map_api.get_distance_to_nearest_map_object(
        point=point2d,
        layer=SemanticMapLayer.LANE_CONNECTOR
    )
    # check if on route
    if distance_to_road_block < distance_to_road_block_c:
        nearest_road_blockc_id = int(nearest_road_block_id)
        dist_to_road_block = distance_to_road_block
    else:
        nearest_road_blockc_id = int(nearest_road_blockc_id)
        dist_to_road_block = distance_to_road_block_c
    if distance_to_lane < distance_to_lanec:
        nearest_lane = int(nearest_lane_id)
        dist_to_nearest_lane = distance_to_lane
    else:
        nearest_lane = int(nearest_lanec_id)
        dist_to_nearest_lane = distance_to_lanec
    return {
        'road_id': nearest_road_blockc_id,
        'lane_id': nearest_lane,
        'distance_to_road_block': dist_to_road_block,
        'distance_to_lane': dist_to_nearest_lane
    }

def project_point_to_nearest_lane_on_route(road_dic, route_ids, org_point):
    import numpy as np
    points_of_lane = []
    for each_road_id in route_ids:
        each_road_id = int(each_road_id)
        if each_road_id not in road_dic:
            continue
        road_block = road_dic[each_road_id]
        lanes_in_block = road_block['lower_level']
        for each_lane in lanes_in_block:
            each_lane = int(each_lane)
            if each_lane not in road_dic:
                continue
            points_of_lane.append(road_dic[each_lane]['xyz'])
    if len(points_of_lane) <= 1:
        print('Warning: No lane found in route, return original point.')
        return org_point
    points_np = np.vstack(points_of_lane)
    total_points = points_np.shape[0]
    dist_xy = abs(points_np[:, :2] - np.repeat(org_point[np.newaxis, :], total_points, axis=0))
    dist = dist_xy[:, 0] + dist_xy[:, 1]
    minimal_index = np.argmin(dist)
    minimal_point = points_np[minimal_index, :2]
    min_dist = min(dist)
    return minimal_point
    # return minimal_point if min_dist < 10 else org_point

def interplate_yaw(pred_traj, mode, yaw_change_upper_threshold=0.1):
    if mode == "normal":
        return pred_traj
    elif mode == "interplate" or mode == "hybrid":
        # Warning: this function is tested not better than normal mode
        assert False, "Warning: this function is tested not better than normal mode, to be updated in the future"
        # generating yaw angle from relative_traj
        dx = pred_traj[:, 4::5, 0] - pred_traj[:, :-4:5, 0]
        dy = pred_traj[:, 4::5, 1] - pred_traj[:, :-4:5, 1]
        distances = torch.sqrt(dx ** 2 + dy ** 2)
        relative_yaw_angles = torch.where(distances > 0.1, torch.arctan2(dy, dx), 0)
        # accumulate yaw angle
        # relative_yaw_angles = yaw_angles.cumsum()
        relative_yaw_angles_full = relative_yaw_angles.repeat_interleave(5, dim=1)
        if mode == "interplate":
            pred_traj[:, :, -1] = relative_yaw_angles_full
        else:
            pred_traj[:, :, -1] = torch.where(torch.abs(pred_traj[:, :, -1]) > yaw_change_upper_threshold, relative_yaw_angles_full, pred_traj[:, :, -1])
    return pred_traj

def build_models(model_args):
    if 'gpt' in model_args.model_name:
        # config_p = GPT2Config()
        config_p = TrajectoryGPTConfig()
        config_p.update_by_model_args(model_args)
        if 'gpt-mini' in model_args.model_name:
            """
            Number of parameters: 300k
            """
            config_p.n_layer = 1
            config_p.n_embd = config_p.d_model = 64
            config_p.n_inner = config_p.n_embd * 4
            config_p.n_head = 1
        elif 'gpt-small' in model_args.model_name:
            """
            Number of parameters: 16M
            """
            config_p.n_layer = 4
            config_p.n_embd = config_p.d_model = 256
            config_p.n_inner = config_p.n_embd * 4
            config_p.n_head = 8
        elif 'gpt-medium' in model_args.model_name:
            """
            Number of parameters: 124M
            """
            config_p.n_layer = 12
            config_p.n_embd = config_p.d_model = 768
            config_p.n_inner = config_p.n_embd * 4
            config_p.n_head = 12
        elif 'gpt-large' in model_args.model_name:
            """
            Number of parameters: 1.5B
            """
            config_p.n_layer = 48
            config_p.n_embd = config_p.d_model = 1600
            config_p.n_inner = config_p.n_embd * 4
            config_p.n_head = 25
        else:
            print('Warning: using default GPT2 config')
            config_p.n_layer = model_args.n_layers
            config_p.n_embd = model_args.d_embed
            config_p.n_inner = model_args.d_inner
            config_p.n_head = model_args.n_heads
        config_p.activation_function = model_args.activation_function
        
        if model_args.task == "train_diffusion_decoder":
            from transformer4planning.models.decoder.diffusion_decoder import (KeypointDiffusionModel, T4PTrainDiffWrapper)
            out_features = 4 if model_args.predict_yaw else 2
            diffusion_model = KeypointDiffusionModel(config_p.n_inner,
                                                     config_p.n_embd,
                                                     out_features=out_features,
                                                     key_point_num=1,
                                                     input_feature_seq_lenth=model_args.diffusion_condition_sequence_lenth,
                                                     use_key_points=model_args.use_key_points,
                                                     feat_dim=model_args.key_points_diffusion_decoder_feat_dim,)
            model = T4PTrainDiffWrapper(diffusion_model, num_key_points=model_args.key_points_num, model_args=config_p)
            if model_args.key_points_diffusion_decoder_load_from is not None:
                state_dict = torch.load(model_args.key_points_diffusion_decoder_load_from)
                model.load_state_dict(state_dict)
                print("Pretrained keypoint decoder has been loaded!")
            print("Only diffusion decoder will be trained singlely!")
            return model
        # whole model training
        else:
            ModelCls = TrajectoryGPT
            tag = 'GPTTrajectory'
    else:
        raise ValueError("Model name must choose from ['scratch', 'pretrain'] + ['nonauto-gpt', 'transxl', 'gpt', 'xlnet']!")
    if 'scratch' in model_args.model_name:
        model = ModelCls(config_p)
        print('Scratch ' + tag + ' Initialized!')
    elif 'pretrain' in model_args.model_name:
        model = ModelCls.from_pretrained(model_args.model_pretrain_name_or_path, config=config_p)
        print('Pretrained ' + tag + 'from {}'.format(model_args.model_pretrain_name_or_path))
        if model_args.key_points_diffusion_decoder_load_from is not None:
                print(f"Now loading pretrained key_points_diffusion_decoder from {model_args.key_points_diffusion_decoder_load_from}.")
                state_dict = torch.load(model_args.key_points_diffusion_decoder_load_from)
                model.key_points_decoder.model.load_state_dict(state_dict)
    elif 'transfer' in model_args.model_name:
        model = ModelCls(config_p)
        print('Transfer' + tag + ' from {}'.format(model_args.model_pretrain_name_or_path))
        
    return model<|MERGE_RESOLUTION|>--- conflicted
+++ resolved
@@ -4,10 +4,6 @@
 from typing import Tuple, Optional, Dict
 from transformers import (GPT2Model, GPT2PreTrainedModel, GPT2Config)
 from transformers.modeling_outputs import CausalLMOutputWithCrossAttentions
-<<<<<<< HEAD
-# from transformer4planning.utils import nuplan_utils, waymo_utils
-=======
->>>>>>> ce694188
 from transformer4planning.models.decoder.base import TrajectoryDecoder
 from transformers.modeling_outputs import CausalLMOutputWithCrossAttentions
 from dataclasses import dataclass
@@ -163,15 +159,10 @@
             loss_items["dense_pred_loss"] = info_dict["dense_pred_loss"]
 
         if self.use_key_points != 'no':
-<<<<<<< HEAD
             if self.config.generate_diffusion_dataset_for_key_points_decoder:
-                self.key_points_decoder.save_features(input_embeds,context_length,info_dict,future_key_points,transformer_outputs_hidden_state)
-=======
-            if self.model_args.generate_diffusion_dataset_for_key_points_decoder:
                 future_key_points = info_dict["future_key_points"] if self.model_args.predict_yaw else \
                             info_dict["future_key_points"][..., :2]
                 self.key_points_decoder.save_features(input_embeds,info_dict["context_length"],info_dict,future_key_points,transformer_outputs_hidden_state)
->>>>>>> ce694188
 
             if self.config.kp_decoder_type == "diffusion":
                 assert not self.training, "please train diffusion decoder separately."
