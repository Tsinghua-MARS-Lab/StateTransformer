--- conflicted
+++ resolved
@@ -1,12 +1,7 @@
-<<<<<<< HEAD
 from typing import Tuple, Optional, Dict
 from transformers import (GPT2Model, GPT2PreTrainedModel, GPT2Config)
 from transformers.modeling_outputs import CausalLMOutputWithCrossAttentions
 from transformer4planning.models.decoder import (DecoderResCat)
-=======
-from transformers import GPT2Model, GPT2PreTrainedModel, GPT2Config
-from transformer4planning.models.decoders import *
->>>>>>> eb3003ed
 from transformer4planning.models.utils import *
 from transformer4planning.utils import *
 import torch.nn as nn
@@ -51,10 +46,6 @@
 
     def build_encoder(self):
         if self.model_args.task == "nuplan":
-<<<<<<< HEAD
-=======
-            # TODO: add raster/vector encoder configuration item
->>>>>>> eb3003ed
             tokenizer_kwargs = dict(
                 dirpath=os.path.join(os.path.dirname(os.path.abspath(__file__)), 'gpt2-tokenizer'),
                 d_embed=self.config.n_embd,
@@ -82,13 +73,8 @@
                 self.encoder = PDMEncoder(pdm_kwargs, tokenizer_kwargs, self.model_args)
             else:
                 raise AttributeError("encoder_type should be either raster or vector")
-<<<<<<< HEAD
-        elif self.task == "waymo":
-            from transformer4planning.models.encoder import WaymoVectorizeEncoder
-=======
         elif self.model_args.task == "waymo":
             from transformer4planning.models.encoder.mtr_encoder import WaymoVectorizeEncoder
->>>>>>> eb3003ed
             from dataset_gen.waymo.config import cfg_from_yaml_file, cfg
             cfg_from_yaml_file(self.model_args.mtr_config_path, cfg)
             action_kwargs = dict(
