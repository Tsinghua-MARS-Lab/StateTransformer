import os
import torch
import torch.nn as nn
from typing import Tuple, Optional, Dict
from transformers import (GPT2Model, GPT2PreTrainedModel, GPT2Config)
from transformers.modeling_outputs import CausalLMOutputWithCrossAttentions
from transformer4planning.libs.models.mlp import DecoderResCat
<<<<<<< HEAD
from transformer4planning.utils import nuplan_utils

from transformers.modeling_outputs import CausalLMOutputWithCrossAttentions


class LTMOutput(CausalLMOutputWithCrossAttentions):
    loss: Optional[torch.FloatTensor] = None
    logits: torch.FloatTensor = None
    past_key_values: Optional[Tuple[Tuple[torch.FloatTensor]]] = None
    hidden_states: Optional[Tuple[torch.FloatTensor]] = None
    attentions: Optional[Tuple[torch.FloatTensor]] = None
    cross_attentions: Optional[Tuple[torch.FloatTensor]] = None
    loss_items: Optional[Dict[str, torch.FloatTensor]] = None
=======
from transformer4planning.utils import nuplan_utils 
>>>>>>> 3b29c7a4

from transformers.modeling_outputs import CausalLMOutputWithCrossAttentions

class LTMOutput(CausalLMOutputWithCrossAttentions):
    loss: Optional[torch.FloatTensor] = None
    logits: torch.FloatTensor = None
    past_key_values: Optional[Tuple[Tuple[torch.FloatTensor]]] = None
    hidden_states: Optional[Tuple[torch.FloatTensor]] = None
    attentions: Optional[Tuple[torch.FloatTensor]] = None
    cross_attentions: Optional[Tuple[torch.FloatTensor]] = None
    loss_items: Optional[Dict[str, torch.FloatTensor]] = None

class TrajectoryGPT(GPT2PreTrainedModel):
    def __init__(self, config, **kwargs):
        super().__init__(config, **kwargs)
        self.transformer = GPT2Model(config)
        self.model_args = kwargs["model_args"]
        self.traj_decoder = None
        self.k = int(self.model_args.k)
        self.ar_future_interval = self.model_args.ar_future_interval
        self.model_parallel = False
        self.device_map = None

        self.next_token_scorer_decoder = None
        self.key_points_decoder = None
        out_features = 4 if self.model_args.predict_yaw else 2
        if not self.model_args.pred_key_points_only:
            self.traj_decoder = DecoderResCat(config.n_inner, config.n_embd, out_features=out_features)
        if self.ar_future_interval > 0:
            self.key_points_decoder = DecoderResCat(config.n_inner, config.n_embd, out_features=out_features * self.k)
        if self.k > 1:
            self.next_token_scorer_decoder = DecoderResCat(config.n_inner, config.n_embd, out_features=self.k)

        self.clf_metrics = None
        # Initialize weights and apply final processing
        self.post_init()
        self.build_encoder()
        
    def build_encoder(self):
        if self.model_args.task == "nuplan":
            tokenizer_kwargs = dict(
                dirpath=os.path.join(os.path.dirname(os.path.abspath(__file__)), 'tokenizer', 'gpt2-tokenizer'),
                d_embed=self.config.n_embd,
            )
<<<<<<< HEAD

=======
            
>>>>>>> 3b29c7a4
            if "raster" in self.model_args.encoder_type:
                from transformer4planning.models.encoder.nuplan_raster_encoder import NuplanRasterizeEncoder
                cnn_kwargs = dict(
                    d_embed=self.config.n_embd // 2,
                    in_channels=self.model_args.raster_channels,
                    resnet_type=self.model_args.resnet_type, 
                    pretrain=self.model_args.pretrain_encoder
                )
                action_kwargs = dict(
                    d_embed=self.config.n_embd
                )
                self.encoder = NuplanRasterizeEncoder(cnn_kwargs, action_kwargs, tokenizer_kwargs, self.model_args)
            elif "vector" in self.model_args.encoder_type:
                from transformer4planning.models.encoder.pdm_encoder import PDMEncoder
                pdm_kwargs = dict(
                    hidden_dim=self.config.n_embd,
                    centerline_dim=120,
                    history_dim=20
                )
                self.encoder = PDMEncoder(pdm_kwargs, tokenizer_kwargs, self.model_args)
            else:
                raise AttributeError("encoder_type should be either raster or vector")
        elif self.model_args.task == "waymo":
            from transformer4planning.models.encoder.mtr_encoder import WaymoVectorizeEncoder
            from dataset_gen.waymo.config import cfg_from_yaml_file, cfg
            cfg_from_yaml_file(self.model_args.mtr_config_path, cfg)
            action_kwargs = dict(
<<<<<<< HEAD
                d_embed=self.config.n_embd
            )
=======
                    d_embed=self.config.n_embd
                )
>>>>>>> 3b29c7a4
            tokenizer_kwargs = dict(
                dirpath=os.path.join(os.path.dirname(os.path.abspath(__file__)), 'gpt2-tokenizer'),
                d_embed=self.config.n_embd,
                max_token_len=self.model_args.max_token_len,
            ) if self.model_args.token_scenario_tag else None
            self.encoder = WaymoVectorizeEncoder(cfg, action_kwargs, tokenizer_kwargs, self.model_args)
        else:
            raise NotImplementedError
<<<<<<< HEAD

    def build_decoder(self):
        raise NotImplementedError

=======
    
    def build_decoder(self):
        raise NotImplementedError
        
>>>>>>> 3b29c7a4
    def _prepare_attention_mask_for_generation(self, input_embeds):
        return torch.ones(input_embeds.shape[:2], dtype=torch.long, device=input_embeds.device)

    def _prepare_position_ids_for_generation(self, attention_mask):
        position_ids = attention_mask.long().cumsum(-1) - 1
        position_ids.masked_fill_(attention_mask == 0, 1)
        return position_ids
<<<<<<< HEAD

=======
    
>>>>>>> 3b29c7a4
    def from_joint_to_marginal(self, hidden_state, info_dict):
        agents_num_per_scenario = info_dict["agents_num_per_scenario"]
        scenario_num, _, _ = hidden_state.shape
        assert len(agents_num_per_scenario) == scenario_num
        hidden_state_marginal = []
        for i in range(scenario_num):
            agents_num = agents_num_per_scenario[i]
            for j in range(agents_num):
                hidden_state_marginal.append(hidden_state[i, j::agents_num, :])
        hidden_state_marginal = torch.stack(hidden_state_marginal)
        return hidden_state_marginal
<<<<<<< HEAD

    def forward(
            self,
=======
    
    def forward(
            self,     
>>>>>>> 3b29c7a4
            return_dict: Optional[bool] = None,
            **kwargs
    ):
        # gpt non-autoregression version
        return_dict = return_dict if return_dict is not None else self.config.use_return_dict
        input_embeds, info_dict = self.encoder(**kwargs)

        attention_mask = info_dict["input_embeds_mask"] if self.model_args.interaction else None
        device = input_embeds.device
<<<<<<< HEAD

=======
        
>>>>>>> 3b29c7a4
        transformer_outputs = self.transformer(
            inputs_embeds=input_embeds,
            attention_mask=attention_mask,
            return_dict=return_dict,
            # **kwargs
        )

        transformer_outputs_hidden_state = transformer_outputs['last_hidden_state']
        
        pred_length = info_dict["pred_length"]
        trajectory_label = info_dict["trajectory_label"]
        context_length = info_dict["context_length"]

        pred_length = info_dict["pred_length"]
        trajectory_label = info_dict["trajectory_label"]
        context_length = info_dict["context_length"]

        traj_hidden_state = transformer_outputs_hidden_state[:, -pred_length - 1:-1, :]
        # expected shape for pred trajectory is (b, pred_length, 4)
        loss = torch.tensor(0, dtype=torch.float32, device=device)
        if 'mse' in self.model_args.loss_fn:
            loss_fct = nn.MSELoss(reduction="mean")
        elif 'l1' in self.model_args.loss_fn:
            loss_fct = nn.SmoothL1Loss()
        if not self.model_args.pred_key_points_only:
            traj_logits = self.traj_decoder(traj_hidden_state)
            if self.model_args.task == "waymo":
                trajectory_label_mask = info_dict["trajectory_label_mask"]
                loss_fct = nn.MSELoss(reduction="none")
<<<<<<< HEAD
                _loss = (loss_fct(traj_logits[..., :2], trajectory_label[...,
                                                        :2].to(device)) * trajectory_label_mask).sum() / (
                                trajectory_label_mask.sum() + 1e-7)
=======
                _loss = (loss_fct(traj_logits[..., :2], trajectory_label[..., :2].to(device)) * trajectory_label_mask).sum() / (
                            trajectory_label_mask.sum() + 1e-7)
>>>>>>> 3b29c7a4
                loss += _loss
            else:
                if self.model_args.predict_yaw:
                    loss += loss_fct(traj_logits, trajectory_label.to(device)) * self.model_args.trajectory_loss_rescale
                else:
                    loss += loss_fct(traj_logits[..., :2], trajectory_label[...,
                                                           :2].to(device)) * self.model_args.trajectory_loss_rescale
        else:
            traj_logits = torch.zeros_like(trajectory_label[..., :2])

        if self.ar_future_interval > 0:
            """
            for example:
            context_length = 2
            FutureKeyPoints = 2
            input_embed: [O, A, O, A, FutureKey1, FutureKey2, Traj1(Given0), Traj2(Given0)..]
            output_embed: [A, O, A, FutureKey1, FutureKey2, Traj1, Traj2.., x(Attentionally Blank)]
            """
            future_key_points = info_dict["future_key_points"]
            scenario_type_len = self.model_args.max_token_len if self.model_args.token_scenario_tag else 0
            future_key_points_hidden_state = transformer_outputs_hidden_state[:,
                                             scenario_type_len + context_length * 2 - 1:scenario_type_len + context_length * 2 +
                                                                                        future_key_points.shape[1] - 1,
                                             :]
            key_points_logits = self.key_points_decoder(future_key_points_hidden_state)  # b, s, 4/2*k

            if self.k == 1:
                if self.model_args.predict_yaw:
                    loss_to_add = loss_fct(key_points_logits, future_key_points.to(device))
                else:
                    loss_to_add = loss_fct(key_points_logits, future_key_points[..., :2].to(device))
                if self.model_args.task == "waymo":
                    future_key_points_gt_mask = info_dict["future_key_points_gt_mask"]
<<<<<<< HEAD
                    loss_to_add = (loss_to_add * future_key_points_gt_mask).sum() / (
                                future_key_points_gt_mask.sum() + 1e-7)
=======
                    loss_to_add = (loss_to_add* future_key_points_gt_mask).sum() / (future_key_points_gt_mask.sum() + 1e-7)
>>>>>>> 3b29c7a4
                loss += loss_to_add
                traj_logits = torch.cat([key_points_logits, traj_logits], dim=1)
            else:
                b, s, c = future_key_points.shape
                k_results = key_points_logits.reshape(b, s, self.k, -1)

                # get loss of minimal loss from k results
                k_future_key_points = future_key_points.unsqueeze(2).repeat(1, 1, self.k, 1).reshape(b, s, self.k, -1)
                loss_fct_key_points = nn.MSELoss(reduction="none")
                if self.model_args.predict_yaw:
                    loss_to_add = loss_fct_key_points(k_results, k_future_key_points.to(device))
                else:
                    loss_to_add = loss_fct_key_points(k_results, k_future_key_points[..., :2].to(device))
                # add loss on x, y (the last dimension)
                loss_to_add = loss_to_add.sum(dim=-1)  # b, s, k
                min_loss, min_loss_indices = torch.min(loss_to_add, dim=2)  # b, s
                if self.model_args.task == "waymo":
                    future_key_points_gt_mask = info_dict["future_key_points_gt_mask"]
<<<<<<< HEAD
                    loss += (min_loss.unsqueeze(-1) * future_key_points_gt_mask).sum() / (
                                future_key_points_gt_mask.sum() + 1e-7)
=======
                    loss += (min_loss.unsqueeze(-1) * future_key_points_gt_mask).sum() / (future_key_points_gt_mask.sum() + 1e-7)
>>>>>>> 3b29c7a4
                else:
                    loss += min_loss.mean()
                if self.next_token_scorer_decoder is not None:
                    pred_logits = self.next_token_scorer_decoder(future_key_points_hidden_state.to(device))  # b, s, k
                    loss_fct = nn.CrossEntropyLoss(reduction="mean")
                    loss_to_add = loss_fct(pred_logits.reshape(b * s, self.k).to(torch.float64), min_loss_indices.reshape(-1).long())
                    loss += loss_to_add
                    if self.training:
                        # concatenate the key points with predicted trajectory for evaluation
                        selected_key_points = key_points_logits.reshape(b * s, self.k, -1)[torch.arange(b * s),
                                              min_loss_indices.reshape(-1), :].reshape(b, s, -1)
                    else:
                        # concatenate the key points with predicted trajectory selected from the classifier for evaluation
                        selected_key_points = key_points_logits.reshape(b * s, self.k, -1)[torch.arange(b * s),
                                              pred_logits.argmax(dim=-1).reshape(-1), :].reshape(b, s, -1)
                    traj_logits = torch.cat([selected_key_points, traj_logits], dim=1)
                else:
                    print('WARNING: Randomly select key points for evaluation, try to use next_token_scorer_decoder')
                    traj_logits = torch.cat([key_points_logits[0].reshape(b, s, -1), traj_logits], dim=1)

        # evaluate accuracy if on eval
        if not self.training and self.clf_metrics is not None:
            if self.next_token_scorer_decoder is not None:
                # classification on k predictions
                predictions = torch.argmax(pred_logits, dim=-1)  # b, s, k
                for _, metric in self.clf_metrics.items():
                    metric.add_batch(references=min_loss_indices.reshape(-1), predictions=predictions.reshape(-1))

        if not return_dict:
            output = (traj_logits,) + transformer_outputs[1:]
            return ((loss,) + output) if loss is not None else output

        return CausalLMOutputWithCrossAttentions(
            loss=loss,
            logits=traj_logits,
            past_key_values=transformer_outputs.past_key_values,
            hidden_states=transformer_outputs.hidden_states,
            attentions=transformer_outputs.attentions,
            cross_attentions=transformer_outputs.cross_attentions,
        )

    @torch.no_grad()
    def generate(self, **kwargs) -> torch.FloatTensor:
        """
        For nuplan generation, the input include those nuplan encoder requires; 
        additionally, it also requires: `map_api`, `route_ids`, `ego_pose`, `road_dic`, `idm_reference_global`
        to post process the generated trajectory which are out of route or out of road

        For waymo generation, the input include a `input_dict` and waymo encoder processes it in its 
        forward function.
        """
        # pass the following infos during generate for one sample (non-batch) generate with KP checking
        map_api = kwargs.get("map_api", None)
        route_ids = kwargs.get("route_ids", None)
        ego_pose = kwargs.get("ego_pose", None)
        road_dic = kwargs.get("road_dic", None)
        idm_reference_global = kwargs.get("idm_reference_global", None)
        """
        Used for generate with key points
        """
<<<<<<< HEAD

        input_embeds, info_dict = self.encoder(**kwargs)
=======
       
        input_embeds, info_dict  = self.encoder(**kwargs)
>>>>>>> 3b29c7a4

        selected_indices = info_dict["selected_indices"]
        pred_length = info_dict["pred_length"]
        trajectory_label = info_dict["trajectory_label"]
        context_length = info_dict["context_length"]

        device = input_embeds.device
        batch_size = trajectory_label.shape[0]

        scenario_type_len = self.model_args.max_token_len if self.model_args.token_scenario_tag else 0

        assert self.ar_future_interval > 0, 'ar_future_interval should be larger than 0, else do not use generate'
        trajectory_label_dummy = torch.zeros((batch_size, pred_length, 4), device=device)
        if self.model_args.specified_key_points:
            future_key_points = trajectory_label_dummy[:, selected_indices, :]
        else:
            future_key_points = trajectory_label_dummy[:, self.ar_future_interval - 1::self.ar_future_interval, :]
        assert future_key_points.shape[1] > 0, 'future points not enough to sample'
        future_key_embeds_dummy = self.encoder.action_m_embed(future_key_points)
        key_points_num = future_key_points.shape[1]

        if self.model_args.interaction:
            input_embeds = self.from_joint_to_marginal(input_embeds, info_dict)
<<<<<<< HEAD
        input_embeds[:, scenario_type_len + context_length * 2:scenario_type_len + context_length * 2 + key_points_num,
        :] = future_key_embeds_dummy
=======
        input_embeds[:, scenario_type_len + context_length * 2:scenario_type_len + context_length * 2 + key_points_num, :] = future_key_embeds_dummy
>>>>>>> 3b29c7a4
        pred_key_points_during_generate = []
        # Loop for generation
        for i in range(key_points_num):
            input_embeds_current = input_embeds[:, :scenario_type_len + context_length * 2 + i, :]
            attention_mask = torch.ones(input_embeds_current.shape[:2], dtype=torch.long, device=input_embeds.device)
            position_ids = self._prepare_position_ids_for_generation(attention_mask.clone())
            transformer_output = self.transformer(
                inputs_embeds=input_embeds_current,
                attention_mask=attention_mask,
                position_ids=position_ids,
            )
            transformer_outputs_hidden_state = transformer_output['last_hidden_state']
            future_key_point_hidden_state = transformer_outputs_hidden_state[:,
                                            scenario_type_len + context_length * 2 + i - 1,
                                            :].reshape(batch_size, 1, -1)

            if self.k > 1:
                key_points_logit = self.key_points_decoder(future_key_point_hidden_state).reshape(batch_size, 1, -1)  # b, 1, 4/2*k
                pred_logits = self.next_token_scorer_decoder(future_key_point_hidden_state.to(device)).reshape(batch_size, 1, -1)  # b, 1, k
                selected_key_point = key_points_logit.reshape(batch_size, self.k, -1)[torch.arange(batch_size),
                                     pred_logits.argmax(dim=-1).reshape(-1), :].reshape(batch_size, 1, -1)
                key_points_logit = selected_key_point
            else:
                key_points_logit = self.key_points_decoder(future_key_point_hidden_state).reshape(batch_size, 1, -1)  # b, 1, 4/2
            pred_key_point = torch.zeros((batch_size, 1, 4), device=device)
            if self.model_args.predict_yaw:
                pred_key_point[:, 0, :] = key_points_logit[:, 0, :]
            else:
                pred_key_point[:, 0, :2] = key_points_logit[:, 0, :]

            off_road_checking = False
            if off_road_checking and batch_size == 1 and map_api is not None and route_ids is not None and road_dic is not None:
                # Check key points with map_api
                # WARNING: WIP, do not use
                pred_key_point_global = nuplan_utils.change_coordination(pred_key_point[0, 0, :2].cpu().numpy(),
<<<<<<< HEAD
                                                                         ego_pose,
                                                                         ego_to_global=True)
=======
                                                            ego_pose,
                                                            ego_to_global=True)
>>>>>>> 3b29c7a4
                closest_lane_road_dic = query_current_lane(map_api=map_api, target_point=pred_key_point_global)
                nearest = closest_lane_road_dic['road_id']
                nearest_lane = closest_lane_road_dic['lane_id']
                dist = closest_lane_road_dic['distance_to_road_block']
                if nearest not in route_ids or dist > 0.5:
                    # off-road, move to nearest lane according to PDMPath
                    dist = nuplan_utils.euclidean_distance(pred_key_point[0, 0, :2].cpu().numpy(), [0, 0])
                    interpolate_point = center_path.interpolate(np.array([dist]))[0]
                    print('test offroad correction: ', pred_key_point[0, 0, :2].cpu().numpy(), interpolate_point)
                    pred_key_point[0, 0, :2] = torch.tensor(interpolate_point, device=pred_key_point.device)

            if idm_reference_global is not None and i == key_points_num - 1 and not self.model_args.forward_specified_key_points:
                # replace last key point with IDM reference
                ego_state_global = idm_reference_global[selected_indices[-1]]
                idm_reference_lastpt_relative = nuplan_utils.change_coordination(np.array([ego_state_global.rear_axle.x,
<<<<<<< HEAD
                                                                                           ego_state_global.rear_axle.y]),
                                                                                 ego_pose,
                                                                                 ego_to_global=False)
                print('replace last key point with IDM reference, index: ', selected_indices[-1], pred_key_point[0, 0,
                                                                                                  :2], idm_reference_lastpt_relative)  # idm relative has an unusual large negative y value?
=======
                                                                              ego_state_global.rear_axle.y]),
                                                                    ego_pose,
                                                                    ego_to_global=False)
                print('replace last key point with IDM reference, index: ', selected_indices[-1], pred_key_point[0, 0, :2], idm_reference_lastpt_relative)  # idm relative has an unusual large negative y value?
>>>>>>> 3b29c7a4
                pred_key_point[0, 0, :2] = torch.tensor(idm_reference_lastpt_relative, device=pred_key_point.device)
            key_point_embed = self.encoder.action_m_embed(pred_key_point).reshape(batch_size, 1, -1)  # b, 1, n_embed
            # replace embed at the next position
            input_embeds[:, scenario_type_len + context_length * 2 + i, :] = key_point_embed[:, 0, :]
            if self.model_args.predict_yaw:
                pred_key_points_during_generate.append(pred_key_point[:, 0, :].unsqueeze(1))
            else:
                pred_key_points_during_generate.append(pred_key_point[:, 0, :2].unsqueeze(1))

<<<<<<< HEAD
=======

>>>>>>> 3b29c7a4
        if self.model_args.interaction:
            input_embeds = self.encoder.from_marginal_to_joint(input_embeds, info_dict, update_info_dict=False)
            attention_mask = info_dict["input_embeds_mask"]
        else:
            attention_mask = None
        # generate remaining trajectory
        transformer_output = self.transformer(
            inputs_embeds=input_embeds,
            attention_mask=attention_mask,
            position_ids=None,
        )
        transformer_outputs_hidden_state = transformer_output['last_hidden_state']

<<<<<<< HEAD
        if self.model_args.interaction:
=======
        if self.model_args.interaction: 
>>>>>>> 3b29c7a4
            transformer_outputs_hidden_state = self.from_joint_to_marginal(transformer_outputs_hidden_state, info_dict)

        traj_hidden_state = transformer_outputs_hidden_state[:, -pred_length - 1:-1, :]
        # expected shape for pred trajectory is (b, pred_length, 4)
        if self.traj_decoder is not None:
            traj_logits = self.traj_decoder(traj_hidden_state)
        else:
            traj_logits = trajectory_label_dummy[..., :2]
        future_key_points_hidden_state = transformer_outputs_hidden_state[:,
                                         scenario_type_len + context_length * 2 - 1:scenario_type_len + context_length * 2 +
                                                                                    future_key_points.shape[1] - 1, :]

        if self.k > 1:
            key_points_logits = self.key_points_decoder(future_key_points_hidden_state)  # b, s, 4/2*k
            pred_logits = self.next_token_scorer_decoder(future_key_points_hidden_state.to(device))  # b, s, k
            selected_key_points = key_points_logits.reshape(batch_size * key_points_num, self.k, -1)[
                                  torch.arange(batch_size * key_points_num),
                                  pred_logits.argmax(dim=-1).reshape(-1),
                                  :].reshape(batch_size, key_points_num, -1)
            key_points_logits = selected_key_points
        elif self.k == 1:
            key_points_logits = self.key_points_decoder(future_key_points_hidden_state)  # b, s, 4/2
            # use previous prediction during generation
            # print('inspect kp: ', key_points_logits, pred_key_points_during_generate)
            key_points_logits = torch.cat(pred_key_points_during_generate, dim=1).reshape(key_points_logits.shape)
        else:
            raise ValueError("illegal k while generating trajectory", self.k)
        # print('Inspect shape in model generate: ', key_points_logits.shape, traj_logits.shape)
        return torch.cat([key_points_logits, traj_logits], dim=1)

def query_current_lane(map_api, target_point):
    """
    Query the current road_block id and lane id given a point on the map with map_api from NuPlan.
    Args:
        map_api: NuPlan's Map Api
        target_point: [x, y, ..] in global coordination
    Returns:
        {
            'road_id': int,
            'lane_id': int,
            'distance_to_road_block': float,
            'distance_to_lane': float
        }
    """
    from nuplan.common.actor_state.state_representation import Point2D
    from nuplan.common.maps.maps_datatypes import SemanticMapLayer
    from nuplan_garage.planning.simulation.planner.pdm_planner.utils.pdm_path import PDMPath
    point2d = Point2D(target_point[0], target_point[1])
    nearest_road_block_id, distance_to_road_block = map_api.get_distance_to_nearest_map_object(
        point=point2d,
        layer=SemanticMapLayer.ROADBLOCK
    )
    nearest_road_blockc_id, distance_to_road_block_c = map_api.get_distance_to_nearest_map_object(
        point=point2d,
        layer=SemanticMapLayer.ROADBLOCK_CONNECTOR
    )
    nearest_lane_id, distance_to_lane = map_api.get_distance_to_nearest_map_object(
        point=point2d,
        layer=SemanticMapLayer.LANE
    )
    nearest_lanec_id, distance_to_lanec = map_api.get_distance_to_nearest_map_object(
        point=point2d,
        layer=SemanticMapLayer.LANE_CONNECTOR
    )
    # check if on route
    if distance_to_road_block < distance_to_road_block_c:
        nearest_road_blockc_id = int(nearest_road_block_id)
        dist_to_road_block = distance_to_road_block
    else:
        nearest_road_blockc_id = int(nearest_road_blockc_id)
        dist_to_road_block = distance_to_road_block_c
    if distance_to_lane < distance_to_lanec:
        nearest_lane = int(nearest_lane_id)
        dist_to_nearest_lane = distance_to_lane
    else:
        nearest_lane = int(nearest_lanec_id)
        dist_to_nearest_lane = distance_to_lanec
    return {
        'road_id': nearest_road_blockc_id,
        'lane_id': nearest_lane,
        'distance_to_road_block': dist_to_road_block,
        'distance_to_lane': dist_to_nearest_lane
    }


def build_models(model_args):
    if 'vector' in model_args.model_name and 'gpt' in model_args.model_name:
        config_p = GPT2Config()
        config_p.n_layer = model_args.n_layers
        config_p.n_embd = model_args.d_embed
        config_p.n_inner = model_args.d_inner
        config_p.n_head = model_args.n_heads
        config_p.activation_function = model_args.activation_function
        if not model_args.autoregressive:
            from transformer4planning.models.vector_model import GPTNonAutoRegressiveModelVector, GPTAutoRegressiveModelVector
            ModelCls = GPTNonAutoRegressiveModelVector
            tag = 'Vector GPT nonauto'
        else:
            ModelCls = GPTAutoRegressiveModelVector
            tag = 'Vector GPT auto'
    elif 'gpt' in model_args.model_name:
        config_p = GPT2Config()
        if 'gpt-mini' in model_args.model_name:
            """
            Number of parameters: 300k
            """
            config_p.n_layer = 1
            config_p.n_embd = config_p.d_model = 64
            config_p.n_inner = config_p.n_embd * 4
            config_p.n_head = 1
        elif 'gpt-small' in model_args.model_name:
            """
            Number of parameters: 16M
            """
            config_p.n_layer = 4
            config_p.n_embd = config_p.d_model = 256
            config_p.n_inner = config_p.n_embd * 4
            config_p.n_head = 8
        elif 'gpt-medium' in model_args.model_name:
            """
            Number of parameters: 124M
            """
            config_p.n_layer = 12
            config_p.n_embd = config_p.d_model = 768
            config_p.n_inner = config_p.n_embd * 4
            config_p.n_head = 12
        elif 'gpt-large' in model_args.model_name:
            """
            Number of parameters: 1.5B
            """
            config_p.n_layer = 48
            config_p.n_embd = config_p.d_model = 1600
            config_p.n_inner = config_p.n_embd * 4
            config_p.n_head = 25
        else:
            config_p.n_layer = model_args.n_layers
            config_p.n_embd = model_args.d_embed
            config_p.n_inner = model_args.d_inner
            config_p.n_head = model_args.n_heads
        config_p.activation_function = model_args.activation_function
<<<<<<< HEAD

=======
        
>>>>>>> 3b29c7a4
        if not model_args.generate_diffusion_dataset_for_key_points_decoder:
            if 'diffusion_KP_decoder' not in model_args.model_name:
                ModelCls = TrajectoryGPT
                tag = 'GPTTrajectory'
            else:
                from transformer4planning.models.diffusion_KP_model import TrajectoryGPTDiffusionKPDecoder
                ModelCls = TrajectoryGPTDiffusionKPDecoder
                tag = 'GPTTrajectory with Diffusion Key Point Decoder'
        else:
            from transformer4planning.models.diffusion_KP_model import TrajectoryGPTFeatureGen
            print("Now generating features.")
            ModelCls = TrajectoryGPTFeatureGen
            tag = 'GPTTrajectory: Model For Generating and Saving Features used for training DiffusionKeyPointDecoder'
    elif 'transxl' in model_args.model_name:
        config_p = TransfoXLConfig()
        config_p.pad_token_id = 0
        config_p.eos_token_id = 0
        config_p.n_layer = model_args.n_layers
        config_p.d_embed = model_args.d_embed
        config_p.d_model = model_args.d_model
        config_p.d_inner = model_args.d_inner
        ModelCls = TransfoXLModelNuPlan
        tag = 'TransformerXL'
    elif 'xlnet' in model_args.model_name:
        config_p = XLNetConfig()
        config_p.d_model = model_args.d_model
        config_p.d_inner = model_args.d_inner
        config_p.n_layer = model_args.n_layers
        config_p.ff_activation = model_args.activation_function
        ModelCls = XLNetModelNuplan
        tag = 'XLNet'
    elif 't5' in model_args.model_name:
        config_p = T5Config()
        config_p.num_heads = model_args.n_heads
        config_p.d_model = model_args.d_model
        config_p.d_kv = model_args.d_model // config_p.num_heads
        config_p.d_ff = model_args.d_inner
        config_p.num_layers = model_args.n_layers
        ModelCls = T5ModelNuplan
        tag = 'T5'
    elif 'bert' in model_args.model_name:
        config_p = DebertaV2Config()
        config_p.hidden_size = model_args.d_model
        config_p.intermediate_size = model_args.d_inner
        config_p.num_hidden_layers = model_args.n_layers
        config_p.hidden_act = model_args.activation_function
        config_p.num_attention_heads = model_args.n_heads
        ModelCls = DeBertaNuplan
        tag = 'DeBerta'
    elif 'mmtransformer' in model_args.model_name:
        config_p = GPT2Config()
        config_p.n_layer = model_args.n_layers
        config_p.n_embd = model_args.d_embed
        config_p.n_inner = model_args.d_inner
        config_p.n_head = model_args.n_heads
        config_p.activation_function = model_args.activation_function
        from transformer4planning.models.mmtransformer.model import MMTransformer
        ModelCls = MMTransformer
        tag = 'mmtransformer'
    else:
        raise ValueError("Model name must choose from ['scratch', 'pretrain'] + ['nonauto-gpt', 'transxl', 'gpt', 'xlnet']!")
    if 'scratch' in model_args.model_name:
        model = ModelCls(config_p, model_args=model_args)
        print('Scratch ' + tag + ' Initialized!')
    elif 'pretrain' in model_args.model_name:
        model = ModelCls.from_pretrained(model_args.model_pretrain_name_or_path, model_args=model_args, config=config_p)
        print('Pretrained ' + tag + 'from {}'.format(model_args.model_pretrain_name_or_path))
    elif 'transfer' in model_args.model_name:
        model = ModelCls(config_p, model_args=model_args)
        print('Transfer' + tag + ' from {}'.format(model_args.model_pretrain_name_or_path))
<<<<<<< HEAD

=======
    
>>>>>>> 3b29c7a4
    if model_args.key_points_diffusion_decoder_load_from is not None:
        assert type(model) == TrajectoryGPTDiffusionKPDecoder, ''
        print(f"Now loading pretrained key_points_diffusion_decoder from {model_args.key_points_diffusion_decoder_load_from}.")
        from transformer4planning.models.decoder.diffusion_decoder import DiffusionDecoderTFBasedForKeyPoints
        state_dict = torch.load(model_args.key_points_diffusion_decoder_load_from)
<<<<<<< HEAD
        pretrained_key_points_diffusion_decoder = DiffusionDecoderTFBasedForKeyPoints(1024, 256, out_features=4 if model_args.predict_yaw else 2, feat_dim=model_args.key_points_diffusion_decoder_feat_dim, num_key_points=model_args.key_points_num, input_feature_seq_lenth=model_args.diffusion_condition_sequence_lenth)
        pretrained_key_points_diffusion_decoder.load_state_dict(state_dict)
        model.key_points_decoder = pretrained_key_points_diffusion_decoder

=======
        pretrained_key_points_diffusion_decoder = DiffusionDecoderTFBasedForKeyPoints(1024, 256, out_features = 4 if model_args.predict_yaw else 2, feat_dim=model_args.key_points_diffusion_decoder_feat_dim, num_key_points = model_args.key_points_num, input_feature_seq_lenth = model_args.diffusion_condition_sequence_lenth)
        pretrained_key_points_diffusion_decoder.load_state_dict(state_dict)
        model.key_points_decoder = pretrained_key_points_diffusion_decoder
        
>>>>>>> 3b29c7a4
    return model<|MERGE_RESOLUTION|>--- conflicted
+++ resolved
@@ -5,23 +5,7 @@
 from transformers import (GPT2Model, GPT2PreTrainedModel, GPT2Config)
 from transformers.modeling_outputs import CausalLMOutputWithCrossAttentions
 from transformer4planning.libs.models.mlp import DecoderResCat
-<<<<<<< HEAD
-from transformer4planning.utils import nuplan_utils
-
-from transformers.modeling_outputs import CausalLMOutputWithCrossAttentions
-
-
-class LTMOutput(CausalLMOutputWithCrossAttentions):
-    loss: Optional[torch.FloatTensor] = None
-    logits: torch.FloatTensor = None
-    past_key_values: Optional[Tuple[Tuple[torch.FloatTensor]]] = None
-    hidden_states: Optional[Tuple[torch.FloatTensor]] = None
-    attentions: Optional[Tuple[torch.FloatTensor]] = None
-    cross_attentions: Optional[Tuple[torch.FloatTensor]] = None
-    loss_items: Optional[Dict[str, torch.FloatTensor]] = None
-=======
 from transformer4planning.utils import nuplan_utils 
->>>>>>> 3b29c7a4
 
 from transformers.modeling_outputs import CausalLMOutputWithCrossAttentions
 
@@ -66,11 +50,6 @@
                 dirpath=os.path.join(os.path.dirname(os.path.abspath(__file__)), 'tokenizer', 'gpt2-tokenizer'),
                 d_embed=self.config.n_embd,
             )
-<<<<<<< HEAD
-
-=======
-            
->>>>>>> 3b29c7a4
             if "raster" in self.model_args.encoder_type:
                 from transformer4planning.models.encoder.nuplan_raster_encoder import NuplanRasterizeEncoder
                 cnn_kwargs = dict(
@@ -98,13 +77,8 @@
             from dataset_gen.waymo.config import cfg_from_yaml_file, cfg
             cfg_from_yaml_file(self.model_args.mtr_config_path, cfg)
             action_kwargs = dict(
-<<<<<<< HEAD
                 d_embed=self.config.n_embd
             )
-=======
-                    d_embed=self.config.n_embd
-                )
->>>>>>> 3b29c7a4
             tokenizer_kwargs = dict(
                 dirpath=os.path.join(os.path.dirname(os.path.abspath(__file__)), 'gpt2-tokenizer'),
                 d_embed=self.config.n_embd,
@@ -113,17 +87,10 @@
             self.encoder = WaymoVectorizeEncoder(cfg, action_kwargs, tokenizer_kwargs, self.model_args)
         else:
             raise NotImplementedError
-<<<<<<< HEAD
 
     def build_decoder(self):
         raise NotImplementedError
 
-=======
-    
-    def build_decoder(self):
-        raise NotImplementedError
-        
->>>>>>> 3b29c7a4
     def _prepare_attention_mask_for_generation(self, input_embeds):
         return torch.ones(input_embeds.shape[:2], dtype=torch.long, device=input_embeds.device)
 
@@ -131,11 +98,7 @@
         position_ids = attention_mask.long().cumsum(-1) - 1
         position_ids.masked_fill_(attention_mask == 0, 1)
         return position_ids
-<<<<<<< HEAD
-
-=======
-    
->>>>>>> 3b29c7a4
+
     def from_joint_to_marginal(self, hidden_state, info_dict):
         agents_num_per_scenario = info_dict["agents_num_per_scenario"]
         scenario_num, _, _ = hidden_state.shape
@@ -147,15 +110,9 @@
                 hidden_state_marginal.append(hidden_state[i, j::agents_num, :])
         hidden_state_marginal = torch.stack(hidden_state_marginal)
         return hidden_state_marginal
-<<<<<<< HEAD
 
     def forward(
             self,
-=======
-    
-    def forward(
-            self,     
->>>>>>> 3b29c7a4
             return_dict: Optional[bool] = None,
             **kwargs
     ):
@@ -165,11 +122,6 @@
 
         attention_mask = info_dict["input_embeds_mask"] if self.model_args.interaction else None
         device = input_embeds.device
-<<<<<<< HEAD
-
-=======
-        
->>>>>>> 3b29c7a4
         transformer_outputs = self.transformer(
             inputs_embeds=input_embeds,
             attention_mask=attention_mask,
@@ -199,14 +151,8 @@
             if self.model_args.task == "waymo":
                 trajectory_label_mask = info_dict["trajectory_label_mask"]
                 loss_fct = nn.MSELoss(reduction="none")
-<<<<<<< HEAD
-                _loss = (loss_fct(traj_logits[..., :2], trajectory_label[...,
-                                                        :2].to(device)) * trajectory_label_mask).sum() / (
-                                trajectory_label_mask.sum() + 1e-7)
-=======
                 _loss = (loss_fct(traj_logits[..., :2], trajectory_label[..., :2].to(device)) * trajectory_label_mask).sum() / (
                             trajectory_label_mask.sum() + 1e-7)
->>>>>>> 3b29c7a4
                 loss += _loss
             else:
                 if self.model_args.predict_yaw:
@@ -240,12 +186,7 @@
                     loss_to_add = loss_fct(key_points_logits, future_key_points[..., :2].to(device))
                 if self.model_args.task == "waymo":
                     future_key_points_gt_mask = info_dict["future_key_points_gt_mask"]
-<<<<<<< HEAD
-                    loss_to_add = (loss_to_add * future_key_points_gt_mask).sum() / (
-                                future_key_points_gt_mask.sum() + 1e-7)
-=======
                     loss_to_add = (loss_to_add* future_key_points_gt_mask).sum() / (future_key_points_gt_mask.sum() + 1e-7)
->>>>>>> 3b29c7a4
                 loss += loss_to_add
                 traj_logits = torch.cat([key_points_logits, traj_logits], dim=1)
             else:
@@ -264,12 +205,7 @@
                 min_loss, min_loss_indices = torch.min(loss_to_add, dim=2)  # b, s
                 if self.model_args.task == "waymo":
                     future_key_points_gt_mask = info_dict["future_key_points_gt_mask"]
-<<<<<<< HEAD
-                    loss += (min_loss.unsqueeze(-1) * future_key_points_gt_mask).sum() / (
-                                future_key_points_gt_mask.sum() + 1e-7)
-=======
                     loss += (min_loss.unsqueeze(-1) * future_key_points_gt_mask).sum() / (future_key_points_gt_mask.sum() + 1e-7)
->>>>>>> 3b29c7a4
                 else:
                     loss += min_loss.mean()
                 if self.next_token_scorer_decoder is not None:
@@ -330,13 +266,7 @@
         """
         Used for generate with key points
         """
-<<<<<<< HEAD
-
-        input_embeds, info_dict = self.encoder(**kwargs)
-=======
-       
         input_embeds, info_dict  = self.encoder(**kwargs)
->>>>>>> 3b29c7a4
 
         selected_indices = info_dict["selected_indices"]
         pred_length = info_dict["pred_length"]
@@ -360,12 +290,7 @@
 
         if self.model_args.interaction:
             input_embeds = self.from_joint_to_marginal(input_embeds, info_dict)
-<<<<<<< HEAD
-        input_embeds[:, scenario_type_len + context_length * 2:scenario_type_len + context_length * 2 + key_points_num,
-        :] = future_key_embeds_dummy
-=======
         input_embeds[:, scenario_type_len + context_length * 2:scenario_type_len + context_length * 2 + key_points_num, :] = future_key_embeds_dummy
->>>>>>> 3b29c7a4
         pred_key_points_during_generate = []
         # Loop for generation
         for i in range(key_points_num):
@@ -401,13 +326,8 @@
                 # Check key points with map_api
                 # WARNING: WIP, do not use
                 pred_key_point_global = nuplan_utils.change_coordination(pred_key_point[0, 0, :2].cpu().numpy(),
-<<<<<<< HEAD
                                                                          ego_pose,
                                                                          ego_to_global=True)
-=======
-                                                            ego_pose,
-                                                            ego_to_global=True)
->>>>>>> 3b29c7a4
                 closest_lane_road_dic = query_current_lane(map_api=map_api, target_point=pred_key_point_global)
                 nearest = closest_lane_road_dic['road_id']
                 nearest_lane = closest_lane_road_dic['lane_id']
@@ -423,18 +343,10 @@
                 # replace last key point with IDM reference
                 ego_state_global = idm_reference_global[selected_indices[-1]]
                 idm_reference_lastpt_relative = nuplan_utils.change_coordination(np.array([ego_state_global.rear_axle.x,
-<<<<<<< HEAD
                                                                                            ego_state_global.rear_axle.y]),
                                                                                  ego_pose,
                                                                                  ego_to_global=False)
-                print('replace last key point with IDM reference, index: ', selected_indices[-1], pred_key_point[0, 0,
-                                                                                                  :2], idm_reference_lastpt_relative)  # idm relative has an unusual large negative y value?
-=======
-                                                                              ego_state_global.rear_axle.y]),
-                                                                    ego_pose,
-                                                                    ego_to_global=False)
                 print('replace last key point with IDM reference, index: ', selected_indices[-1], pred_key_point[0, 0, :2], idm_reference_lastpt_relative)  # idm relative has an unusual large negative y value?
->>>>>>> 3b29c7a4
                 pred_key_point[0, 0, :2] = torch.tensor(idm_reference_lastpt_relative, device=pred_key_point.device)
             key_point_embed = self.encoder.action_m_embed(pred_key_point).reshape(batch_size, 1, -1)  # b, 1, n_embed
             # replace embed at the next position
@@ -444,10 +356,6 @@
             else:
                 pred_key_points_during_generate.append(pred_key_point[:, 0, :2].unsqueeze(1))
 
-<<<<<<< HEAD
-=======
-
->>>>>>> 3b29c7a4
         if self.model_args.interaction:
             input_embeds = self.encoder.from_marginal_to_joint(input_embeds, info_dict, update_info_dict=False)
             attention_mask = info_dict["input_embeds_mask"]
@@ -461,11 +369,7 @@
         )
         transformer_outputs_hidden_state = transformer_output['last_hidden_state']
 
-<<<<<<< HEAD
         if self.model_args.interaction:
-=======
-        if self.model_args.interaction: 
->>>>>>> 3b29c7a4
             transformer_outputs_hidden_state = self.from_joint_to_marginal(transformer_outputs_hidden_state, info_dict)
 
         traj_hidden_state = transformer_outputs_hidden_state[:, -pred_length - 1:-1, :]
@@ -606,11 +510,7 @@
             config_p.n_inner = model_args.d_inner
             config_p.n_head = model_args.n_heads
         config_p.activation_function = model_args.activation_function
-<<<<<<< HEAD
-
-=======
-        
->>>>>>> 3b29c7a4
+
         if not model_args.generate_diffusion_dataset_for_key_points_decoder:
             if 'diffusion_KP_decoder' not in model_args.model_name:
                 ModelCls = TrajectoryGPT
@@ -681,25 +581,14 @@
     elif 'transfer' in model_args.model_name:
         model = ModelCls(config_p, model_args=model_args)
         print('Transfer' + tag + ' from {}'.format(model_args.model_pretrain_name_or_path))
-<<<<<<< HEAD
-
-=======
-    
->>>>>>> 3b29c7a4
+        
     if model_args.key_points_diffusion_decoder_load_from is not None:
         assert type(model) == TrajectoryGPTDiffusionKPDecoder, ''
         print(f"Now loading pretrained key_points_diffusion_decoder from {model_args.key_points_diffusion_decoder_load_from}.")
         from transformer4planning.models.decoder.diffusion_decoder import DiffusionDecoderTFBasedForKeyPoints
         state_dict = torch.load(model_args.key_points_diffusion_decoder_load_from)
-<<<<<<< HEAD
         pretrained_key_points_diffusion_decoder = DiffusionDecoderTFBasedForKeyPoints(1024, 256, out_features=4 if model_args.predict_yaw else 2, feat_dim=model_args.key_points_diffusion_decoder_feat_dim, num_key_points=model_args.key_points_num, input_feature_seq_lenth=model_args.diffusion_condition_sequence_lenth)
         pretrained_key_points_diffusion_decoder.load_state_dict(state_dict)
         model.key_points_decoder = pretrained_key_points_diffusion_decoder
 
-=======
-        pretrained_key_points_diffusion_decoder = DiffusionDecoderTFBasedForKeyPoints(1024, 256, out_features = 4 if model_args.predict_yaw else 2, feat_dim=model_args.key_points_diffusion_decoder_feat_dim, num_key_points = model_args.key_points_num, input_feature_seq_lenth = model_args.diffusion_condition_sequence_lenth)
-        pretrained_key_points_diffusion_decoder.load_state_dict(state_dict)
-        model.key_points_decoder = pretrained_key_points_diffusion_decoder
-        
->>>>>>> 3b29c7a4
     return model