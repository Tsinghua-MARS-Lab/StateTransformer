import os
import torch
import numpy as np
from typing import Tuple, Optional, Dict
from transformers import (GPT2Model, GPT2PreTrainedModel, GPT2Config)
from transformers.modeling_outputs import CausalLMOutputWithCrossAttentions
from transformer4planning.libs.mlp import DecoderResCat
from transformer4planning.utils import nuplan_utils, mtr_utils
from transformer4planning.models.decoder.base import TrajectoryDecoder
from transformers.modeling_outputs import CausalLMOutputWithCrossAttentions
from dataclasses import dataclass

@dataclass
class LTMOutput(CausalLMOutputWithCrossAttentions):
    loss: Optional[torch.FloatTensor] = None
    logits: torch.FloatTensor = None
    past_key_values: Optional[Tuple[Tuple[torch.FloatTensor]]] = None
    hidden_states: Optional[Tuple[torch.FloatTensor]] = None
    attentions: Optional[Tuple[torch.FloatTensor]] = None
    cross_attentions: Optional[Tuple[torch.FloatTensor]] = None
    loss_items: Optional[Dict[str, torch.FloatTensor]] = None


class TrajectoryGPTConfig(GPT2Config):
    def update_by_model_args(self, model_args):
        for each_key in model_args.__dict__:
            self.__dict__[each_key] = model_args.__dict__[each_key]


class TrajectoryGPT(GPT2PreTrainedModel):
    def __init__(self, config, **kwargs):
        super().__init__(config, **kwargs)
        self.transformer = GPT2Model(config)
        self.model_args = kwargs["model_args"]
        self.traj_decoder = None
        self.k = int(self.model_args.k)
        self.use_key_points = self.model_args.use_key_points
        self.kp_decoder_type = self.model_args.kp_decoder_type
        self.model_parallel = False
        self.device_map = None
        self.clf_metrics = None
        # Initialize weights and apply final processing
        self.post_init()
        self.build_encoder()
        self.build_decoder()
        
    def build_encoder(self):
        if self.model_args.task == "nuplan":
            tokenizer_kwargs = dict(
                dirpath=os.path.join(os.path.dirname(os.path.abspath(__file__)), 'tokenizer', 'gpt2-tokenizer'),
                d_embed=self.config.n_embd,
            )
            if "raster" in self.model_args.encoder_type:
                from transformer4planning.models.encoder.nuplan_raster_encoder import NuplanRasterizeEncoder
                cnn_kwargs = dict(
                    d_embed=self.config.n_embd // 2,
                    in_channels=self.model_args.raster_channels,
                    resnet_type=self.model_args.resnet_type, 
                    pretrain=self.model_args.pretrain_encoder
                )
                action_kwargs = dict(
                    d_embed=self.config.n_embd
                )
                self.encoder = NuplanRasterizeEncoder(cnn_kwargs, action_kwargs, tokenizer_kwargs, self.model_args)
            elif "vector" in self.model_args.encoder_type:
                from transformer4planning.models.encoder.pdm_encoder import PDMEncoder
                pdm_kwargs = dict(
                    hidden_dim=self.config.n_embd,
                    centerline_dim=120,
                    history_dim=20
                )
                self.encoder = PDMEncoder(pdm_kwargs, tokenizer_kwargs, self.model_args)
            else:
                raise AttributeError("encoder_type should be either raster or vector")
        elif self.model_args.task == "waymo":
            from transformer4planning.models.encoder.mtr_encoder import WaymoVectorizeEncoder
            from dataset_gen.waymo.config import cfg_from_yaml_file, cfg
            cfg_from_yaml_file(self.model_args.mtr_config_path, cfg)
            action_kwargs = dict(
                d_embed=self.config.n_embd
            )
            tokenizer_kwargs = dict(
                dirpath=os.path.join(os.path.dirname(os.path.abspath(__file__)), 'gpt2-tokenizer'),
                d_embed=self.config.n_embd,
                max_token_len=self.model_args.max_token_len,
            ) if self.model_args.token_scenario_tag else None
            self.encoder = WaymoVectorizeEncoder(cfg, action_kwargs, tokenizer_kwargs, self.model_args)
        else:
            raise NotImplementedError

    def build_decoder(self):
        # load pretrained diffusion keypoint decoder
        #TODO: add diffusion decoder trained from scratch
        if self.model_args.task == "waymo":
            from transformer4planning.models.decoder.anchor_decoder import AnchorDecoder
            self.anchor_decoder = AnchorDecoder(self.model_args, self.config)
        self.traj_decoder = TrajectoryDecoder(self.model_args, self.config)
        if self.use_key_points != 'no':
            if self.kp_decoder_type == "diffusion":
                from transformer4planning.models.decoder.diffusion_decoder import KeyPointDiffusionDecoder
                self.key_points_decoder = KeyPointDiffusionDecoder(self.model_args, self.config)
                if self.model_args.key_points_diffusion_decoder_load_from is not None:
                    print(f"Now loading pretrained key_points_diffusion_decoder from {self.model_args.key_points_diffusion_decoder_load_from}.")
                    state_dict = torch.load(self.model_args.key_points_diffusion_decoder_load_from)
                    self.key_points_decoder.load_state_dict(state_dict)
                    print("Pretrained keypoint decoder has been loaded!")
                else:
                    print("Now initializing diffusion decoder from scratch. Training will consume lots of time.")
            elif self.kp_decoder_type == "mlp":
                from transformer4planning.models.decoder.base import KeyPointMLPDeocder
                self.key_points_decoder = KeyPointMLPDeocder(self.model_args, self.config)

        
    def _prepare_attention_mask_for_generation(self, input_embeds):
        return torch.ones(input_embeds.shape[:2], dtype=torch.long, device=input_embeds.device)

    def _prepare_position_ids_for_generation(self, attention_mask):
        position_ids = attention_mask.long().cumsum(-1) - 1
        position_ids.masked_fill_(attention_mask == 0, 1)
        return position_ids

    def from_joint_to_marginal(self, hidden_state, info_dict):
        agents_num_per_scenario = info_dict["agents_num_per_scenario"]
        scenario_num, _, _ = hidden_state.shape
        assert len(agents_num_per_scenario) == scenario_num
        hidden_state_marginal = []
        for i in range(scenario_num):
            agents_num = agents_num_per_scenario[i]
            for j in range(agents_num):
                hidden_state_marginal.append(hidden_state[i, j::agents_num, :])
        hidden_state_marginal = torch.stack(hidden_state_marginal)
        return hidden_state_marginal

    def forward(
            self,
            return_dict: Optional[bool] = None,
            **kwargs
    ):
        # gpt non-autoregression version
        return_dict = return_dict if return_dict is not None else self.config.use_return_dict
        input_embeds, info_dict = self.encoder(is_training=self.training, **kwargs)
        
        transformer_outputs = self.transformer(
            inputs_embeds=input_embeds,
            attention_mask=None,
            return_dict=return_dict,
            # **kwargs
        )

        transformer_outputs_hidden_state = transformer_outputs['last_hidden_state']
        
        trajectory_label = info_dict["trajectory_label"]

        loss = torch.tensor(0, dtype=torch.float32, device=transformer_outputs_hidden_state.device)
        traj_loss, traj_logits = self.traj_decoder.compute_traj_loss(transformer_outputs_hidden_state,
                                                                     trajectory_label,
                                                                     info_dict)
        loss += traj_loss
<<<<<<< HEAD

        if self.model_args.task == "waymo":
            loss_anchor, loss_anchor_logits = self.anchor_decoder.compute_anchor_loss(transformer_outputs_hidden_state, info_dict)
            loss += loss_anchor
            loss += loss_anchor_logits
            loss += info_dict["loss_pred_future"]

        kp_loss = None
        if self.ar_future_interval > 0:
            kp_loss, kp_logits = self.key_points_decoder.compute_keypoint_loss(transformer_outputs_hidden_state,
                                                                        info_dict)
=======
        kp_loss = 0
        if self.use_key_points != 'no':
            kp_loss, kp_logits = self.key_points_decoder.compute_keypoint_loss(transformer_outputs_hidden_state, info_dict)
            # kp_loss will be 10x larger than traj_loss when converged
>>>>>>> b21c47f6
            loss += kp_loss
            traj_logits = torch.cat([kp_logits, traj_logits], dim=1)
        loss_items = dict(
            traj_loss=traj_loss,
            kp_loss=kp_loss
        )
        
        if not return_dict:
            output = (traj_logits,) + transformer_outputs[1:]
            return ((loss,) + output) if loss is not None else output

        return LTMOutput(
            loss=loss,
            logits=traj_logits,
            past_key_values=transformer_outputs.past_key_values,
            hidden_states=transformer_outputs.hidden_states,
            attentions=transformer_outputs.attentions,
            cross_attentions=transformer_outputs.cross_attentions,
            loss_items=loss_items
        )

    @torch.no_grad()
    def generate(self, **kwargs) -> torch.FloatTensor:
        """
        For nuplan generation, the input include those nuplan encoder requires; 
        additionally, it also requires: `map_api`, `route_ids`, `ego_pose`, `road_dic`, `idm_reference_global`
        to post process the generated trajectory which are out of route or out of road

        For waymo generation, the input include a `input_dict` and waymo encoder processes it in its 
        forward function.
        """
        # pass the following infos during generate for one sample (non-batch) generate with KP checking
        map_name = kwargs.get("map", None)
        route_ids = kwargs.get("route_ids", None)
        ego_pose = kwargs.get("ego_pose", None)
        road_dic = kwargs.get("road_dic", None)
        idm_reference_global = kwargs.get("idm_reference_global", None)  # WIP, this was not fulled tested
        """
        Used for generate with key points
        """
        input_embeds, info_dict = self.encoder(is_training=False, **kwargs)

        selected_indices = info_dict["selected_indices"]
        pred_length = info_dict["pred_length"]
        trajectory_label = info_dict["trajectory_label"]
        context_length = info_dict.get("context_length", None)
        if context_length is None: # pdm encoder
            input_length = info_dict.get("input_length", None)

        device = input_embeds.device
        batch_size = trajectory_label.shape[0]

        additional_token_num = 0
        additional_token_num += self.model_args.max_token_len if self.model_args.token_scenario_tag else 0
        # additional_token_num += 1 if self.model_args.use_centerline else 0
        kp_start_index = additional_token_num + context_length * 2 if context_length is not None else additional_token_num + input_length
        # Loop for generation with mlp decoder. Generate key points in autoregressive way.
<<<<<<< HEAD
        if self.decoder_type == "mlp" and self.ar_future_interval > 0:
            trajectory_label_dummy = torch.zeros((batch_size, pred_length, 4), device=device)
            if self.model_args.specified_key_points:
                future_key_points = trajectory_label_dummy[:, selected_indices, :]
            else:
                future_key_points = trajectory_label_dummy[:, self.ar_future_interval - 1::self.ar_future_interval, :]
            assert future_key_points.shape[1] > 0, 'future points not enough to sample'
            future_key_embeds_dummy = self.encoder.action_m_embed(future_key_points)
            key_points_num = future_key_points.shape[1]
            
            input_embeds[:, kp_start_index:kp_start_index + key_points_num, :] = future_key_embeds_dummy
            pred_key_points_during_generate = []
            for i in range(key_points_num):
                input_embeds_current = input_embeds[:, :kp_start_index + i, :]
                attention_mask = torch.ones(input_embeds_current.shape[:2], dtype=torch.long, device=input_embeds.device)
                position_ids = self._prepare_position_ids_for_generation(attention_mask.clone())
                transformer_output = self.transformer(
                    inputs_embeds=input_embeds_current,
                    attention_mask=attention_mask,
                    position_ids=position_ids,
                )
                transformer_outputs_hidden_state = transformer_output['last_hidden_state']
                future_key_point_hidden_state = transformer_outputs_hidden_state[:,
                                                kp_start_index + i - 1,
                                                :].reshape(batch_size, 1, -1)
=======
        if self.use_key_points != 'no':
            assert selected_indices is not None and len(selected_indices) > 0, f'{selected_indices} selected_indices is None or empty'
            if self.kp_decoder_type == "mlp":
                trajectory_label_dummy = torch.zeros((batch_size, pred_length, 4), device=device)
                if 'specified' in self.use_key_points:
                    future_key_points = trajectory_label_dummy[:, selected_indices, :]
                else:
                    ar_future_interval = 20
                    future_key_points = trajectory_label_dummy[:, ar_future_interval - 1::ar_future_interval, :]
                assert future_key_points.shape[1] > 0, 'future points not enough to sample'
                future_key_embeds_dummy = self.encoder.action_m_embed(future_key_points)
                key_points_num = future_key_points.shape[1]

                if self.model_args.interaction:
                    input_embeds = self.from_joint_to_marginal(input_embeds, info_dict)
>>>>>>> b21c47f6

                input_embeds[:, kp_start_index:kp_start_index + key_points_num, :] = future_key_embeds_dummy
                pred_key_points_during_generate = []
                for i in range(key_points_num):
                    input_embeds_current = input_embeds[:, :kp_start_index + i, :]
                    attention_mask = torch.ones(input_embeds_current.shape[:2], dtype=torch.long, device=input_embeds.device)
                    position_ids = self._prepare_position_ids_for_generation(attention_mask.clone())
                    transformer_output = self.transformer(
                        inputs_embeds=input_embeds_current,
                        attention_mask=attention_mask,
                        position_ids=position_ids,
                    )
                    transformer_outputs_hidden_state = transformer_output['last_hidden_state']
                    future_key_point_hidden_state = transformer_outputs_hidden_state[:,
                                                    kp_start_index + i - 1,
                                                    :].reshape(batch_size, 1, -1)

                    if self.k > 1:
                        key_points_logit, pred_logits = self.key_points_decoder.generate_keypoints(future_key_point_hidden_state)
                        selected_key_point = key_points_logit.reshape(batch_size, self.k, -1)[torch.arange(batch_size),
                                            pred_logits.argmax(dim=-1).reshape(-1), :].reshape(batch_size, 1, -1)
                        key_points_logit = selected_key_point
                    else:
                        key_points_logit, _ = self.key_points_decoder.generate_keypoints(future_key_point_hidden_state)
                    pred_key_point = torch.zeros((batch_size, 1, 4), device=device)
                    if self.model_args.predict_yaw:
                        pred_key_point[:, 0, :] = key_points_logit[:, 0, :]
                    else:
                        pred_key_point[:, 0, :2] = key_points_logit[:, 0, :]

                    off_road_checking = False
                    if off_road_checking and batch_size == 1 and map_api is not None and route_ids is not None and road_dic is not None:
                        # Check key points with map_api
                        # WARNING: WIP, do not use
                        pred_key_point_global = nuplan_utils.change_coordination(pred_key_point[0, 0, :2].cpu().numpy(),
                                                                    ego_pose,
                                                                    ego_to_global=True)
                        closest_lane_road_dic = query_current_lane(map_api=map_api, target_point=pred_key_point_global)
                        nearest = closest_lane_road_dic['road_id']
                        nearest_lane = closest_lane_road_dic['lane_id']
                        dist = closest_lane_road_dic['distance_to_road_block']
                        if nearest not in route_ids or dist > 0.5:
                            # off-road, move to nearest lane according to PDMPath
                            dist = nuplan_utils.euclidean_distance(pred_key_point[0, 0, :2].cpu().numpy(), [0, 0])
                            interpolate_point = center_path.interpolate(np.array([dist]))[0]
                            print('test offroad correction: ', pred_key_point[0, 0, :2].cpu().numpy(), interpolate_point)
                            pred_key_point[0, 0, :2] = torch.tensor(interpolate_point, device=pred_key_point.device)

                    if idm_reference_global is not None and self.use_key_points == 'specified_backward':
                        # replace last key point with IDM reference
                        ego_state_global = idm_reference_global[selected_indices[i]]
                        idm_reference_lastpt_relative = nuplan_utils.change_coordination(np.array([ego_state_global.rear_axle.x,
                                                                                                   ego_state_global.rear_axle.y]),
                                                                                         ego_pose,
                                                                                         ego_to_global=False)
                        print('replace key points with IDM reference, index: ', selected_indices[i], pred_key_point[0, 0, :2], idm_reference_lastpt_relative)  # idm relative has an unusual large negative y value?
                        pred_key_point[0, 0, :2] = torch.tensor(idm_reference_lastpt_relative, device=pred_key_point.device)
                        pred_key_point[0, 0, -1] = nuplan_utils.normalize_angle(ego_state_global.rear_axle.heading - ego_pose[-1])
                    key_point_embed = self.encoder.action_m_embed(pred_key_point).reshape(batch_size, 1, -1)  # b, 1, n_embed
                    # replace embed at the next position
                    input_embeds[:, kp_start_index + i, :] = key_point_embed[:, 0, :]
                    if self.model_args.predict_yaw:
                        pred_key_points_during_generate.append(pred_key_point[:, 0, :].unsqueeze(1))
                    else:
                        pred_key_points_during_generate.append(pred_key_point[:, 0, :2].unsqueeze(1))
                key_points_logits = torch.cat(pred_key_points_during_generate, dim=1).reshape(batch_size, key_points_num, -1)
            elif self.kp_decoder_type == "diffusion":
                # TODO:confirm the attention mask here
                transformer_output = self.transformer(
                        inputs_embeds=input_embeds,
                        attention_mask=None,
                        position_ids=None,
                    )
                key_points_num = len(selected_indices)
                transformer_outputs_hidden_state = transformer_output['last_hidden_state']
                key_points_logits, pred_logits = self.key_points_decoder.generate_keypoints(transformer_outputs_hidden_state, info_dict)
                pred_key_point = torch.zeros((batch_size, key_points_num, 4), device=device)
                if self.model_args.predict_yaw:
                    pred_key_point = key_points_logits
                else:
                    pred_key_point[:, :, :2] = key_points_logits
                key_point_embed = self.encoder.action_m_embed(pred_key_point).reshape(batch_size, key_points_num, -1)
                input_embeds[:, kp_start_index:kp_start_index + key_points_num, :] = key_point_embed[:, :, :]
        else:
            key_points_logits = None

        # generate remaining trajectory
        transformer_output = self.transformer(
            inputs_embeds=input_embeds,
            attention_mask=None,
            position_ids=None,
        )
        transformer_outputs_hidden_state = transformer_output['last_hidden_state']

        # expected shape for pred trajectory is (b, pred_length, 4)
        if self.traj_decoder is not None:
            _, traj_logits = self.traj_decoder.compute_traj_loss(transformer_outputs_hidden_state,
                                                                 trajectory_label,
                                                                 info_dict)
            if self.model_args.predict_yaw:
                traj_logits = interplate_yaw(traj_logits, mode=self.model_args.postprocess_yaw)
        else:
            traj_logits = trajectory_label_dummy[..., :2]

        if key_points_logits is not None:
            return torch.cat([key_points_logits, traj_logits], dim=1)
        else: # predict trajectory directly
            return traj_logits
        
    @torch.no_grad()
    def generate_waymo(self, **kwargs):
        input_embeds, info_dict = self.encoder(is_training=False, **kwargs)
        batch_size, _, embed_dim = input_embeds.shape
        device = input_embeds.device

        context_length = info_dict["context_length"] * 2

        dummy_anchor_embedding = self.encoder.anchor_m_embed(torch.zeros((batch_size, 2), device=device)).unsqueeze(1)

        input_embeds[:, context_length:context_length+1, :] = dummy_anchor_embedding
        input_embeds[:, context_length+1:, :] = torch.zeros((batch_size, input_embeds.shape[-2] - (context_length + 1), embed_dim), device=device)

        input_embeds_current = input_embeds[:, :context_length+1, :]
        attention_mask = torch.ones(input_embeds_current.shape[:2], dtype=torch.long, device=device)
        position_ids = self._prepare_position_ids_for_generation(attention_mask.clone())
        transformer_output = self.transformer(
            inputs_embeds=input_embeds_current,
            attention_mask=attention_mask,
            position_ids=position_ids
        )
        transformer_outputs_hidden_state = transformer_output['last_hidden_state']
        future_key_point_hidden_state = transformer_outputs_hidden_state[:, [context_length], :] # (bs, 1, n_embed)

        pred_kps_score = self.anchor_decoder.anchor_cls_decoder(future_key_point_hidden_state).softmax(-1) # (bs, 1, 64)
        pred_kps_logit = info_dict["center_obj_anchor_pts"] # (bs, 64, 2)

        out_num_mode = 6

        topk_score, topk_indx = torch.topk(pred_kps_score[:, 0, :], dim=-1, k =out_num_mode) # (bs, num_beam)
    
        pred_kps_logit_topk = pred_kps_logit[torch.arange(batch_size)[:, None].repeat(1, out_num_mode).view(-1), topk_indx.view(-1), :].view(batch_size, out_num_mode, 2) # (bs, out_num_mode, 2)
        
        pred_kps_logit_topk = torch.cat((pred_kps_logit_topk, torch.zeros((batch_size, out_num_mode, 2), device=device)), dim=-1) # (bs, out_num_mode, 4)
        
        pred_kps_logit_topk_embed = self.encoder.anchor_m_embed(pred_kps_logit_topk[..., :2])  # (b, out_num_mode, n_embed)
        
        # wrarp anchor res
        k_kpts_scores = torch.zeros((batch_size, out_num_mode, 1), device=device)
        k_kpts_scores[:, :, 0] = topk_score
        
        k_kpts_index = torch.zeros((batch_size, out_num_mode, 1), device=device)
        k_kpts_index[:, :, 0] = topk_indx

        all_traj_logits = []
        for m_i in range(out_num_mode):
            input_embeds[:, context_length:context_length+self.anchor_decoder.anchor_len, :] = pred_kps_logit_topk_embed.unsqueeze(2)[:, m_i, :, :] # (bs, num_kpts, n_embdes)
            transformer_output = self.transformer(
                inputs_embeds=input_embeds,
                attention_mask=None,
                position_ids=None,
            )
            transformer_outputs_hidden_state = transformer_output['last_hidden_state']
            
            # get traj_logits
            traj_hidden_state = transformer_outputs_hidden_state[:, -80-1:-1, :]
            traj_logits = self.traj_decoder.model(traj_hidden_state)[:, :, :2] # (bs, pred_len, 2)
            all_traj_logits.append(traj_logits[:, None, :, :])
            
        all_traj_logits = torch.cat(all_traj_logits, dim=1) # (bs, n_mode, pred_len, 2)

        pred_trajs = all_traj_logits
        pred_scores = k_kpts_scores
        pred_kps = pred_kps_logit_topk.unsqueeze(2)
            
        center_objects_world = kwargs['center_objects_world'].type_as(pred_trajs)

        num_center_objects, num_modes, num_timestamps, num_feat = pred_trajs.shape

        pred_trajs_world = mtr_utils.rotate_points_along_z(
            points=pred_trajs.view(num_center_objects, num_modes * num_timestamps, num_feat),
            angle=center_objects_world[:, 6].view(num_center_objects)
        ).view(num_center_objects, num_modes, num_timestamps, num_feat)
        pred_trajs_world[:, :, :, 0:2] += center_objects_world[:, None, None, 0:2]
        
        num_center_objects, num_modes, num_kps, num_kps_feat = pred_kps.shape
        pred_kps_world = mtr_utils.rotate_points_along_z(
            points=pred_kps.view(num_center_objects, num_modes * num_kps, num_kps_feat),
            angle=center_objects_world[:, 6].view(num_center_objects)
        ).view(num_center_objects, num_modes, num_kps, num_kps_feat)
        pred_kps_world[:, :, :, 0:2] += center_objects_world[:, None, None, 0:2]

        gt_kps_world = mtr_utils.rotate_points_along_z(
            points=info_dict["gt_anchor_logits"].unsqueeze(1),
            angle=center_objects_world[:, 6].view(num_center_objects)
        ).squeeze(1)
        gt_kps_world[:, 0:2] += center_objects_world[:, 0:2]

        pred_dict = {
            'scenario_id': mtr_utils.str_to_tensor(kwargs['scenario_id']).to(device),
            'pred_trajs': pred_trajs_world[:, :, :, 0:2],
            'pred_scores': pred_scores,
            'object_id': torch.tensor(kwargs['center_objects_id']).to(device),
            'object_type': torch.tensor(kwargs['center_objects_type']).to(device),
            'gt_trajs': kwargs['center_gt_trajs_src'],
            'track_index_to_predict': kwargs['track_index_to_predict'],
            "pred_kps": pred_kps_world,
            "gt_kps": gt_kps_world,
        }

        return pred_dict

def query_current_lane(map_api, target_point):
    """
    Query the current road_block id and lane id given a point on the map with map_api from NuPlan.
    Args:
        map_api: NuPlan's Map Api
        target_point: [x, y, ..] in global coordination
    Returns:
        {
            'road_id': int,
            'lane_id': int,
            'distance_to_road_block': float,
            'distance_to_lane': float
        }
    """
    from nuplan.common.actor_state.state_representation import Point2D
    from nuplan.common.maps.maps_datatypes import SemanticMapLayer
    from nuplan_garage.planning.simulation.planner.pdm_planner.utils.pdm_path import PDMPath
    point2d = Point2D(target_point[0], target_point[1])
    nearest_road_block_id, distance_to_road_block = map_api.get_distance_to_nearest_map_object(
        point=point2d,
        layer=SemanticMapLayer.ROADBLOCK
    )
    nearest_road_blockc_id, distance_to_road_block_c = map_api.get_distance_to_nearest_map_object(
        point=point2d,
        layer=SemanticMapLayer.ROADBLOCK_CONNECTOR
    )
    nearest_lane_id, distance_to_lane = map_api.get_distance_to_nearest_map_object(
        point=point2d,
        layer=SemanticMapLayer.LANE
    )
    nearest_lanec_id, distance_to_lanec = map_api.get_distance_to_nearest_map_object(
        point=point2d,
        layer=SemanticMapLayer.LANE_CONNECTOR
    )
    # check if on route
    if distance_to_road_block < distance_to_road_block_c:
        nearest_road_blockc_id = int(nearest_road_block_id)
        dist_to_road_block = distance_to_road_block
    else:
        nearest_road_blockc_id = int(nearest_road_blockc_id)
        dist_to_road_block = distance_to_road_block_c
    if distance_to_lane < distance_to_lanec:
        nearest_lane = int(nearest_lane_id)
        dist_to_nearest_lane = distance_to_lane
    else:
        nearest_lane = int(nearest_lanec_id)
        dist_to_nearest_lane = distance_to_lanec
    return {
        'road_id': nearest_road_blockc_id,
        'lane_id': nearest_lane,
        'distance_to_road_block': dist_to_road_block,
        'distance_to_lane': dist_to_nearest_lane
    }

def project_point_to_nearest_lane_on_route(road_dic, route_ids, org_point):
    import numpy as np
    points_of_lane = []
    for each_road_id in route_ids:
        each_road_id = int(each_road_id)
        if each_road_id not in road_dic:
            continue
        road_block = road_dic[each_road_id]
        lanes_in_block = road_block['lower_level']
        for each_lane in lanes_in_block:
            each_lane = int(each_lane)
            if each_lane not in road_dic:
                continue
            points_of_lane.append(road_dic[each_lane]['xyz'])
    if len(points_of_lane) <= 1:
        print('Warning: No lane found in route, return original point.')
        return org_point
    points_np = np.vstack(points_of_lane)
    total_points = points_np.shape[0]
    dist_xy = abs(points_np[:, :2] - np.repeat(org_point[np.newaxis, :], total_points, axis=0))
    dist = dist_xy[:, 0] + dist_xy[:, 1]
    minimal_index = np.argmin(dist)
    minimal_point = points_np[minimal_index, :2]
    min_dist = min(dist)
    return minimal_point
    # return minimal_point if min_dist < 10 else org_point

def interplate_yaw(pred_traj, mode, yaw_change_upper_threshold=0.1):
    if mode == "normal":
        return pred_traj
    elif mode == "interplate" or mode == "hybrid":
        # Warning: this function is tested not better than normal mode
        assert False, "Warning: this function is tested not better than normal mode, to be updated in the future"
        # generating yaw angle from relative_traj
        dx = pred_traj[:, 4::5, 0] - pred_traj[:, :-4:5, 0]
        dy = pred_traj[:, 4::5, 1] - pred_traj[:, :-4:5, 1]
        distances = torch.sqrt(dx ** 2 + dy ** 2)
        relative_yaw_angles = torch.where(distances > 0.1, torch.arctan2(dy, dx), 0)
        # accumulate yaw angle
        # relative_yaw_angles = yaw_angles.cumsum()
        relative_yaw_angles_full = relative_yaw_angles.repeat_interleave(5, dim=1)
        if mode == "interplate":
            pred_traj[:, :, -1] = relative_yaw_angles_full
        else:
            pred_traj[:, :, -1] = torch.where(torch.abs(pred_traj[:, :, -1]) > yaw_change_upper_threshold, relative_yaw_angles_full, pred_traj[:, :, -1])
    return pred_traj

def build_models(model_args):
    if 'vector' in model_args.model_name and 'gpt' in model_args.model_name:
        config_p = None
        if not model_args.autoregressive:
            from transformer4planning.models.vector_model import GPTNonAutoRegressiveModelVector, GPTAutoRegressiveModelVector
            ModelCls = GPTNonAutoRegressiveModelVector
            tag = 'Vector GPT nonauto'
        else:
            ModelCls = GPTAutoRegressiveModelVector
            tag = 'Vector GPT auto'
    elif 'gpt' in model_args.model_name:
        # config_p = GPT2Config()
        config_p = TrajectoryGPTConfig()
        config_p.update_by_model_args(model_args)
        if 'gpt-mini' in model_args.model_name:
            """
            Number of parameters: 300k
            """
            config_p.n_layer = 1
            config_p.n_embd = config_p.d_model = 64
            config_p.n_inner = config_p.n_embd * 4
            config_p.n_head = 1
        elif 'gpt-small' in model_args.model_name:
            """
            Number of parameters: 16M
            """
            config_p.n_layer = 4
            config_p.n_embd = config_p.d_model = 256
            config_p.n_inner = config_p.n_embd * 4
            config_p.n_head = 8
        elif 'gpt-medium' in model_args.model_name:
            """
            Number of parameters: 124M
            """
            config_p.n_layer = 12
            config_p.n_embd = config_p.d_model = 768
            config_p.n_inner = config_p.n_embd * 4
            config_p.n_head = 12
        elif 'gpt-large' in model_args.model_name:
            """
            Number of parameters: 1.5B
            """
            config_p.n_layer = 48
            config_p.n_embd = config_p.d_model = 1600
            config_p.n_inner = config_p.n_embd * 4
            config_p.n_head = 25
        else:
            print('Warning: using default GPT2 config')
            config_p.n_layer = model_args.n_layers
            config_p.n_embd = model_args.d_embed
            config_p.n_inner = model_args.d_inner
            config_p.n_head = model_args.n_heads
        config_p.activation_function = model_args.activation_function
        
        if model_args.task == "train_diffusion_decoder":
            from transformer4planning.models.decoder.diffusion_decoder import (KeypointDiffusionModel, T4PTrainDiffWrapper)
            out_features = 4 if model_args.predict_yaw else 2
            diffusion_model = KeypointDiffusionModel(config_p.n_inner,
                                                     config_p.n_embd,
                                                     out_features=model_args.k * out_features,
                                                     key_point_num=model_args.key_points_num,
                                                     input_feature_seq_lenth=model_args.diffusion_condition_sequence_lenth,
                                                     use_key_points=model_args.use_key_points,
                                                     feat_dim=model_args.key_points_diffusion_decoder_feat_dim,)
            model = T4PTrainDiffWrapper(diffusion_model, num_key_points=model_args.key_points_num, model_args=model_args)
            if model_args.key_points_diffusion_decoder_load_from is not None:
                state_dict = torch.load(model_args.key_points_diffusion_decoder_load_from)
                model.load_state_dict(state_dict)
                print("Pretrained keypoint decoder has been loaded!")
            print("Only diffusion decoder will be trained singlely!")
            return model
        # whole model training
        else:
            ModelCls = TrajectoryGPT
            tag = 'GPTTrajectory'
    else:
        raise ValueError("Model name must choose from ['scratch', 'pretrain'] + ['nonauto-gpt', 'transxl', 'gpt', 'xlnet']!")
    if 'scratch' in model_args.model_name:
        model = ModelCls(config_p, model_args=model_args)
        print('Scratch ' + tag + ' Initialized!')
    elif 'pretrain' in model_args.model_name:
        model = ModelCls.from_pretrained(model_args.model_pretrain_name_or_path, model_args=model_args, config=config_p)
        print('Pretrained ' + tag + 'from {}'.format(model_args.model_pretrain_name_or_path))
        if model_args.key_points_diffusion_decoder_load_from is not None:
                print(f"Now loading pretrained key_points_diffusion_decoder from {model_args.key_points_diffusion_decoder_load_from}.")
                state_dict = torch.load(model_args.key_points_diffusion_decoder_load_from)
                model.key_points_decoder.load_state_dict(state_dict)
    elif 'transfer' in model_args.model_name:
        model = ModelCls(config_p, model_args=model_args)
        print('Transfer' + tag + ' from {}'.format(model_args.model_pretrain_name_or_path))
        
    return model<|MERGE_RESOLUTION|>--- conflicted
+++ resolved
@@ -156,7 +156,6 @@
                                                                      trajectory_label,
                                                                      info_dict)
         loss += traj_loss
-<<<<<<< HEAD
 
         if self.model_args.task == "waymo":
             loss_anchor, loss_anchor_logits = self.anchor_decoder.compute_anchor_loss(transformer_outputs_hidden_state, info_dict)
@@ -164,16 +163,10 @@
             loss += loss_anchor_logits
             loss += info_dict["loss_pred_future"]
 
-        kp_loss = None
-        if self.ar_future_interval > 0:
-            kp_loss, kp_logits = self.key_points_decoder.compute_keypoint_loss(transformer_outputs_hidden_state,
-                                                                        info_dict)
-=======
         kp_loss = 0
         if self.use_key_points != 'no':
             kp_loss, kp_logits = self.key_points_decoder.compute_keypoint_loss(transformer_outputs_hidden_state, info_dict)
             # kp_loss will be 10x larger than traj_loss when converged
->>>>>>> b21c47f6
             loss += kp_loss
             traj_logits = torch.cat([kp_logits, traj_logits], dim=1)
         loss_items = dict(
@@ -231,33 +224,6 @@
         # additional_token_num += 1 if self.model_args.use_centerline else 0
         kp_start_index = additional_token_num + context_length * 2 if context_length is not None else additional_token_num + input_length
         # Loop for generation with mlp decoder. Generate key points in autoregressive way.
-<<<<<<< HEAD
-        if self.decoder_type == "mlp" and self.ar_future_interval > 0:
-            trajectory_label_dummy = torch.zeros((batch_size, pred_length, 4), device=device)
-            if self.model_args.specified_key_points:
-                future_key_points = trajectory_label_dummy[:, selected_indices, :]
-            else:
-                future_key_points = trajectory_label_dummy[:, self.ar_future_interval - 1::self.ar_future_interval, :]
-            assert future_key_points.shape[1] > 0, 'future points not enough to sample'
-            future_key_embeds_dummy = self.encoder.action_m_embed(future_key_points)
-            key_points_num = future_key_points.shape[1]
-            
-            input_embeds[:, kp_start_index:kp_start_index + key_points_num, :] = future_key_embeds_dummy
-            pred_key_points_during_generate = []
-            for i in range(key_points_num):
-                input_embeds_current = input_embeds[:, :kp_start_index + i, :]
-                attention_mask = torch.ones(input_embeds_current.shape[:2], dtype=torch.long, device=input_embeds.device)
-                position_ids = self._prepare_position_ids_for_generation(attention_mask.clone())
-                transformer_output = self.transformer(
-                    inputs_embeds=input_embeds_current,
-                    attention_mask=attention_mask,
-                    position_ids=position_ids,
-                )
-                transformer_outputs_hidden_state = transformer_output['last_hidden_state']
-                future_key_point_hidden_state = transformer_outputs_hidden_state[:,
-                                                kp_start_index + i - 1,
-                                                :].reshape(batch_size, 1, -1)
-=======
         if self.use_key_points != 'no':
             assert selected_indices is not None and len(selected_indices) > 0, f'{selected_indices} selected_indices is None or empty'
             if self.kp_decoder_type == "mlp":
@@ -273,7 +239,6 @@
 
                 if self.model_args.interaction:
                     input_embeds = self.from_joint_to_marginal(input_embeds, info_dict)
->>>>>>> b21c47f6
 
                 input_embeds[:, kp_start_index:kp_start_index + key_points_num, :] = future_key_embeds_dummy
                 pred_key_points_during_generate = []
