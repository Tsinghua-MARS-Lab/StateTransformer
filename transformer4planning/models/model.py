--- conflicted
+++ resolved
@@ -152,103 +152,6 @@
         transformer_outputs_hidden_state = transformer_outputs['last_hidden_state']
         
         trajectory_label = info_dict["trajectory_label"]
-<<<<<<< HEAD
-=======
-        context_length = info_dict["context_length"]
-        traj_hidden_state = transformer_outputs_hidden_state[:, -pred_length - 1:-1, :]
-        # expected shape for pred trajectory is (b, pred_length, 4)
-        loss = torch.tensor(0, dtype=torch.float32, device=device)
-        if 'mse' in self.model_args.loss_fn:
-            loss_fct = nn.MSELoss(reduction="mean")
-        elif 'l1' in self.model_args.loss_fn:
-            loss_fct = nn.SmoothL1Loss()
-        if not self.model_args.pred_key_points_only:
-            traj_logits = self.traj_decoder(traj_hidden_state)
-            if self.model_args.task == "waymo":
-                trajectory_label_mask = info_dict["trajectory_label_mask"]
-                loss_fct = nn.MSELoss(reduction="none")
-                _loss = (loss_fct(traj_logits[..., :2], trajectory_label[..., :2].to(device)) * trajectory_label_mask).sum() / (
-                            trajectory_label_mask.sum() + 1e-7)
-                loss += _loss
-            else:
-                if self.model_args.predict_yaw:
-                    loss += loss_fct(traj_logits, trajectory_label.to(device)) * self.model_args.trajectory_loss_rescale
-                else:
-                    loss += loss_fct(traj_logits[..., :2], trajectory_label[...,
-                                                           :2].to(device)) * self.model_args.trajectory_loss_rescale
-        else:
-            traj_logits = torch.zeros_like(trajectory_label[..., :2])
-
-        if self.ar_future_interval > 0:
-            """
-            for example:
-            context_length = 2
-            FutureKeyPoints = 2
-            input_embed: [O, A, O, A, FutureKey1, FutureKey2, Traj1(Given0), Traj2(Given0)..]
-            output_embed: [A, O, A, FutureKey1, FutureKey2, Traj1, Traj2.., x(Attentionally Blank)]
-            """
-            future_key_points = info_dict["future_key_points"]
-            additional_token_num = 0
-            additional_token_num += self.model_args.max_token_len if self.model_args.token_scenario_tag else 0
-            additional_token_num += 1 if self.model_args.route_in_separate_token else 0
-            future_key_points_hidden_state = transformer_outputs_hidden_state[:, additional_token_num + context_length * 2 - 1:additional_token_num + context_length * 2 + future_key_points.shape[1] - 1, :]
-            key_points_logits = self.key_points_decoder(future_key_points_hidden_state)  # b, s, 4/2*k
-
-            if self.k == 1:
-                if self.model_args.predict_yaw:
-                    loss_to_add = loss_fct(key_points_logits, future_key_points.to(device))
-                else:
-                    loss_to_add = loss_fct(key_points_logits, future_key_points[..., :2].to(device))
-                if self.model_args.task == "waymo":
-                    future_key_points_gt_mask = info_dict["future_key_points_gt_mask"]
-                    loss_to_add = (loss_to_add* future_key_points_gt_mask).sum() / (future_key_points_gt_mask.sum() + 1e-7)
-                loss += loss_to_add
-                traj_logits = torch.cat([key_points_logits, traj_logits], dim=1)
-            else:
-                b, s, c = future_key_points.shape
-                k_results = key_points_logits.reshape(b, s, self.k, -1)
-
-                # get loss of minimal loss from k results
-                k_future_key_points = future_key_points.unsqueeze(2).repeat(1, 1, self.k, 1).reshape(b, s, self.k, -1)
-                loss_fct_key_points = nn.MSELoss(reduction="none")
-                if self.model_args.predict_yaw:
-                    loss_to_add = loss_fct_key_points(k_results, k_future_key_points.to(device))
-                else:
-                    loss_to_add = loss_fct_key_points(k_results, k_future_key_points[..., :2].to(device))
-                # add loss on x, y (the last dimension)
-                loss_to_add = loss_to_add.sum(dim=-1)  # b, s, k
-                min_loss, min_loss_indices = torch.min(loss_to_add, dim=2)  # b, s
-                if self.model_args.task == "waymo":
-                    future_key_points_gt_mask = info_dict["future_key_points_gt_mask"]
-                    loss += (min_loss.unsqueeze(-1) * future_key_points_gt_mask).sum() / (future_key_points_gt_mask.sum() + 1e-7)
-                else:
-                    loss += min_loss.mean()
-                if self.next_token_scorer_decoder is not None:
-                    pred_logits = self.next_token_scorer_decoder(future_key_points_hidden_state.to(device))  # b, s, k
-                    loss_fct = nn.CrossEntropyLoss(reduction="mean")
-                    loss_to_add = loss_fct(pred_logits.reshape(b * s, self.k).to(torch.float64), min_loss_indices.reshape(-1).long())
-                    loss += loss_to_add
-                    if self.training:
-                        # concatenate the key points with predicted trajectory for evaluation
-                        selected_key_points = key_points_logits.reshape(b * s, self.k, -1)[torch.arange(b * s),
-                                              min_loss_indices.reshape(-1), :].reshape(b, s, -1)
-                    else:
-                        # concatenate the key points with predicted trajectory selected from the classifier for evaluation
-                        selected_key_points = key_points_logits.reshape(b * s, self.k, -1)[torch.arange(b * s),
-                                              pred_logits.argmax(dim=-1).reshape(-1), :].reshape(b, s, -1)
-                    traj_logits = torch.cat([selected_key_points, traj_logits], dim=1)
-                else:
-                    print('WARNING: Randomly select key points for evaluation, try to use next_token_scorer_decoder')
-                    traj_logits = torch.cat([key_points_logits[0].reshape(b, s, -1), traj_logits], dim=1)
-
-        # evaluate accuracy if on eval
-        if not self.training and self.clf_metrics is not None:
-            if self.next_token_scorer_decoder is not None:
-                # classification on k predictions
-                predictions = torch.argmax(pred_logits, dim=-1)  # b, s, k
-                for _, metric in self.clf_metrics.items():
-                    metric.add_batch(references=min_loss_indices.reshape(-1), predictions=predictions.reshape(-1))
->>>>>>> dcbe3dd4
 
         loss = torch.tensor(0, dtype=torch.float32, device=transformer_outputs_hidden_state.device)
         traj_loss, traj_logits = self.traj_decoder.compute_traj_loss(transformer_outputs_hidden_state, 
@@ -312,7 +215,6 @@
         additional_token_num += self.model_args.max_token_len if self.model_args.token_scenario_tag else 0
         additional_token_num += 1 if self.model_args.route_in_separate_token else 0
 
-<<<<<<< HEAD
         # Loop for generation with mlp decoder. Generate key points in autoregressive way.
         if self.decoder_type == "mlp" and self.ar_future_interval > 0:
             trajectory_label_dummy = torch.zeros((batch_size, pred_length, 4), device=device)
@@ -394,85 +296,16 @@
         
         elif self.decoder_type == "diffusion":
             # TODO:confirm the attention mask here
-=======
-        assert self.ar_future_interval > 0, 'ar_future_interval should be larger than 0, else do not use generate'
-        trajectory_label_dummy = torch.zeros((batch_size, pred_length, 4), device=device)
-        if self.model_args.specified_key_points:
-            future_key_points = trajectory_label_dummy[:, selected_indices, :]
-        else:
-            future_key_points = trajectory_label_dummy[:, self.ar_future_interval - 1::self.ar_future_interval, :]
-        assert future_key_points.shape[1] > 0, 'future points not enough to sample'
-        future_key_embeds_dummy = self.encoder.action_m_embed(future_key_points)
-        key_points_num = future_key_points.shape[1]
-
-        if self.model_args.interaction:
-            input_embeds = self.from_joint_to_marginal(input_embeds, info_dict)
-        input_embeds[:, additional_token_num + context_length * 2:additional_token_num + context_length * 2 + key_points_num, :] = future_key_embeds_dummy
-        pred_key_points_during_generate = []
-        # Loop for generation
-        for i in range(key_points_num):
-            input_embeds_current = input_embeds[:, :additional_token_num + context_length * 2 + i, :]
-            attention_mask = torch.ones(input_embeds_current.shape[:2], dtype=torch.long, device=input_embeds.device)
-            position_ids = self._prepare_position_ids_for_generation(attention_mask.clone())
->>>>>>> dcbe3dd4
             transformer_output = self.transformer(
                     inputs_embeds=input_embeds,
                     attention_mask=None,
                     position_ids=None,
                 )
             transformer_outputs_hidden_state = transformer_output['last_hidden_state']
-<<<<<<< HEAD
             key_points_logits, pred_logits = self.key_points_decoder.generate_keypoints(transformer_outputs_hidden_state, info_dict)
         else:
             key_points_logits = None
         # predict the whole trajectory
-=======
-            future_key_point_hidden_state = transformer_outputs_hidden_state[:,
-                                            additional_token_num + context_length * 2 + i - 1,
-                                            :].reshape(batch_size, 1, -1)
-
-            if self.k > 1:
-                key_points_logit = self.key_points_decoder(future_key_point_hidden_state).reshape(batch_size, 1, -1)  # b, 1, 4/2*k
-                pred_logits = self.next_token_scorer_decoder(future_key_point_hidden_state.to(device)).reshape(batch_size, 1, -1)  # b, 1, k
-                selected_key_point = key_points_logit.reshape(batch_size, self.k, -1)[torch.arange(batch_size),
-                                     pred_logits.argmax(dim=-1).reshape(-1), :].reshape(batch_size, 1, -1)
-                key_points_logit = selected_key_point
-            else:
-                key_points_logit = self.key_points_decoder(future_key_point_hidden_state).reshape(batch_size, 1, -1)  # b, 1, 4/2
-            pred_key_point = torch.zeros((batch_size, 1, 4), device=device)
-            if self.model_args.predict_yaw:
-                pred_key_point[:, 0, :] = key_points_logit[:, 0, :]
-            else:
-                pred_key_point[:, 0, :2] = key_points_logit[:, 0, :]
-
-            # self.model_args.generate_with_offroad_correction = True
-            if self.model_args.generate_with_offroad_correction and batch_size == 1 and map_name is not None and route_ids is not None and road_dic is not None and map_name != 'sg-one-north':
-                # currently only support batch size 1, i.e. single sample generation
-                pred_key_point_global = change_coordination(pred_key_point[0, 0, :2].cpu().numpy(),
-                                                            ego_pose,
-                                                            ego_to_global=True)
-                # find closest point on the route
-                closest_point = project_point_to_nearest_lane_on_route(road_dic, route_ids, pred_key_point_global)
-                closest_point_relative = change_coordination(closest_point, ego_pose, ego_to_global=False)
-                pred_key_point[0, 0, :2] = torch.tensor(closest_point_relative[:2], device=pred_key_point.device)
-            # if idm_reference_global is not None and i == key_points_num - 1 and not self.model_args.forward_specified_key_points:
-            #     # replace last key point with IDM reference
-            #     ego_state_global = idm_reference_global[selected_indices[-1]]
-            #     idm_reference_lastpt_relative = nuplan_utils.change_coordination(np.array([ego_state_global.rear_axle.x,
-            #                                                                                ego_state_global.rear_axle.y]),
-            #                                                                      ego_pose,
-            #                                                                      ego_to_global=False)
-            #     print('replace last key point with IDM reference, index: ', selected_indices[-1], pred_key_point[0, 0, :2], idm_reference_lastpt_relative)  # idm relative has an unusual large negative y value?
-            #     pred_key_point[0, 0, :2] = torch.tensor(idm_reference_lastpt_relative, device=pred_key_point.device)
-            key_point_embed = self.encoder.action_m_embed(pred_key_point).reshape(batch_size, 1, -1)  # b, 1, n_embed
-            # replace embed at the next position
-            input_embeds[:, additional_token_num + context_length * 2 + i, :] = key_point_embed[:, 0, :]
-            if self.model_args.predict_yaw:
-                pred_key_points_during_generate.append(pred_key_point[:, 0, :].unsqueeze(1))
-            else:
-                pred_key_points_during_generate.append(pred_key_point[:, 0, :2].unsqueeze(1))
-
->>>>>>> dcbe3dd4
         if self.model_args.interaction:
             input_embeds = self.encoder.from_marginal_to_joint(input_embeds, info_dict, update_info_dict=False)
             attention_mask = info_dict["input_embeds_mask"]
@@ -497,12 +330,6 @@
                                                               )
         else:
             traj_logits = trajectory_label_dummy[..., :2]
-<<<<<<< HEAD
-=======
-        future_key_points_hidden_state = transformer_outputs_hidden_state[:,
-                                         additional_token_num + context_length * 2 - 1:additional_token_num + context_length * 2 +
-                                                                                    future_key_points.shape[1] - 1, :]
->>>>>>> dcbe3dd4
 
         if key_points_logits is not None:
             return torch.cat([key_points_logits, traj_logits], dim=1)
