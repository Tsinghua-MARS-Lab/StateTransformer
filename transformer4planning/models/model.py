<<<<<<< HEAD
from transformers import GPT2Model, GPT2PreTrainedModel, GPT2Tokenizer
=======
from transformers import GPT2Model,GPT2PreTrainedModel
>>>>>>> dc2d5adc
from transformer4planning.models.GPT2.models import *
from transformer4planning.models.encoders import *
from transformer4planning.models.decoders import *

from transformers.generation.configuration_utils import GenerationConfig
<<<<<<< HEAD
from transformer4planning.models.utils import *
from transformer4planning.utils import *
import torch.nn as nn
import evaluate
import copy

=======
from transformer4planning.models.model_legacy import *
from transformer4planning.models.utils import *
import torch.nn as nn
>>>>>>> dc2d5adc

class GPTNonAutoRegressiveModelNuplan(GPT2PreTrainedModel):
    def __init__(self, config, **kwargs):
        super().__init__(config)
        self.transformer = GPT2Model(config)
        model_args = kwargs["model_args"]
        self.model_args = model_args
        self.predict_trajectory = model_args.predict_trajectory
        self.loss_fn = model_args.loss_fn
        self.ar_future_interval = model_args.ar_future_interval
        self.task = model_args.task
        if self.task == "waymo":
            in_channels = 26
        else:
            in_channels = model_args.raster_channels
        # print('Model initialized with raster channels: ', model_args.raster_channels)
        n_embed = config.n_embd // 2
        self.cnn_downsample = CNNDownSamplingResNet18(n_embed, in_channels=in_channels)
        self.action_m_embed = nn.Sequential(nn.Linear(4, config.n_embd), nn.Tanh())

        self.traj_decoder = None
        self.k = int(self.model_args.k)

        self.next_token_scorer_decoder = None
        self.key_points_decoder = None
        if self.predict_trajectory:
            out_features = 4 if model_args.predict_yaw else 2
            if not self.model_args.pred_key_points_only:
                self.traj_decoder = DecoderResCat(config.n_inner, config.n_embd, out_features=out_features)
            if self.ar_future_interval > 0:
                self.key_points_decoder = DecoderResCat(config.n_inner, config.n_embd, out_features=out_features * self.k)
        if self.k > 1:
            self.next_token_scorer_decoder = DecoderResCat(config.n_inner, config.n_embd, out_features=self.k)

        self.clf_metrics = None

        # Initialize weights and apply final processing
        self.model_parallel = False
        self.device_map = None
        self.with_traffic_light = model_args.with_traffic_light
        if self.model_args.token_scenario_tag:
            self.tag_tokenizer = GPT2Tokenizer.from_pretrained(os.path.join(os.path.dirname(os.path.abspath(__file__)), 'gpt2-tokenizer'))
            self.tag_tokenizer.pad_token = self.tag_tokenizer.eos_token
            self.tag_embedding = nn.Embedding(self.tag_tokenizer.vocab_size, config.n_embd)
        self.post_init()

    @add_start_docstrings(PARALLELIZE_DOCSTRING)
    def parallelize(self, device_map=None):
        warnings.warn(
            "`GPT2LMHeadModel.parallelize` is deprecated and will be removed in v5 of Transformers, you should load"
            " your model with `device_map='balanced'` in the call to `from_pretrained`. You can also provide your own"
            " `device_map` but it needs to be a dictionary module_name to device, so for instance {'transformer.h.0':"
            " 0, 'transformer.h.1': 1, ...}",
            FutureWarning,
        )
        self.device_map = (
            get_device_map(len(self.transformer.h), range(torch.cuda.device_count()))
            if device_map is None
            else device_map
        )
        assert_device_map(self.device_map, len(self.transformer.h))
        self.transformer.parallelize(self.device_map)
        self.cnn_downsample = self.cnn_downsample.to(self.transformer.first_device)
        self.traj_decoder = self.traj_decoder.to(self.transformer.first_device)
        self.model_parallel = True

    @add_start_docstrings(DEPARALLELIZE_DOCSTRING)
    def deparallelize(self):
        warnings.warn(
            "Like `parallelize`, `deparallelize` is deprecated and will be removed in v5 of Transformers.",
            FutureWarning,
        )
        self.transformer.deparallelize()
        self.transformer = self.transformer.to("cpu")
        self.cnn_downsample = self.cnn_downsample.to("cpu")
        self.traj_decoder = self.traj_decoder.to("cpu")
        self.model_parallel = False
        torch.cuda.empty_cache()

    def _prepare_attention_mask_for_generation(self, input_embeds):
        return torch.ones(input_embeds.shape[:2], dtype=torch.long, device=input_embeds.device)

    def _prepare_position_ids_for_generation(self, attention_mask):
        position_ids = attention_mask.long().cumsum(-1) - 1
        position_ids.masked_fill_(attention_mask == 0, 1)
        return position_ids

    def forward(
            self,
            trajectory_label: Optional[torch.LongTensor] = None,
            context_actions: Optional[torch.LongTensor] = None,
            high_res_raster: Optional[torch.LongTensor] = None,
            low_res_raster: Optional[torch.LongTensor] = None,
            past_key_values: Optional[Tuple[Tuple[torch.Tensor]]] = None,
            attention_mask: Optional[torch.FloatTensor] = None,
            token_type_ids: Optional[torch.LongTensor] = None,
            position_ids: Optional[torch.LongTensor] = None,
            head_mask: Optional[torch.FloatTensor] = None,
            encoder_hidden_states: Optional[torch.Tensor] = None,
            encoder_attention_mask: Optional[torch.FloatTensor] = None,
            use_cache: Optional[bool] = None,
            output_attentions: Optional[bool] = None,
            output_hidden_states: Optional[bool] = None,
            return_dict: Optional[bool] = None,
            **kwargs
    ):
        # gpt non-autoregression version
        return_dict = return_dict if return_dict is not None else self.config.use_return_dict
        device = high_res_raster.device
        pred_length = trajectory_label.shape[1]
<<<<<<< HEAD

        scenario_type = kwargs.get("scenario_type", None)

=======
        
>>>>>>> dc2d5adc
        if self.model_args.x_random_walk > 0 and self.training:
            x_noise = torch.rand(context_actions.shape, device=device) * self.model_args.x_random_walk * 2 - self.model_args.x_random_walk
            context_actions[:, :, 0] += x_noise[:, :, 0]
        if self.model_args.y_random_walk > 0 and self.training:
            y_noise = torch.rand(context_actions.shape, device=device) * self.model_args.y_random_walk * 2 - self.model_args.y_random_walk
            context_actions[:, :, 1] += y_noise[:, :, 1]

        device = high_res_raster.device
        action_embeds = self.action_m_embed(context_actions)
        context_length = context_actions.shape[1]  # past_interval=10, past_frames=2 * 20, context_length = 40/10=4
        if self.task == "nuplan":
            high_res_seq = cat_raster_seq(high_res_raster.permute(0, 3, 2, 1).to(device), context_length, self.with_traffic_light)
            low_res_seq = cat_raster_seq(low_res_raster.permute(0, 3, 2, 1).to(device), context_length, self.with_traffic_light)
        elif self.task == "waymo":
            high_res_seq = cat_raster_seq_for_waymo(high_res_raster.permute(0, 3, 2, 1).to(device), context_length)
            low_res_seq = cat_raster_seq_for_waymo(low_res_raster.permute(0, 3, 2, 1).to(device), context_length)
        batch_size, context_length, c, h, w = high_res_seq.shape

        high_res_embed = self.cnn_downsample(high_res_seq.to(torch.float32).reshape(batch_size * context_length, c, h, w))
        low_res_embed = self.cnn_downsample(low_res_seq.to(torch.float32).reshape(batch_size * context_length, c, h, w))
        high_res_embed = high_res_embed.reshape(batch_size, context_length, -1)
        low_res_embed = low_res_embed.reshape(batch_size, context_length, -1)

        state_embeds = torch.cat((high_res_embed, low_res_embed), dim=-1).to(torch.float32)
        n_embed = action_embeds.shape[-1]
        input_embeds = torch.zeros(
            (batch_size, context_length * 2, n_embed),
            dtype=torch.float32,
            device=device
        )
        input_embeds[:, ::2, :] = state_embeds  # index: 0, 2, 4, .., 18
        input_embeds[:, 1::2, :] = action_embeds  # index: 1, 3, 5, .., 19

<<<<<<< HEAD
        if self.model_args.token_scenario_tag:
            scenario_tag_ids = list()
            for i in range(batch_size):
                scenario_tag_ids.append(torch.tensor(self.tag_tokenizer(scenario_type[i], max_length=self.model_args.max_token_len, padding='max_length')["input_ids"]).unsqueeze(0))
            scenario_tag_ids = torch.stack(scenario_tag_ids, dim=0).to(device)
            scenario_tag_embeds = self.tag_embedding(scenario_tag_ids).squeeze(1)
            assert scenario_tag_embeds.shape[1] == self.model_args.max_token_len, f'{scenario_tag_embeds.shape} vs {self.model_args.max_token_len}'
            input_embeds = torch.cat([scenario_tag_embeds, input_embeds], dim=1)

=======
>>>>>>> dc2d5adc
        if self.ar_future_interval == 0:
            # to keep input and output at the same dimension
            input_embeds = torch.cat([input_embeds,
                                      torch.zeros((batch_size, pred_length, n_embed), device=device)], dim=1)
            # attention_mask = torch.ones((input_embeds.shape[0], input_embeds.shape[1]), device=device)
            # attention_mask[:, context_length * 2:] = 0
        elif self.ar_future_interval > 0:
            # use autoregressive future interval
            if self.model_args.specified_key_points:
                # 80, 40, 20, 10, 5
                if self.model_args.forward_specified_key_points:
                    selected_indices = [4, 9, 19, 39, 79]
                else:
                    selected_indices = [79, 39, 19, 9, 4]
                future_key_points = trajectory_label[:, selected_indices, :]
            else:
                future_key_points = trajectory_label[:, self.ar_future_interval - 1::self.ar_future_interval, :]
            assert future_key_points.shape[1] != 0, 'future points not enough to sample'

            future_key_points_aug = future_key_points.clone()
            if self.model_args.arf_x_random_walk > 0 and self.training:
                x_noise = torch.rand(future_key_points.shape, device=device) * self.model_args.arf_x_random_walk * 2 - self.model_args.arf_x_random_walk
                # add progressive scale, the future points the larger noise
                if self.model_args.specified_key_points:
                    indices = torch.tensor(selected_indices, device=device, dtype=float) / 80.0
                else:
                    indices = torch.arange(future_key_points.shape[1], device=device) / future_key_points.shape[1]
                expanded_indices = indices.unsqueeze(0).unsqueeze(-1).expand(future_key_points.shape)
                x_noise = x_noise * expanded_indices
                future_key_points_aug[:, :, 0] += x_noise[:, :, 0]
            if self.model_args.arf_y_random_walk > 0 and self.training:
                y_noise = torch.rand(future_key_points.shape, device=device) * self.model_args.arf_y_random_walk * 2 - self.model_args.arf_y_random_walk
                expanded_indices = indices.unsqueeze(0).unsqueeze(-1).expand(future_key_points.shape)
                y_noise = y_noise * expanded_indices
                future_key_points_aug[:, :, 1] += y_noise[:, :, 1]

            if not self.model_args.predict_yaw:
                # keep the same information when generating future points
                future_key_points_aug[:, :, 2:] = 0

            future_key_embeds = self.action_m_embed(future_key_points_aug)
            input_embeds = torch.cat([input_embeds, future_key_embeds,
                                      torch.zeros((batch_size, pred_length, n_embed), device=device)], dim=1)
            # attention_mask = torch.ones((input_embeds.shape[0], input_embeds.shape[1]), device=device)
            # attention_mask[:, context_length * 2 + future_key_embeds.shape[1]:] = 0
        else:
            raise ValueError("ar_future_interval should be non-negative", self.ar_future_interval)

        transformer_outputs = self.transformer(
            past_key_values=past_key_values,
            attention_mask=attention_mask,
            token_type_ids=token_type_ids,
            position_ids=position_ids,
            head_mask=head_mask,
            inputs_embeds=input_embeds,
            encoder_hidden_states=encoder_hidden_states,
            encoder_attention_mask=encoder_attention_mask,
            use_cache=use_cache,
            output_attentions=output_attentions,
            output_hidden_states=output_hidden_states,
            return_dict=return_dict,
        )

        transformer_outputs_hidden_state = transformer_outputs['last_hidden_state']

        traj_hidden_state = transformer_outputs_hidden_state[:, -pred_length - 1:-1, :]
        # expected shape for pred trajectory is (b, pred_length, 4)
        loss = torch.tensor(0, dtype=torch.float32, device=device)
        if 'mse' in self.loss_fn:
            loss_fct = nn.MSELoss(reduction="mean")
        elif 'l1' in self.loss_fn:
            loss_fct = nn.SmoothL1Loss()
        if not self.model_args.pred_key_points_only:
            traj_logits = self.traj_decoder(traj_hidden_state)
            if self.task == "waymo":
                loss_fct = MSELoss(reduction="none")
                y_mask = ((trajectory_label != -1).sum(-1) > 0).view(batch_size, pred_length, 1)
                _loss = (loss_fct(traj_logits[..., :2], trajectory_label[..., :2].to(device)) * y_mask).sum() / (
                            y_mask.sum() + 1e-7)
                loss += _loss
            else:
                if self.model_args.predict_yaw:
                    loss += loss_fct(traj_logits, trajectory_label.to(device)) * self.model_args.trajectory_loss_rescale
                else:
                    loss += loss_fct(traj_logits[..., :2], trajectory_label[...,
                                                           :2].to(device)) * self.model_args.trajectory_loss_rescale
        else:
            traj_logits = torch.zeros_like(trajectory_label[..., :2])

        if self.ar_future_interval > 0:
            """
            for example:
            context_length = 2
            FutureKeyPoints = 2
            input_embed: [O, A, O, A, FutureKey1, FutureKey2, Traj1(Given0), Traj2(Given0)..]
            output_embed: [A, O, A, FutureKey1, FutureKey2, Traj1, Traj2.., x(Attentionally Blank)]
            """
            scenario_type_len = self.model_args.max_token_len if self.model_args.token_scenario_tag else 0
            future_key_points_hidden_state = transformer_outputs_hidden_state[:, scenario_type_len + context_length * 2 - 1:scenario_type_len + context_length * 2 + future_key_points.shape[1] - 1, :]
            key_points_logits = self.key_points_decoder(future_key_points_hidden_state)  # b, s, 4/2*k

            if self.k == 1:
                if self.model_args.predict_yaw:
                    loss_to_add = loss_fct(key_points_logits, future_key_points.to(device))
                else:
                    loss_to_add = loss_fct(key_points_logits, future_key_points[..., :2].to(device))
                loss += loss_to_add
                traj_logits = torch.cat([key_points_logits, traj_logits], dim=1)
            else:
                b, s, c = future_key_points.shape
                k_results = key_points_logits.reshape(b, s, self.k, -1)

                # get loss of minimal loss from k results
                k_future_key_points = future_key_points.unsqueeze(2).repeat(1, 1, self.k, 1).reshape(b, s, self.k, -1)
                loss_fct_key_points = MSELoss(reduction="none")
                if self.model_args.predict_yaw:
                    loss_to_add = loss_fct_key_points(k_results, k_future_key_points.to(device))
                else:
                    loss_to_add = loss_fct_key_points(k_results, k_future_key_points[..., :2].to(device))
                # add loss on x, y (the last dimension)
                loss_to_add = loss_to_add.sum(dim=-1)  # b, s, k
                min_loss, min_loss_indices = torch.min(loss_to_add, dim=2)  # b, s
                loss += min_loss.mean()
                if self.next_token_scorer_decoder is not None:
                    pred_logits = self.next_token_scorer_decoder(future_key_points_hidden_state.to(device))  # b, s, k
                    loss_fct = CrossEntropyLoss(reduction="mean")
                    loss_to_add = loss_fct(pred_logits.reshape(b * s, self.k).to(torch.float64), min_loss_indices.reshape(-1).long())
                    loss += loss_to_add
                    if self.training:
                        # concatenate the key points with predicted trajectory for evaluation
                        selected_key_points = key_points_logits.reshape(b * s, self.k, -1)[torch.arange(b * s),
                                              min_loss_indices.reshape(-1), :].reshape(b, s, -1)
                    else:
                        # concatenate the key points with predicted trajectory selected from the classifier for evaluation
                        selected_key_points = key_points_logits.reshape(b * s, self.k, -1)[torch.arange(b * s),
                                              pred_logits.argmax(dim=-1).reshape(-1), :].reshape(b, s, -1)
                    traj_logits = torch.cat([selected_key_points, traj_logits], dim=1)
                else:
                    print('WARNING: Randomly select key points for evaluation, try to use next_token_scorer_decoder')
                    traj_logits = torch.cat([key_points_logits[0].reshape(b, s, -1), traj_logits], dim=1)

        # evaluate accuracy if on eval
        if not self.training and self.clf_metrics is not None:
            if self.next_token_scorer_decoder is not None:
                # classification on k predictions
                predictions = torch.argmax(pred_logits, dim=-1)  # b, s, k
                for _, metric in self.clf_metrics.items():
                    metric.add_batch(references=min_loss_indices.reshape(-1), predictions=predictions.reshape(-1))

        if not return_dict:
            output = (traj_logits,) + transformer_outputs[1:]
            return ((loss,) + output) if loss is not None else output

        return CausalLMOutputWithCrossAttentions(
            loss=loss,
            logits=traj_logits,
            past_key_values=transformer_outputs.past_key_values,
            hidden_states=transformer_outputs.hidden_states,
            attentions=transformer_outputs.attentions,
            cross_attentions=transformer_outputs.cross_attentions,
        )

    @torch.no_grad()
    def generate(self, **kwargs) -> torch.FloatTensor:
        high_res_raster = kwargs.get("high_res_raster", None)
        low_res_raster = kwargs.get("low_res_raster", None)
        pred_length = kwargs.get("pred_length", None)
        trajectory_label = kwargs.get("trajectory_label", None)
        context_actions = kwargs.get("context_actions", None)
        # pass the following infos during generate for one sample (non-batch) generate with KP checking
        map_api = kwargs.get("map_api", None)
        route_ids = kwargs.get("route_ids", None)
        road_dic = kwargs.get("road_dic", None)
        ego_pose = kwargs.get("ego_pose", None)
        scenario_type = kwargs.get("scenario_type", None)
        """
        Used for generate with key points
        """
        device = high_res_raster.device
        pred_length = trajectory_label.shape[1] if pred_length is None else pred_length
        
        if self.model_args.x_random_walk > 0:
            x_noise = torch.rand(context_actions.shape, device=device) * self.model_args.x_random_walk * 2 - self.model_args.x_random_walk
            context_actions[:, :, 0] += x_noise[:, :, 0]
        if self.model_args.y_random_walk > 0:
            y_noise = torch.rand(context_actions.shape, device=device) * self.model_args.y_random_walk * 2 - self.model_args.y_random_walk
            context_actions[:, :, 1] += y_noise[:, :, 1]

        device = high_res_raster.device
        action_embeds = self.action_m_embed(context_actions)
        context_length = context_actions.shape[1]  # past_interval=10, past_frames=2 * 20, context_length = 40/10=4
        if self.task == "nuplan":
            high_res_seq = cat_raster_seq(high_res_raster.permute(0, 3, 2, 1).to(device), context_length, self.with_traffic_light)
            low_res_seq = cat_raster_seq(low_res_raster.permute(0, 3, 2, 1).to(device), context_length, self.with_traffic_light)
        elif self.task == "waymo":
            high_res_seq = cat_raster_seq_for_waymo(high_res_raster.permute(0, 3, 2, 1).to(device), context_length)
            low_res_seq = cat_raster_seq_for_waymo(low_res_raster.permute(0, 3, 2, 1).to(device), context_length)
        batch_size, context_length, c, h, w = high_res_seq.shape

        high_res_embed = self.cnn_downsample(high_res_seq.to(torch.float32).reshape(batch_size * context_length, c, h, w))
        low_res_embed = self.cnn_downsample(low_res_seq.to(torch.float32).reshape(batch_size * context_length, c, h, w))
        high_res_embed = high_res_embed.reshape(batch_size, context_length, -1)
        low_res_embed = low_res_embed.reshape(batch_size, context_length, -1)

        state_embeds = torch.cat((high_res_embed, low_res_embed), dim=-1).to(torch.float32)
        n_embed = action_embeds.shape[-1]
        input_embeds = torch.zeros(
            (batch_size, context_length * 2, n_embed),
            dtype=torch.float32,
            device=device
        )
        input_embeds[:, ::2, :] = state_embeds  # index: 0, 2, 4, .., 18
        input_embeds[:, 1::2, :] = action_embeds  # index: 1, 3, 5, .., 19
        if self.model_args.token_scenario_tag:
            scenario_tag_ids = list()
            for i in range(batch_size):
                scenario_tag_ids.append(torch.tensor(self.tag_tokenizer(scenario_type[i], max_length=self.model_args.max_token_len, padding='max_length')["input_ids"]).unsqueeze(0))
            scenario_tag_ids = torch.stack(scenario_tag_ids, dim=0).to(device)
            scenario_tag_embeds = self.tag_embedding(scenario_tag_ids).squeeze(1)
            input_embeds = torch.cat([scenario_tag_embeds, input_embeds], dim=1)
            scenario_type_len = self.model_args.max_token_len
        else:
            scenario_type_len = 0

        assert self.ar_future_interval > 0, 'ar_future_interval should be larger than 0, else do not use generate'
        # use autoregressive future interval
        trajectory_label_dummy = torch.zeros((batch_size, pred_length, 4), device=device)
        if self.model_args.specified_key_points:
            # 80, 40, 20, 10, 5
            if self.model_args.forward_specified_key_points:
                selected_indices = [4, 9, 19, 39, 79]
            else:
                selected_indices = [79, 39, 19, 9, 4]
            future_key_points = trajectory_label_dummy[:, selected_indices, :]
        else:
            future_key_points = trajectory_label_dummy[:, self.ar_future_interval - 1::self.ar_future_interval, :]
        assert future_key_points.shape[1] > 0, 'future points not enough to sample'
        future_key_embeds_dummy = self.action_m_embed(future_key_points)
        input_embeds = torch.cat([input_embeds, future_key_embeds_dummy,
                                  torch.zeros((batch_size, pred_length, n_embed), device=device)], dim=1)
        key_points_num = future_key_points.shape[1]
        pred_key_points_during_generate = []
        # attention_mask[:, context_length * 2 + future_key_embeds.shape[1]:] = 0
        # Loop for generation
        for i in range(key_points_num):
            # prepare attention mask
            # attention_mask = torch.ones((input_embeds.shape[0], input_embeds.shape[1]), device=device)
            # attention_mask[:, context_length * 2 + i + 1:] = 0
            # position_ids = self._prepare_position_ids_for_generation(attention_mask.clone())
            input_embeds_current = input_embeds[:, :scenario_type_len + context_length * 2 + i, :]
            attention_mask = torch.ones(input_embeds_current.shape[:2], dtype=torch.long, device=input_embeds.device)
            position_ids = self._prepare_position_ids_for_generation(attention_mask.clone())
            transformer_output = self.transformer(
                inputs_embeds=input_embeds_current,
                attention_mask=attention_mask,
                position_ids=position_ids,
                # **input_kwargs
            )
            transformer_outputs_hidden_state = transformer_output['last_hidden_state']
            future_key_point_hidden_state = transformer_outputs_hidden_state[:, scenario_type_len + context_length * 2 + i - 1, :].reshape(batch_size, 1, -1)

            if self.k > 1:
                key_points_logit = self.key_points_decoder(future_key_point_hidden_state).reshape(batch_size, 1, -1)  # b, 1, 4/2*k
                pred_logits = self.next_token_scorer_decoder(future_key_point_hidden_state.to(device)).reshape(batch_size, 1, -1)  # b, 1, k
                selected_key_point = key_points_logit.reshape(batch_size, self.k, -1)[torch.arange(batch_size), pred_logits.argmax(dim=-1).reshape(-1), :].reshape(batch_size, 1, -1)
                key_points_logit = selected_key_point
            else:
                key_points_logit = self.key_points_decoder(future_key_point_hidden_state).reshape(batch_size, 1, -1)  # b, 1, 4/2
            pred_key_point = torch.zeros((batch_size, 1, 4), device=device)
            if self.model_args.predict_yaw:
                pred_key_point[:, 0, :] = key_points_logit[:, 0, :]
            else:
                pred_key_point[:, 0, :2] = key_points_logit[:, 0, :]

            off_road_checking = False
            if self.task == "nuplan" and off_road_checking and batch_size == 1 and map_api is not None and route_ids is not None and road_dic is not None:
                # Check key points with map_api
                from nuplan.common.actor_state.state_representation import Point2D
                from nuplan.common.maps.maps_datatypes import SemanticMapLayer
                pred_key_point_global = change_coordination(pred_key_point[0, 0, :2].cpu().numpy(),
                                                            ego_pose,
                                                            ego_to_global=True)
                nearest_road_block_id, distance_to_road_block = map_api.get_distance_to_nearest_map_object(
                    point=Point2D(pred_key_point_global[0], pred_key_point_global[1]),
                    layer=SemanticMapLayer.ROADBLOCK
                )
                nearest_road_blockc_id, distance_to_road_block_c = map_api.get_distance_to_nearest_map_object(
                    point=Point2D(pred_key_point_global[0], pred_key_point_global[1]),
                    layer=SemanticMapLayer.ROADBLOCK_CONNECTOR
                )
                nearest_lane_id, distance_to_lane = map_api.get_distance_to_nearest_map_object(
                    point=Point2D(pred_key_point_global[0], pred_key_point_global[1]),
                    layer=SemanticMapLayer.LANE
                )
                nearest_lanec_id, distance_to_lanec = map_api.get_distance_to_nearest_map_object(
                    point=Point2D(pred_key_point_global[0], pred_key_point_global[1]),
                    layer=SemanticMapLayer.LANE_CONNECTOR
                )
                # check if on route
                if distance_to_road_block < distance_to_road_block_c:
                    nearest = int(nearest_road_block_id)
                    dist = distance_to_road_block
                else:
                    nearest = int(nearest_road_blockc_id)
                    dist = distance_to_road_block_c
                if distance_to_lane < distance_to_lanec:
                    nearest_lane = int(nearest_lane_id)
                else:
                    nearest_lane = int(nearest_lanec_id)
                if nearest not in route_ids or dist > 0.5:
                    if int(nearest_lane) in road_dic:
                        # move control point if off route
                        pts = road_dic[int(nearest_lane)]['xyz'][:, :2]
                        expanded_pred_pt = pred_key_point_global.copy()
                        expanded_pred_pt = np.tile(expanded_pred_pt, (pts.shape[0], 1))
                        distances = np.sqrt(np.sum((expanded_pred_pt - pts)**2, axis=1)).tolist()
                        min_distance = min(distances)
                        closest_pt_in_ego = change_coordination(pts[distances.index(min_distance), :2],
                                                                ego_pose,
                                                                ego_to_global=False)
                        pred_key_point[0, 0, :2] = torch.tensor(closest_pt_in_ego, device=pred_key_point.device)
            key_point_embed = self.action_m_embed(pred_key_point).reshape(batch_size, 1, -1)  # b, 1, n_embed
            # replace embed at the next position
            input_embeds[:, scenario_type_len + context_length * 2 + i, :] = key_point_embed[:, 0, :]
            pred_key_points_during_generate.append(pred_key_point[:, 0, :2].unsqueeze(1))
        # generate remaining trajectory
        # prepare attention mask
        # attention_mask = torch.ones((input_embeds.shape[0], input_embeds.shape[1]), device=device)
        # attention_mask[:, context_length * 2 + key_points_num:] = 0
        # position_ids = self._prepare_position_ids_for_generation(attention_mask.clone())
        transformer_output = self.transformer(
            inputs_embeds=input_embeds,
            # attention_mask=attention_mask,
            attention_mask=None,
            position_ids=None,
            # **input_kwargs
        )
        transformer_outputs_hidden_state = transformer_output['last_hidden_state']
        traj_hidden_state = transformer_outputs_hidden_state[:, -pred_length-1:-1, :]
        # expected shape for pred trajectory is (b, pred_length, 4)
        if self.traj_decoder is not None:
            traj_logits = self.traj_decoder(traj_hidden_state)
        else:
            traj_logits = trajectory_label_dummy[..., :2]
        future_key_points_hidden_state = transformer_outputs_hidden_state[:, scenario_type_len + context_length * 2 - 1:scenario_type_len + context_length * 2 + future_key_points.shape[1] - 1, :]

        if self.k > 1:
            key_points_logits = self.key_points_decoder(future_key_points_hidden_state)  # b, s, 4/2*k
            pred_logits = self.next_token_scorer_decoder(future_key_points_hidden_state.to(device))  # b, s, k
            selected_key_points = key_points_logits.reshape(batch_size * key_points_num, self.k, -1)[torch.arange(batch_size * key_points_num),
                                  pred_logits.argmax(dim=-1).reshape(-1), :].reshape(batch_size, key_points_num, -1)
            key_points_logits = selected_key_points
        elif self.k == 1:
            key_points_logits = self.key_points_decoder(future_key_points_hidden_state)  # b, s, 4/2
            # use previous prediction during generation
            key_points_logits = torch.cat(pred_key_points_during_generate, dim=1).reshape(key_points_logits.shape)
        else:
            raise ValueError("illegal k while generating trajectory", self.k)

        return torch.cat([key_points_logits, traj_logits], dim=1)


<<<<<<< HEAD
=======


>>>>>>> dc2d5adc
def build_models(model_args):
    if 'gpt' in model_args.model_name:
        config_p = GPT2Config()
        config_p.n_layer = model_args.n_layers
        config_p.n_embd = model_args.d_embed
        config_p.n_inner = model_args.d_inner
        config_p.n_head = model_args.n_heads
        config_p.activation_function = model_args.activation_function
        if not model_args.autoregressive:
            ModelCls = GPTNonAutoRegressiveModelNuplan
            tag = 'GPT nonauto'
        else:
            ModelCls = GPTModelNuPlan
            tag = 'GPT auto'
    elif 'transxl' in model_args.model_name:
        config_p = TransfoXLConfig()
        config_p.pad_token_id = 0
        config_p.eos_token_id = 0
        config_p.n_layer = model_args.n_layers
        config_p.d_embed = model_args.d_embed
        config_p.d_model = model_args.d_model
        config_p.d_inner = model_args.d_inner
        ModelCls= TransfoXLModelNuPlan
        tag = 'TransformerXL'
    elif 'xlnet' in model_args.model_name:
        config_p = XLNetConfig()
        config_p.d_model = model_args.d_model
        config_p.d_inner = model_args.d_inner
        config_p.n_layer = model_args.n_layers
        config_p.ff_activation = model_args.activation_function
        ModelCls = XLNetModelNuplan
        tag = 'XLNet'
    elif 't5' in model_args.model_name:
        config_p = T5Config()
        config_p.num_heads=model_args.n_heads
        config_p.d_model = model_args.d_model
        config_p.d_kv = model_args.d_model//config_p.num_heads
        config_p.d_ff = model_args.d_inner
        config_p.num_layers = model_args.n_layers
        ModelCls = T5ModelNuplan
        tag = 'T5'
    elif 'bert' in model_args.model_name:
        config_p = DebertaV2Config()
        config_p.hidden_size = model_args.d_model
        config_p.intermediate_size = model_args.d_inner
        config_p.num_hidden_layers = model_args.n_layers
        config_p.hidden_act = model_args.activation_function
        config_p.num_attention_heads = model_args.n_heads
        ModelCls = DeBertaNuplan
        tag = 'DeBerta'
    elif 'mmtransformer' in model_args.model_name:
        config_p = GPT2Config()
        config_p.n_layer = model_args.n_layers
        config_p.n_embd = model_args.d_embed
        config_p.n_inner = model_args.d_inner
        config_p.n_head = model_args.n_heads
        config_p.activation_function = model_args.activation_function
        from transformer4planning.models.mmtransformer.model import MMTransformer
        ModelCls = MMTransformer
        tag = 'mmtransformer'
    else:
        raise ValueError("Model name must choose from ['scratch', 'pretrain'] + ['nonauto-gpt', 'transxl', 'gpt', 'xlnet']!")
    if 'scratch' in model_args.model_name:
        model = ModelCls(config_p, model_args=model_args)
        print('Scratch ' + tag + ' Initialized!')
    elif 'pretrain' in model_args.model_name:
        model = ModelCls.from_pretrained(model_args.model_pretrain_name_or_path, model_args=model_args, config=config_p)
        print('Pretrained ' + tag + 'from {}'.format(model_args.model_pretrain_name_or_path))
    elif 'transfer' in model_args.model_name:
        model = ModelCls(config_p, model_args=model_args)
        print('Transfer' + tag + 'from {}'.format(model_args.model_pretrain_name_or_path))
    return model
<|MERGE_RESOLUTION|>--- conflicted
+++ resolved
@@ -1,25 +1,14 @@
-<<<<<<< HEAD
 from transformers import GPT2Model, GPT2PreTrainedModel, GPT2Tokenizer
-=======
-from transformers import GPT2Model,GPT2PreTrainedModel
->>>>>>> dc2d5adc
 from transformer4planning.models.GPT2.models import *
 from transformer4planning.models.encoders import *
 from transformer4planning.models.decoders import *
 
 from transformers.generation.configuration_utils import GenerationConfig
-<<<<<<< HEAD
 from transformer4planning.models.utils import *
 from transformer4planning.utils import *
 import torch.nn as nn
 import evaluate
 import copy
-
-=======
-from transformer4planning.models.model_legacy import *
-from transformer4planning.models.utils import *
-import torch.nn as nn
->>>>>>> dc2d5adc
 
 class GPTNonAutoRegressiveModelNuplan(GPT2PreTrainedModel):
     def __init__(self, config, **kwargs):
@@ -130,13 +119,8 @@
         return_dict = return_dict if return_dict is not None else self.config.use_return_dict
         device = high_res_raster.device
         pred_length = trajectory_label.shape[1]
-<<<<<<< HEAD
-
         scenario_type = kwargs.get("scenario_type", None)
 
-=======
-        
->>>>>>> dc2d5adc
         if self.model_args.x_random_walk > 0 and self.training:
             x_noise = torch.rand(context_actions.shape, device=device) * self.model_args.x_random_walk * 2 - self.model_args.x_random_walk
             context_actions[:, :, 0] += x_noise[:, :, 0]
@@ -170,7 +154,6 @@
         input_embeds[:, ::2, :] = state_embeds  # index: 0, 2, 4, .., 18
         input_embeds[:, 1::2, :] = action_embeds  # index: 1, 3, 5, .., 19
 
-<<<<<<< HEAD
         if self.model_args.token_scenario_tag:
             scenario_tag_ids = list()
             for i in range(batch_size):
@@ -180,8 +163,6 @@
             assert scenario_tag_embeds.shape[1] == self.model_args.max_token_len, f'{scenario_tag_embeds.shape} vs {self.model_args.max_token_len}'
             input_embeds = torch.cat([scenario_tag_embeds, input_embeds], dim=1)
 
-=======
->>>>>>> dc2d5adc
         if self.ar_future_interval == 0:
             # to keep input and output at the same dimension
             input_embeds = torch.cat([input_embeds,
@@ -544,11 +525,6 @@
         return torch.cat([key_points_logits, traj_logits], dim=1)
 
 
-<<<<<<< HEAD
-=======
-
-
->>>>>>> dc2d5adc
 def build_models(model_args):
     if 'gpt' in model_args.model_name:
         config_p = GPT2Config()
