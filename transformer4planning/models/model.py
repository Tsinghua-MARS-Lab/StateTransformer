--- conflicted
+++ resolved
@@ -34,7 +34,6 @@
 
     def build_encoder(self):
         if self.model_args.task == "nuplan":
-<<<<<<< HEAD
             from transformer4planning.models.encoders import (NuplanRasterizeEncoder, PDMEncoder)
             # TODO: add raster/vector encoder configuration item
             tokenizer_kwargs = dict(
@@ -62,31 +61,6 @@
                     self.encoder = PDMEncoder(pdm_kwargs, tokenizer_kwargs, self.model_args)
                 else:
                     raise AttributeError("encoder_type should be either raster or vector")
-=======
-            from transformer4planning.models.encoders import (NuplanRasterizeEncoder, )
-            # TODO: add raster/vector encoder configuration item
-            if "raster" in self.model_args.encoder_type:
-                cnn_kwargs = dict(
-                    d_embed=self.config.n_embd // 2,
-                    in_channels=self.model_args.raster_channels,
-                    resnet_type=self.model_args.resnet_type,
-                    pretrain=self.model_args.pretrain_encoder
-                )
-                action_kwargs = dict(
-                    d_embed=self.config.n_embd
-                )
-                tokenizer_kwargs = dict(
-                    dirpath=os.path.join(os.path.dirname(os.path.abspath(__file__)), 'gpt2-tokenizer'),
-                    d_embed=self.config.n_embd,
-                )
-                self.encoder = NuplanRasterizeEncoder(cnn_kwargs, action_kwargs, tokenizer_kwargs, self.model_args)
-            elif "vector" in self.model_args.encoder_type:
-                raise NotImplementedError
-            else:
-                raise AttributeError("encoder_type should be either raster or vector")
-        else:
-            raise NotImplementedError
->>>>>>> cff1c833
 
     def _prepare_attention_mask_for_generation(self, input_embeds):
         return torch.ones(input_embeds.shape[:2], dtype=torch.long, device=input_embeds.device)
@@ -97,16 +71,7 @@
         return position_ids
     
     def forward(
-<<<<<<< HEAD
             self,     
-=======
-            self,
-            trajectory_label: Optional[torch.FloatTensor] = None,
-            context_actions: Optional[torch.FloatTensor] = None,
-            high_res_raster: Optional[torch.LongTensor] = None,
-            low_res_raster: Optional[torch.LongTensor] = None,
-            scenario_type: Optional[str] = None,
->>>>>>> cff1c833
             return_dict: Optional[bool] = None,
             **kwargs
     ):
@@ -123,12 +88,8 @@
                 context_length=context_length
             )
         )
-<<<<<<< HEAD
         input_embeds, future_key_points, _ = self.encoder(**kwargs)
         
-=======
-        input_embeds, future_key_points, _ = self.encoder(**feature_inputs)
->>>>>>> cff1c833
         transformer_outputs = self.transformer(
             inputs_embeds=input_embeds,
             return_dict=return_dict,
@@ -248,7 +209,6 @@
         """
         device = trajectory_label.device
         batch_size, pred_length = trajectory_label.shape[:2]
-<<<<<<< HEAD
         context_length = context_actions.shape[1] if context_actions is not None else 20
         
         kwargs.update(
@@ -260,19 +220,6 @@
 
         input_embeds, _, selected_indices = self.encoder(**kwargs)
         
-=======
-        context_length = context_actions.shape[1]
-        feature_inputs = dict(
-            high_res_raster=high_res_raster,
-            low_res_raster=low_res_raster,
-            context_actions=context_actions,
-            trajectory_label=trajectory_label,
-            scenario_type=scenario_type,
-            pred_length=pred_length,
-            context_length=context_length,
-        )
-        input_embeds, _, selected_indices = self.encoder(**feature_inputs)
->>>>>>> cff1c833
         scenario_type_len = self.model_args.max_token_len if self.model_args.token_scenario_tag else 0
 
         assert self.ar_future_interval > 0, 'ar_future_interval should be larger than 0, else do not use generate'
