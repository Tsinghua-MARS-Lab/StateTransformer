--- conflicted
+++ resolved
@@ -151,77 +151,6 @@
         loss += traj_loss
         kp_loss = None
         if self.ar_future_interval > 0:
-<<<<<<< HEAD
-            """
-            for example:
-            context_length = 2
-            FutureKeyPoints = 2
-            input_embed: [O, A, O, A, FutureKey1, FutureKey2, Traj1(Given0), Traj2(Given0)..]
-            output_embed: [A, O, A, FutureKey1, FutureKey2, Traj1, Traj2.., x(Attentionally Blank)]
-            """
-            future_key_points = info_dict["future_key_points"]
-            additional_token_num = 0
-            additional_token_num += self.model_args.max_token_len if self.model_args.token_scenario_tag else 0
-
-            future_key_points_hidden_state = transformer_outputs_hidden_state[:, additional_token_num + context_length * 2 - 1:additional_token_num + context_length * 2 + future_key_points.shape[1] - 1, :]
-            key_points_logits = self.key_points_decoder(future_key_points_hidden_state)  # b, s, 4/2*k
-
-            if self.k == 1:
-                if self.model_args.predict_yaw:
-                    loss_to_add = loss_fct(key_points_logits, future_key_points.to(device))
-                else:
-                    loss_to_add = loss_fct(key_points_logits, future_key_points[..., :2].to(device))
-                if self.model_args.task == "waymo":
-                    future_key_points_gt_mask = info_dict["future_key_points_gt_mask"]
-                    loss_to_add = (loss_to_add* future_key_points_gt_mask).sum() / (future_key_points_gt_mask.sum() + 1e-7)
-                loss += loss_to_add
-                traj_logits = torch.cat([key_points_logits, traj_logits], dim=1)
-            else:
-                b, s, c = future_key_points.shape
-                k_results = key_points_logits.reshape(b, s, self.k, -1)
-
-                # get loss of minimal loss from k results
-                k_future_key_points = future_key_points.unsqueeze(2).repeat(1, 1, self.k, 1).reshape(b, s, self.k, -1)
-                loss_fct_key_points = nn.MSELoss(reduction="none")
-                if self.model_args.predict_yaw:
-                    loss_to_add = loss_fct_key_points(k_results, k_future_key_points.to(device))
-                else:
-                    loss_to_add = loss_fct_key_points(k_results, k_future_key_points[..., :2].to(device))
-                # add loss on x, y (the last dimension)
-                loss_to_add = loss_to_add.sum(dim=-1)  # b, s, k
-                min_loss, min_loss_indices = torch.min(loss_to_add, dim=2)  # b, s
-                if self.model_args.task == "waymo":
-                    future_key_points_gt_mask = info_dict["future_key_points_gt_mask"]
-                    loss += (min_loss.unsqueeze(-1) * future_key_points_gt_mask).sum() / (future_key_points_gt_mask.sum() + 1e-7)
-                else:
-                    loss += min_loss.mean()
-                if self.next_token_scorer_decoder is not None:
-                    pred_logits = self.next_token_scorer_decoder(future_key_points_hidden_state.to(device))  # b, s, k
-                    loss_fct = nn.CrossEntropyLoss(reduction="mean")
-                    loss_to_add = loss_fct(pred_logits.reshape(b * s, self.k).to(torch.float64), min_loss_indices.reshape(-1).long())
-                    loss += loss_to_add
-                    if self.training:
-                        # concatenate the key points with predicted trajectory for evaluation
-                        selected_key_points = key_points_logits.reshape(b * s, self.k, -1)[torch.arange(b * s),
-                                              min_loss_indices.reshape(-1), :].reshape(b, s, -1)
-                    else:
-                        # concatenate the key points with predicted trajectory selected from the classifier for evaluation
-                        selected_key_points = key_points_logits.reshape(b * s, self.k, -1)[torch.arange(b * s),
-                                              pred_logits.argmax(dim=-1).reshape(-1), :].reshape(b, s, -1)
-                    traj_logits = torch.cat([selected_key_points, traj_logits], dim=1)
-                else:
-                    print('WARNING: Randomly select key points for evaluation, try to use next_token_scorer_decoder')
-                    traj_logits = torch.cat([key_points_logits[0].reshape(b, s, -1), traj_logits], dim=1)
-
-        # evaluate accuracy if on eval
-        if not self.training and self.clf_metrics is not None:
-            if self.next_token_scorer_decoder is not None:
-                # classification on k predictions
-                predictions = torch.argmax(pred_logits, dim=-1)  # b, s, k
-                for _, metric in self.clf_metrics.items():
-                    metric.add_batch(references=min_loss_indices.reshape(-1), predictions=predictions.reshape(-1))
-
-=======
             kp_loss, kp_logits = self.key_points_decoder.compute_keypoint_loss(transformer_outputs_hidden_state,
                                                                         info_dict)
             loss += kp_loss
@@ -230,7 +159,6 @@
             traj_loss=traj_loss,
             kp_loss=kp_loss
         )
->>>>>>> 79b0fed2
         if not return_dict:
             output = (traj_logits,) + transformer_outputs[1:]
             return ((loss,) + output) if loss is not None else output
@@ -278,29 +206,6 @@
 
         additional_token_num = 0
         additional_token_num += self.model_args.max_token_len if self.model_args.token_scenario_tag else 0
-<<<<<<< HEAD
-
-        assert self.ar_future_interval > 0, 'ar_future_interval should be larger than 0, else do not use generate'
-        trajectory_label_dummy = torch.zeros((batch_size, pred_length, 4), device=device)
-        if self.model_args.specified_key_points:
-            future_key_points = trajectory_label_dummy[:, selected_indices, :]
-        else:
-            future_key_points = trajectory_label_dummy[:, self.ar_future_interval - 1::self.ar_future_interval, :]
-        assert future_key_points.shape[1] > 0, 'future points not enough to sample'
-        future_key_embeds_dummy = self.encoder.action_m_embed(future_key_points)
-        key_points_num = future_key_points.shape[1]
-
-        if self.model_args.interaction:
-            input_embeds = self.from_joint_to_marginal(input_embeds, info_dict)
-        input_embeds[:, additional_token_num + context_length * 2:additional_token_num + context_length * 2 + key_points_num, :] = future_key_embeds_dummy
-        pred_key_points_during_generate = []
-        # Loop for generation
-        for i in range(key_points_num):
-            input_embeds_current = input_embeds[:, :additional_token_num + context_length * 2 + i, :]
-            attention_mask = torch.ones(input_embeds_current.shape[:2], dtype=torch.long, device=input_embeds.device)
-            position_ids = self._prepare_position_ids_for_generation(attention_mask.clone())
-=======
-        additional_token_num += 1 if self.model_args.route_in_separate_token else 0
         kp_start_index = additional_token_num + context_length * 2 if context_length is not None else additional_token_num + input_length
         # Loop for generation with mlp decoder. Generate key points in autoregressive way.
         if self.decoder_type == "mlp" and self.ar_future_interval > 0:
@@ -383,7 +288,6 @@
         
         elif self.decoder_type == "diffusion":
             # TODO:confirm the attention mask here
->>>>>>> 79b0fed2
             transformer_output = self.transformer(
                     inputs_embeds=input_embeds,
                     attention_mask=None,
@@ -391,22 +295,8 @@
                 )
             key_points_num = len(selected_indices)
             transformer_outputs_hidden_state = transformer_output['last_hidden_state']
-<<<<<<< HEAD
-            future_key_point_hidden_state = transformer_outputs_hidden_state[:, additional_token_num + context_length * 2 + i - 1, :].reshape(batch_size, 1, -1)
-
-            if self.k > 1:
-                key_points_logit = self.key_points_decoder(future_key_point_hidden_state).reshape(batch_size, 1, -1)  # b, 1, 4/2*k
-                pred_logits = self.next_token_scorer_decoder(future_key_point_hidden_state.to(device)).reshape(batch_size, 1, -1)  # b, 1, k
-                selected_key_point = key_points_logit.reshape(batch_size, self.k, -1)[torch.arange(batch_size),
-                                     pred_logits.argmax(dim=-1).reshape(-1), :].reshape(batch_size, 1, -1)
-                key_points_logit = selected_key_point
-            else:
-                key_points_logit = self.key_points_decoder(future_key_point_hidden_state).reshape(batch_size, 1, -1)  # b, 1, 4/2
-            pred_key_point = torch.zeros((batch_size, 1, 4), device=device)
-=======
             key_points_logits, pred_logits = self.key_points_decoder.generate_keypoints(transformer_outputs_hidden_state, info_dict)
             pred_key_point = torch.zeros((batch_size, key_points_num, 4), device=device)
->>>>>>> 79b0fed2
             if self.model_args.predict_yaw:
                 pred_key_point = key_points_logits
             else:
@@ -440,10 +330,6 @@
                                                               )
         else:
             traj_logits = trajectory_label_dummy[..., :2]
-<<<<<<< HEAD
-        future_key_points_hidden_state = transformer_outputs_hidden_state[:, additional_token_num + context_length * 2 - 1:additional_token_num + context_length * 2 + future_key_points.shape[1] - 1, :]
-=======
->>>>>>> 79b0fed2
 
         if key_points_logits is not None:
             return torch.cat([key_points_logits, traj_logits], dim=1)
