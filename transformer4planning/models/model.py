--- conflicted
+++ resolved
@@ -142,15 +142,6 @@
                                                                      trajectory_label,
                                                                      info_dict)
         loss += traj_loss
-<<<<<<< HEAD
-        kp_loss = torch.tensor(0, dtype=torch.float32, device=transformer_outputs_hidden_state.device)
-        if self.use_key_points != 'no':
-            kp_loss, kp_logits = self.key_points_decoder.compute_keypoint_loss(transformer_outputs_hidden_state, info_dict)
-            # kp_loss will be 10x larger than traj_loss when converged
-            loss += kp_loss
-            traj_logits = torch.cat([kp_logits, traj_logits], dim=1)
-=======
->>>>>>> 00721eea
         loss_items = dict(
             traj_loss=traj_loss,
         )
@@ -219,20 +210,8 @@
             transformer_outputs_hidden_state = transformer_output['last_hidden_state']
             proposal_hidden_state = transformer_outputs_hidden_state[:, context_length-1:context_length-1+1, :] # (bs, 1, n_embed)
 
-<<<<<<< HEAD
-        additional_token_num = 0
-        additional_token_num += self.model_args.max_token_len if self.model_args.token_scenario_tag else 0
-        # additional_token_num += 1 if self.model_args.use_centerline else 0
-        kp_start_index = additional_token_num + context_length * 2 if context_length is not None else additional_token_num + input_length
-        # Loop for generation with mlp decoder. Generate key points in autoregressive way.
-        if self.use_key_points != 'no':
-            assert selected_indices is not None and len(selected_indices) > 1, f'{selected_indices} selected_indices is None or empty'
-            if self.kp_decoder_type == "mlp":
-=======
-
             proposal_pred_score = self.proposal_decoder.proposal_cls_decoder(proposal_hidden_state).softmax(-1) # (bs, 1, 64)
             proposal_logit = info_dict["center_obj_proposal_pts"] # (bs, 64, 2)
-
             topk_score, topk_indx = torch.topk(proposal_pred_score[:, 0, :], dim=-1, k=self.k) 
             proposal_pred_logit = proposal_logit[torch.arange(batch_size)[:, None].repeat(1, self.k).view(-1), topk_indx.view(-1), :].view(batch_size, self.k, 2)
             proposal_pred_embed = self.encoder.proposal_m_embed(proposal_pred_logit)
@@ -253,9 +232,6 @@
                 ego_pose = kwargs.get("ego_pose", None)
                 road_dic = kwargs.get("road_dic", None)
                 idm_reference_global = kwargs.get("idm_reference_global", None)  # WIP, this was not fulled tested
-                
-                
->>>>>>> 00721eea
                 trajectory_label_dummy = torch.zeros((batch_size, pred_length, 4), device=device)
                 if 'specified' in self.use_key_points:
                     future_key_points = trajectory_label_dummy[:, selected_indices, :]
