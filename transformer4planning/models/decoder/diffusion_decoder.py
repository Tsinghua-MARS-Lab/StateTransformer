import torch
import torch.nn as nn
import numpy as np
import math
from typing import Dict
from transformer4planning.libs.mlp import DecoderResCat
from transformer4planning.models.utils import *
from transformer4planning.models.decoder.base import TrajectoryDecoder

from transformer4planning.utils.modify_traj_utils import modify_func

class SinusoidalPosEmb(nn.Module):
    """
    Sin positional embedding, where the noisy time step are encoded as an pos embedding.
    """
    def __init__(self, dim):
        super().__init__()
        self.dim = dim

    def forward(self, x):
        device = x.device
        half_dim = self.dim // 2
        emb = math.log(10000) / (half_dim - 1)
        emb = torch.exp(torch.arange(half_dim, device=device) * -emb)
        emb = x[:, None] * emb[None, :]
        emb = torch.cat((emb.sin(), emb.cos()), dim=-1)
        return emb

class BaseDiffusionModel(nn.Module):
    def __init__(self,
                 hidden_size,
                 in_features,
                 out_features=4,
                 layer_num=7,
                 feat_dim=1024):
        # TODO: use argments to manage model layer dimension.
        super().__init__()
        self.out_features = out_features
        self.t_dim = feat_dim
        if feat_dim == 512:
            connect_dim = 800
        elif feat_dim == 1024:
            connect_dim = 1600
        else:
            connect_dim = feat_dim * 1.5
            
        self.state_encoder = nn.Sequential(
            DecoderResCat(hidden_size, in_features, connect_dim),
            DecoderResCat(2 * connect_dim, connect_dim, feat_dim)
        ) 

        self.time_encoder = nn.Sequential( 
            SinusoidalPosEmb(self.t_dim),
            nn.Linear(self.t_dim, self.t_dim * 2),
            nn.LeakyReLU(),
            nn.Linear(self.t_dim * 2, self.t_dim * 2),
            nn.LeakyReLU(),
            nn.Linear(self.t_dim * 2, self.t_dim),
        )

        self.x_encoder = nn.Sequential(
            DecoderResCat(400, out_features, 400), 
            DecoderResCat(800, 400, feat_dim)
        )
        self.backbone = nn.ModuleList()
        for i in range(layer_num):
            self.backbone.append(nn.TransformerEncoderLayer(d_model=feat_dim, 
                                                            nhead=8,
                                                            dim_feedforward=4 * feat_dim,
                                                            batch_first=True))
        self.backbone = nn.Sequential(*self.backbone)
        self.x_decoder = nn.Sequential(
            DecoderResCat(2 * feat_dim, feat_dim, 128),
            DecoderResCat(256, 128, 64),
            DecoderResCat(128, 64, 64),
            DecoderResCat(128, 64, 32),
            DecoderResCat(64, 32, out_features),
        )
    
    def forward(self, x, t, state):
        """
        x: input noise
        t: time step
        state: input hidden state from backbone
        """
        raise NotImplementedError

class KeypointDiffusionModel(BaseDiffusionModel):
    """
    Keypoints are low-dimension representation.
    """
    def __init__(self,
                hidden_size,
                in_features,
                out_features=4,
                layer_num=7,
                feat_dim=1024,
                input_feature_seq_lenth=16,
                key_point_num=5,
                specified_key_points=True, 
                forward_specified_key_points=False):
        super().__init__(hidden_size, in_features, out_features, layer_num, feat_dim)
        if specified_key_points:
            if forward_specified_key_points:
                key_points_position_embedding = torch.flip(exp_positional_embedding(key_point_num, feat_dim).unsqueeze(0), [-2])
            else:
                key_points_position_embedding = exp_positional_embedding(key_point_num, feat_dim).unsqueeze(0)
        else:
            key_points_position_embedding = uniform_positional_embedding(key_point_num, feat_dim).unsqueeze(0)
            
        # trainable positional embedding, initialized by cos/sin positional embedding.
        position_embedding = torch.cat([
            torch.zeros([1,input_feature_seq_lenth, feat_dim]), 
            key_points_position_embedding
        ], dim=-2)
        self.position_embedding = torch.nn.Parameter(position_embedding, requires_grad=True)
    
    def forward(self, x, t, state):
        # input encoding
        state_embedding = self.state_encoder(state) # B * seq_len * feat_dim
        x_embedding = self.x_encoder(x) # B * seq_len * feat_dim
        t_embedding = self.time_encoder(t) # B * feat_dim
        t_embedding = t_embedding.unsqueeze(1) # -> B * 1 * feat_dim
        # concat input embedding
        seq = torch.cat([state_embedding, x_embedding], dim=-2) # B * (2*seq_len) * feat_dim
        seq = seq + t_embedding + self.position_embedding # B * (2*seq_len) * feat_dim

        feature = self.backbone(seq)
        feature = feature[..., -x.shape[-2]:, :]
        output = self.x_decoder(feature)
        return output

class DiffusionWrapper(nn.Module):
    def __init__(self, 
                 model,
                 beta_schedule='linear', 
                 linear_start=0.01,
                 linear_end=0.9,
                 n_timesteps=10,
                 clip_denoised=True,
                 predict_epsilon=True,
                 max_action=100,
                 num_key_points=None, 
                 ):
        super(DiffusionWrapper, self).__init__()
        self.model = model
        self.n_timesteps = int(n_timesteps)
        self.action_dim = model.out_features
        self.num_key_points = num_key_points
        assert clip_denoised, ''
        assert predict_epsilon, ''
        assert beta_schedule == 'linear', ''
        self.clip_denoised = clip_denoised
        self.max_action = max_action
        self.predict_epsilon = predict_epsilon

        betas = linear_beta_schedule(n_timesteps, beta_start=linear_start, beta_end=linear_end)
        alphas = 1. - betas
        alphas_cumprod = torch.cumprod(alphas, axis=0)
        alphas_cumprod_prev = torch.cat([torch.ones(1), alphas_cumprod[:-1]])
        self.register_buffer('betas', betas)
        self.register_buffer('alphas_cumprod', alphas_cumprod)
        self.register_buffer('alphas_cumprod_prev', alphas_cumprod_prev)

        # calculations for diffusion q(x_t | x_{t-1}) and others
        self.register_buffer('sqrt_alphas_cumprod', torch.sqrt(alphas_cumprod))
        self.register_buffer('sqrt_one_minus_alphas_cumprod', torch.sqrt(1. - alphas_cumprod))
        self.register_buffer('log_one_minus_alphas_cumprod', torch.log(1. - alphas_cumprod))
        self.register_buffer('sqrt_recip_alphas_cumprod', torch.sqrt(1. / alphas_cumprod))
        self.register_buffer('sqrt_recipm1_alphas_cumprod', torch.sqrt(1. / alphas_cumprod - 1))
        # calculations for posterior q(x_{t-1} | x_t, x_0)
        posterior_variance = betas * (1. - alphas_cumprod_prev) / (1. - alphas_cumprod)
        self.register_buffer('posterior_variance', posterior_variance)

        ## log calculation clipped because the posterior variance
        ## is 0 at the beginning of the diffusion chain
        self.register_buffer('posterior_log_variance_clipped',
                             torch.log(torch.clamp(posterior_variance, min=1e-20)))
        self.register_buffer('posterior_mean_coef1',
                             betas * np.sqrt(alphas_cumprod_prev) / (1. - alphas_cumprod))
        self.register_buffer('posterior_mean_coef2',
                             (1. - alphas_cumprod_prev) * np.sqrt(alphas) / (1. - alphas_cumprod))

        print("We are now using diffusion model for decoder.")
        print("When training, the forward method of the diffusion decoder returns loss, and while testing the forward method returns predicted trajectory.")

        self.loss_fn = nn.MSELoss(reduction='mean')

<<<<<<< HEAD
    def forward(self, **kwargs):
        if self.training:
            hidden_state = kwargs.get("hidden_state", None)
            label = kwargs.get("label", None)
            return self.train_forward(hidden_state, label)
        else:
            state = kwargs.get("hidden_state", None)
            return self.sample_forward(state, **kwargs)
=======
    def forward(self, *args, **kwargs):
        if self.training:
            return self.train_forward(*args, **kwargs)
        else:
            return self.sample_forward(*args, **kwargs)
>>>>>>> e1ede745

    # ------------------------- Train -------------------------
    def train_forward(self, hidden_state, trajectory_label):
        trajectory_label = trajectory_label.float()
        trajectory_label = normalize(trajectory_label)
        return self.train_loss(trajectory_label, hidden_state)

    def train_loss(self, x, state):
        batch_size=len(x)
        t = torch.randint(0,self.n_timesteps,(batch_size,), device = x.device).long()
        return self.p_losses(x, state, t)

    def p_losses(self, x_start, state, t):
        noise = torch.randn_like(x_start)
        x_noisy = self.q_sample(x_start = x_start, t=t, noise = noise)
        x_recon = self.model(x_noisy, t, state)
        assert noise.shape == x_recon.shape

        if self.predict_epsilon:
            loss = self.loss_fn(x_recon, noise)
        else:
            loss = self.loss_fn(x_recon, x_start)
        return loss

    def q_sample(self, x_start, t, noise=None):
        if noise is None:
            noise = torch.randn_like(x_start)
        sample = (
            extract(self.sqrt_alphas_cumprod, t, x_start.shape) * x_start +
            extract(self.sqrt_one_minus_alphas_cumprod, t, x_start.shape) * noise
        )
        return sample

    # ------------------------- Sample -------------------------
    def sample_forward(self, state, *args, **kwargs):
        assert not self.training, 'sample_forward should not be called directly during training.'
        batch_size = state.shape[0]
        seq_len = self.num_key_points if self.num_key_points is not None else state.shape[-2]
        shape = (batch_size, seq_len,self.action_dim)
        action, cls = self.p_sample_loop(state, shape, *args, **kwargs)
        action = denormalize(action)
        return action, cls

    def p_sample_loop(self,state, shape, verbose=False, return_diffusion=False, cal_elbo=False, mc_num=1, determin=True):
        if mc_num == 1:
            device = self.betas.device
            batch_size = shape[0]
            if determin == False:
                x = torch.randn(shape, device=device)
            else:
                x = torch.zeros(shape, device=device)
            total_cls = -(torch.mean(x.detach()**2, dim=1))         # Consider the prior score
            assert not verbose, 'not supported'
            assert not cal_elbo, 'not supported'
            assert not return_diffusion, 'not supported'

            # for i in tqdm(reversed(range(0,self.n_timesteps))):
            for i in reversed(range(0,self.n_timesteps)):
                timesteps = torch.full((batch_size,), i, device=device, dtype=torch.long)
                x, cls = self.p_sample(x, timesteps, state, determin=determin)
                total_cls = total_cls + cls

            return x, total_cls
        else:
            device = self.betas.device
            batch_size = shape[0]
            shape = tuple([batch_size * mc_num] + list(shape[1:]))
            assert not determin, 'It does not make sense to use deterministic sampling with mc_num > 1'
            x = torch.randn(shape, device=device)
            total_cls = -(torch.mean(x.detach()**2, dim=1))         # Consider the prior score
            # repeat state in dim 0 for mc_num times.
            # we don't know the shape of state, so we use torch.repeat_interleave
            state = torch.repeat_interleave(state, mc_num, dim=0)
            # then we reshape state into shape()
            for i in reversed(range(0,self.n_timesteps)):
                timesteps = torch.full((batch_size,), i, device=device, dtype=torch.long)
                x, cls = self.p_sample(x, timesteps, state, determin=determin)
                total_cls = total_cls + cls

            # reshape x into shape (batch_size, mc_num, ...)
            x = x.reshape(batch_size, mc_num, *x.shape[1:])
            total_cls = total_cls.reshape(batch_size, mc_num)
            return x, total_cls

    def p_sample(self, x, t, s, determin=True):
        b, *_, device = *x.shape, x.device
        model_mean, _, model_log_variance = self.p_mean_variance(x=x, t=t, s=s)
        if determin == False:
            noise = 1 * torch.randn_like(x)
            # print("2")
            # this is what is printed during sampling
            # sjjjjjj 0313: double the noise
        else:
            noise = torch.zeros(x.shape).to(device)
        # no noise when t == 0
        nonzero_mask = (1 - (t == 0).float()).reshape(b, *((1,) * (len(x.shape) - 1)))
        return model_mean + nonzero_mask * (0.5 * model_log_variance).exp() * noise, -(torch.mean(noise.detach()**2, dim=1))
    
    def p_mean_variance(self, x, t, s):
        x_recon = self.predict_start_from_noise(x, t=t, noise=self.model(x, t, s))

        if self.clip_denoised:
            x_recon.clamp_(-self.max_action, self.max_action)
        else:
            assert RuntimeError()

        model_mean, posterior_variance, posterior_log_variance = self.q_posterior(x_start=x_recon, x_t=x, t=t)
        return model_mean, posterior_variance, posterior_log_variance
   
    def predict_start_from_noise(self, x_t, t, noise):
        '''
            if self.predict_epsilon, model output is (scaled) noise;
            otherwise, model predicts x0 directly
        '''
        if self.predict_epsilon:
            return (
                    extract(self.sqrt_recip_alphas_cumprod, t, x_t.shape) * x_t -
                    extract(self.sqrt_recipm1_alphas_cumprod, t, x_t.shape) * noise
            )
        else:
            return noise
    
    def q_posterior(self, x_start, x_t, t):
        posterior_mean = (
                extract(self.posterior_mean_coef1, t, x_t.shape) * x_start +
                extract(self.posterior_mean_coef2, t, x_t.shape) * x_t
        )
        posterior_variance = extract(self.posterior_variance, t, x_t.shape)
        posterior_log_variance_clipped = extract(self.posterior_log_variance_clipped, t, x_t.shape)
        return posterior_mean, posterior_variance, posterior_log_variance_clipped

class DiffusionKPTrajDecoder(TrajectoryDecoder):
    def __init__(self, model_args, config):
        super().__init__(model_args, config)
        self.traj_decoder, self.key_points_decoder, self.next_token_scorer_decoder = None, None, None 
        if not self.model_args.pred_key_points_only:
            self.traj_decoder = DecoderResCat(config.n_inner, config.n_embd, out_features=self.out_features)
        if self.ar_future_interval > 0:
            diffusion_model = KeypointDiffusionModel(config.n_inner, 
                                                     config.n_embd, 
                                                     out_features=self.out_features * self.k,
                                                     key_point_num=self.model_args.key_points_num,
                                                     input_feature_seq_lenth=self.model_args.diffusion_condition_sequence_lenth,
                                                     specified_key_points=self.model_args.specified_key_points,
                                                     forward_specified_key_points=self.model_args.forward_specified_key_points
                                                     )
            self.key_points_decoder = DiffusionWrapper(diffusion_model, num_key_points=self.model_args.key_points_num)
        if self.k > 1:
            self.next_token_scorer_decoder = DecoderResCat(config.n_inner, config.n_embd, out_features=self.k)
        
    
    def forward(self, 
                hidden_output,
                label, 
                info_dict:Dict=None):
        """
        
        """
        device = hidden_output.device
        pred_length = info_dict.get("pred_length", label.shape[1])
        context_length = info_dict.get("context_length", None)
        assert context_length is not None, "context length can not be None"
        
        traj_hidden_state = hidden_output[:, -pred_length -1:-1, :]
        loss = torch.tensor(0, dtype=torch.float32, device=device)
        if not self.model_args.pred_key_points_only:
            traj_logits = self.traj_decoder(traj_hidden_state)
            if self.model_args.task == "waymo":
                trajectory_label_mask = info_dict.get("trajectory_label_mask", None)
                assert trajectory_label_mask is not None, "trajectory_label_mask is None"
                traj_loss = (self.loss_fct(traj_logits[..., :2], label[..., :2].to(device)) * trajectory_label_mask).sum() / (
                    trajectory_label_mask.sum() + 1e-7)
            elif self.model_args.task == "nuplan":
                traj_loss = self.loss_fct(traj_logits, label.to(device)) if self.model_args.predict_yaw else \
                            self.loss_fct(traj_logits[..., :2], label[..., :2].to(device))   
            # Modification here: both waymo&nuplan use the same loss scale and loss fn
            traj_loss *= self.model_args.trajectory_loss_rescale
            loss += traj_loss
        else:
            traj_logits = torch.zeros_like(label[..., :2])
            traj_loss = None
        
        if self.ar_future_interval > 0:
            future_key_points = info_dict["future_key_points"]
            scenario_type_len = self.model_args.max_token_len if self.model_args.token_scenario_tag else 0
            # hidden state to predict future kp is different from mlp decoder
            future_key_points_hidden_state = hidden_output[:, :scenario_type_len + context_length * 2, :]
            
            if self.training:
                future_key_points = future_key_points if self.model_args.predict_yaw else future_key_points[..., :2]
                key_points_logits = future_key_points
                kp_loss = self.key_points_decoder(future_key_points_hidden_state, future_key_points)  # b, s, 4/2
                loss += kp_loss
                traj_logits = torch.cat([key_points_logits, traj_logits], dim=1)
                loss_items = dict(
                    trajectory_loss=traj_loss,
                    key_points_loss=kp_loss,
                    scorer_loss=None,
                )
                return traj_logits, loss, loss_items
            else:
                if self.k == 1:
                    key_points_logits, scores = self.key_points_decoder(future_key_points_hidden_state, determin = True)
                    kp_loss = self.loss_fct(key_points_logits, future_key_points.to(device)) if self.model_args.predict_yaw else \
                            self.loss_fct(key_points_logits[..., :2], future_key_points[..., :2].to(device))
                    loss += kp_loss
                    traj_logits = torch.cat([key_points_logits, traj_logits], dim=1)
                else:
                    assert False, 'do not use this method when self.k > 1.'
                    # raise NotImplementedError("Only nuplan k=1 case is supported")
            
            loss_items = dict(
                trajectory_loss=traj_loss,
                key_points_loss=kp_loss,
                scorer_loss=None,
            )
            return traj_logits, loss, loss_items
    
    def gen_KP_and_score(self, 
                hidden_output,
                label, 
                info_dict:Dict=None):
        '''
            Input:
                hidden_output: batch_size * (scenario_type_len + context_length * 2 + pred_length) * n_embd
                label: batch_size * num_key_points * 2/4
                info_dict: Dict
            Output:
                tuple of key_points_logits and scores
                    key_points_logits: batch_size * self.k * num_key_points * 2/4
                    scores: batch_size * self.k. assert torch.sum(scores, dim=1) == 1, ''
                    
        '''
        assert self.ar_future_interval > 0, ''
        assert not self.training, ''
        future_key_points = info_dict["future_key_points"]
        scenario_type_len = self.model_args.max_token_len if self.model_args.token_scenario_tag else 0
        # hidden state to predict future kp is different from mlp decoder
        context_length = info_dict.get("context_length", None)
        assert context_length is not None, "context length can not be None"
        future_key_points_hidden_state = hidden_output[:, :scenario_type_len + context_length * 2, :]
        if self.k == 1:
            key_points_logits, scores = self.key_points_decoder(future_key_points_hidden_state, determin = True)
            # kp_loss = self.loss_fct(key_points_logits, future_key_points.to(device)) if self.model_args.predict_yaw else \
            #         self.loss_fct(key_points_logits[..., :2], future_key_points[..., :2].to(device))

            # loss += kp_loss
            # traj_logits = torch.cat([key_points_logits, traj_logits], dim=1)
        else:
            key_points_logits, scores = self.key_points_decoder(future_key_points_hidden_state, determin = False, mc_num = self.model_args.mc_num)
            reg_sigma_cls_dict = modify_func(
                output = dict(
                    reg = key_points_logits,
                    cls = scores,
                ),
                num_mods_out = self.k,
                EM_Iter = 25,
            )
            key_points_logits = reg_sigma_cls_dict["reg"]
            scores = reg_sigma_cls_dict["cls"]
        return key_points_logits, scores
    
    def gen_traj(self,
                 hidden_output,
                 label,
                 info_dict:Dict=None):
        '''
            Input:
                hidden_output: batch_size * (scenario_type_len + context_length * 2 + pred_length) * n_embd
                label: batch_size * num_key_points * 2/4
                info_dict: Dict
            Output:
                tuple of traj_logits, loss, loss_items
        '''
        device = hidden_output.device
        pred_length = info_dict.get("pred_length", label.shape[1])
        context_length = info_dict.get("context_length", None)
        assert context_length is not None, "context length can not be None"
        
        traj_hidden_state = hidden_output[:, -pred_length -1:-1, :]
        loss = torch.tensor(0, dtype=torch.float32, device=device)
        if not self.model_args.pred_key_points_only:
            traj_logits = self.traj_decoder(traj_hidden_state)
            if self.model_args.task == "waymo":
                trajectory_label_mask = info_dict.get("trajectory_label_mask", None)
                assert trajectory_label_mask is not None, "trajectory_label_mask is None"
                traj_loss = (self.loss_fct(traj_logits[..., :2], label[..., :2].to(device)) * trajectory_label_mask).sum() / (
                    trajectory_label_mask.sum() + 1e-7)
            elif self.model_args.task == "nuplan":
                traj_loss = self.loss_fct(traj_logits, label.to(device)) if self.model_args.predict_yaw else \
                            self.loss_fct(traj_logits[..., :2], label[..., :2].to(device))   
            # Modification here: both waymo&nuplan use the same loss scale and loss fn
            traj_loss *= self.model_args.trajectory_loss_rescale
            loss += traj_loss
        else:
            traj_logits = torch.zeros_like(label[..., :2])
            traj_loss = None
            
        loss_items = dict(
<<<<<<< HEAD
            trajectory_loss=traj_loss,
            key_points_loss=kp_loss,
            scorer_loss=None,
        )
        return traj_logits, loss, loss_items
    
    def generate_keypoints(self, x):
        return self.key_points_decoder.sample_forward(x, self.model_args.)
=======
                trajectory_loss=traj_loss,
                key_points_loss=None,
                scorer_loss=None,
            )
        
        return traj_logits, loss, loss_items
        
>>>>>>> e1ede745
<|MERGE_RESOLUTION|>--- conflicted
+++ resolved
@@ -186,7 +186,6 @@
 
         self.loss_fn = nn.MSELoss(reduction='mean')
 
-<<<<<<< HEAD
     def forward(self, **kwargs):
         if self.training:
             hidden_state = kwargs.get("hidden_state", None)
@@ -195,13 +194,6 @@
         else:
             state = kwargs.get("hidden_state", None)
             return self.sample_forward(state, **kwargs)
-=======
-    def forward(self, *args, **kwargs):
-        if self.training:
-            return self.train_forward(*args, **kwargs)
-        else:
-            return self.sample_forward(*args, **kwargs)
->>>>>>> e1ede745
 
     # ------------------------- Train -------------------------
     def train_forward(self, hidden_state, trajectory_label):
@@ -420,14 +412,12 @@
             )
             return traj_logits, loss, loss_items
     
-    def gen_KP_and_score(self, 
-                hidden_output,
-                label, 
-                info_dict:Dict=None):
+    def generate_keypoints(self, 
+                            hidden_output,
+                            info_dict:Dict=None):
         '''
             Input:
                 hidden_output: batch_size * (scenario_type_len + context_length * 2 + pred_length) * n_embd
-                label: batch_size * num_key_points * 2/4
                 info_dict: Dict
             Output:
                 tuple of key_points_logits and scores
@@ -445,11 +435,6 @@
         future_key_points_hidden_state = hidden_output[:, :scenario_type_len + context_length * 2, :]
         if self.k == 1:
             key_points_logits, scores = self.key_points_decoder(future_key_points_hidden_state, determin = True)
-            # kp_loss = self.loss_fct(key_points_logits, future_key_points.to(device)) if self.model_args.predict_yaw else \
-            #         self.loss_fct(key_points_logits[..., :2], future_key_points[..., :2].to(device))
-
-            # loss += kp_loss
-            # traj_logits = torch.cat([key_points_logits, traj_logits], dim=1)
         else:
             key_points_logits, scores = self.key_points_decoder(future_key_points_hidden_state, determin = False, mc_num = self.model_args.mc_num)
             reg_sigma_cls_dict = modify_func(
@@ -501,21 +486,9 @@
             traj_loss = None
             
         loss_items = dict(
-<<<<<<< HEAD
             trajectory_loss=traj_loss,
-            key_points_loss=kp_loss,
+            key_points_loss=None,
             scorer_loss=None,
         )
         return traj_logits, loss, loss_items
     
-    def generate_keypoints(self, x):
-        return self.key_points_decoder.sample_forward(x, self.model_args.)
-=======
-                trajectory_loss=traj_loss,
-                key_points_loss=None,
-                scorer_loss=None,
-            )
-        
-        return traj_logits, loss, loss_items
-        
->>>>>>> e1ede745
