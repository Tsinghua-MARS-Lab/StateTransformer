import torch
from torch import nn
from typing import Dict
from transformer4planning.libs.mlp import DecoderResCat
from torch.nn import CrossEntropyLoss, MSELoss
import os
class TrajectoryDecoder(nn.Module):
    def __init__(self, config):
        super().__init__()
        self.config = config
        out_features = 4 if self.config.predict_yaw else 2
        self.model = DecoderResCat(config.n_inner, 
                                   config.n_embd, 
                                   out_features=out_features)
        
        if self.config.task == "waymo": loss_reduction = "none"
        else: loss_reduction = "mean"

        if 'mse' in self.config.loss_fn:
            self.loss_fct = nn.MSELoss(reduction=loss_reduction)
        elif 'l1' in self.config.loss_fn:
            self.loss_fct = nn.SmoothL1Loss(reduction=loss_reduction)
        else:
            print(self.config.loss_fn)
            assert False, "loss fn not supported"

    
    def compute_traj_loss(self, 
                          hidden_output,
                          label, 
                          info_dict,
                          device=None):
        """
        pred future 8-s trajectory and compute loss(l2 loss or smooth l1)
        params:
            hidden_output: whole hidden state output from transformer backbone
            label: ground truth trajectory in future 8-s
            info_dict: dict contains additional infomation, such as context length/input length, pred length, etc. 
        """
        pred_length = info_dict.get("pred_length", label.shape[1])
        traj_hidden_state = hidden_output[:, -pred_length-1:-1, :]
        if device is None:
            device = traj_hidden_state.device
        # compute trajectory loss conditioned on gt keypoints
        if not self.config.pred_key_points_only:
            traj_logits = self.model(traj_hidden_state)
            if self.config.task == "waymo":
                trajectory_label_mask = info_dict.get("trajectory_label_mask", None)
                assert trajectory_label_mask is not None, "trajectory_label_mask is None"
                traj_loss = (self.loss_fct(traj_logits[..., :2], label[..., :2].to(device)) * trajectory_label_mask).sum() / (
                    trajectory_label_mask.sum() + 1e-7)
            elif self.config.task == "nuplan":
                aug_current = 1 - info_dict['aug_current']
                # expand aug_current to match traj_logits shape
                aug_current = aug_current.unsqueeze(-1).unsqueeze(-1).expand_as(traj_logits)
                # set traj_logits equal to label where aug_current is 0
                traj_logits = traj_logits * aug_current + label.to(device) * (1 - aug_current) if self.config.predict_yaw else \
                    traj_logits[..., :2] * aug_current + label[..., :2].to(device) * (1 - aug_current)

                traj_loss = self.loss_fct(traj_logits, label.to(device)) if self.config.predict_yaw else \
                            self.loss_fct(traj_logits[..., :2], label[..., :2].to(device))
            traj_loss *= self.config.trajectory_loss_rescale
        else:
            traj_logits = torch.zeros_like(label[..., :2])
            traj_loss = None
        
        return traj_loss, traj_logits
    
    def generate_trajs(self, hidden_output, info_dict):
        pred_length = info_dict.get("pred_length", 0)
        assert pred_length > 0
        traj_hidden_state = hidden_output[:, -pred_length-1:-1, :]
        traj_logits = self.model(traj_hidden_state)

        return traj_logits
    
class ProposalDecoder(nn.Module):
    def __init__(self, config, proposal_num=64):
        super().__init__()
        self.config = config
        self.proposal_num = proposal_num
        self.proposal_cls_decoder = DecoderResCat(config.n_inner, config.n_embd, out_features=self.proposal_num)
        self.proposal_logits_decoder = DecoderResCat(config.n_inner, config.n_embd, out_features=2 * self.proposal_num)

        self.cls_proposal_loss = CrossEntropyLoss(reduction="none")
        self.logits_proposal_loss = MSELoss(reduction="none")

    def compute_proposal_loss(self, 
                          hidden_output,
                          info_dict):
        """
        pred future 8-s trajectory and compute loss(l2 loss or smooth l1)
        params:
            hidden_output: whole hidden state output from transformer backbone
            label: ground truth trajectory in future 8-s
            info_dict: dict contains additional infomation, such as context length/input length, pred length, etc. 
        """
        gt_proposal_cls= info_dict["gt_proposal_cls"]
        gt_proposal_mask = info_dict["gt_proposal_mask"]
        gt_proposal_logits= info_dict["gt_proposal_logits"]

        context_length = info_dict["context_length"]
        pred_proposal_embed = hidden_output[:, context_length-1:context_length-1+1, :] # (bs, 1, n_embed)

        pred_proposal_cls = self.proposal_cls_decoder(pred_proposal_embed) # (bs, 1, 64)
        pred_proposal_logits = self.proposal_logits_decoder(pred_proposal_embed)

        loss_proposal = self.cls_proposal_loss(pred_proposal_cls.reshape(-1, self.proposal_num).to(torch.float64), gt_proposal_cls.reshape(-1).long())
        loss_proposal = (loss_proposal * gt_proposal_mask.view(-1)).sum()/ (gt_proposal_mask.sum()+1e-7)
        
        bs = gt_proposal_cls.shape[0]
        pred_proposal_logits = pred_proposal_logits.view(bs, self.proposal_num, 2)
        
        pred_pos_proposal_logits = pred_proposal_logits[torch.arange(bs), gt_proposal_cls, :] # (bs, 2)            
        loss_proposal_logits = self.logits_proposal_loss(pred_pos_proposal_logits, gt_proposal_logits)
        loss_proposal_logits = (loss_proposal_logits * gt_proposal_mask).sum() / (gt_proposal_mask.sum() + 1e-7)
        
        return loss_proposal, loss_proposal_logits

class KeyPointMLPDeocder(nn.Module):
    def __init__(self, config):
        super().__init__()
        self.config = config
        self.k = config.k
        out_features = 4 if self.config.predict_yaw else 2
        self.model = DecoderResCat(config.n_inner,
                                   config.n_embd,
                                   out_features=out_features * self.k)
        
        if self.config.task == "waymo": loss_reduction = "none"
        else: loss_reduction = "mean"

        if 'mse' in self.config.loss_fn:
            self.loss_fct = nn.MSELoss(reduction=loss_reduction)
        elif 'l1' in self.config.loss_fn:
            self.loss_fct = nn.SmoothL1Loss(reduction=loss_reduction)
        else:
            print(self.config.loss_fn)
            assert False, "loss fn not supported"
        if self.config.generate_diffusion_dataset_for_key_points_decoder:
            self.save_training_diffusion_feature_dir = os.path.join(self.config.diffusion_feature_save_dir,'train/')
            self.save_testing_diffusion_feature_dir  = os.path.join(self.config.diffusion_feature_save_dir,'val/')
            self.save_test_diffusion_feature_dir = os.path.join(self.config.diffusion_feature_save_dir,'test/')
            if not os.path.exists(self.save_training_diffusion_feature_dir):
                os.makedirs(self.save_training_diffusion_feature_dir)
            if not os.path.exists(self.save_testing_diffusion_feature_dir):
                os.makedirs(self.save_testing_diffusion_feature_dir)
            if not os.path.exists(self.save_test_diffusion_feature_dir):
                os.makedirs(self.save_test_diffusion_feature_dir)
            self.current_idx = 0
            self.gpu_device_count = torch.cuda.device_count()
            # Notice that although we check and create two directories (train/ and test/) here, in the forward method we only save features in eval loops.
            # This is because evaluation is way faster than training (since there are no backward propagation), and after saving features for evaluation, we just change our test set to training set and then run the evaluation loop again.
            # The related code can be found in runner.py at around line 511.
            self.current_idx = 0
            
    def compute_keypoint_loss(self,
                              hidden_output,
                              info_dict: Dict = None,
                              device=None):
        """
        pred the next key point conditioned on all the previous points are ground truth, and then compute the correspond loss
        param:
            hidden_output: the whole hidden_state output from transformer backbone
            info_dict: dict contains additional infomation, such as context length/input length, pred length, etc. 
        """
        if device is None:
            device = hidden_output.device

        context_length = info_dict.get("context_length", None)

        future_key_points = info_dict["future_key_points"]
        
        kp_start_index = context_length - 1
        if self.config.use_proposal:
            kp_start_index += 1
        future_key_points_hidden_state = hidden_output[:, kp_start_index:kp_start_index + future_key_points.shape[1], :]
        key_points_logits = self.model(future_key_points_hidden_state)  # b, s, 4/2*k
        
        if self.k == 1:
            assert self.config.task == "nuplan", "k=1 case only support nuplan task"
            kp_loss = self.loss_fct(key_points_logits, future_key_points.to(device)) if self.config.predict_yaw else \
                            self.loss_fct(key_points_logits[..., :2], future_key_points[..., :2].to(device))
        else:
            assert self.config.task == "waymo", "k>1 case only support waymo task"
            b, s, _ = future_key_points.shape
            k_result = key_points_logits.rehsape(b, s, self.k, -1)

            # get loss of minimal loss from k results
            k_future_key_points = future_key_points.unsqueeze(2).repeat(1, 1, self.k, 1).reshape(b, s, self.k, -1)
            kp_loss_candidate = self.loss_fct(k_result, k_future_key_points.to(device)) if self.config.predict_yaw else \
                        self.loss_fct(k_result[..., :2], k_future_key_points[..., :2].to(device))
        
            kp_loss, min_loss_indices = torch.min(kp_loss_candidate.sum(dim=-1), dim=2)
    
            future_key_points_gt_mask = info_dict["future_key_points_gt_mask"]
            kp_loss = (kp_loss.unsqueeze(-1) * future_key_points_gt_mask).sum() / (future_key_points_gt_mask.sum() + 1e-7)
        
        return kp_loss, key_points_logits

    def generate_keypoints(self, hidden_state, info_dict:Dict=None):
        batch_size = hidden_state.shape[0]
        key_points_logit = self.model(hidden_state).reshape(batch_size, 1, -1)  # b, 1, 4/2*k
        return key_points_logit, None
    def save_features(self,input_embeds,context_length,info_dict,future_key_points,transformer_outputs_hidden_state):
        # print("hidden_state shape: ",transformer_outputs_hidden_state.shape)
        current_device_idx = int(str(input_embeds.device)[-1])
        context_length = info_dict.get("context_length", None)
        assert context_length is not None, "context length can not be None"
        if context_length is None: # pdm encoder
            input_length = info_dict.get("input_length", None)
        future_key_points = info_dict["future_key_points"]
        key_points_num = future_key_points.shape[-2]
<<<<<<< HEAD
        scenario_type_len = self.config.max_token_len if self.config.token_scenario_tag else 0
=======
        
>>>>>>> ce694188
        # hidden state to predict future kp is different from mlp decoder
        kp_end_index = context_length
        if self.model_args.use_proposal:
            kp_end_index += 1
        # print("kp_end_index: ",kp_end_index)
        save_id = (self.gpu_device_count * self.current_idx + current_device_idx)*key_points_num
        for key_point_idx in range(key_points_num):
            current_save_id = save_id + key_point_idx
            torch.save(transformer_outputs_hidden_state[:,kp_end_index-1+key_point_idx:kp_end_index-1+key_point_idx+1,:].detach().cpu(), os.path.join(self.save_testing_diffusion_feature_dir, f'future_key_points_hidden_state_{current_save_id}.pth'), )
            torch.save(info_dict['future_key_points'][...,key_point_idx:key_point_idx+1,:].detach().cpu(), os.path.join(self.save_testing_diffusion_feature_dir, f'future_key_points_{current_save_id}.pth'), )
        self.current_idx += 1<|MERGE_RESOLUTION|>--- conflicted
+++ resolved
@@ -211,11 +211,7 @@
             input_length = info_dict.get("input_length", None)
         future_key_points = info_dict["future_key_points"]
         key_points_num = future_key_points.shape[-2]
-<<<<<<< HEAD
-        scenario_type_len = self.config.max_token_len if self.config.token_scenario_tag else 0
-=======
-        
->>>>>>> ce694188
+
         # hidden state to predict future kp is different from mlp decoder
         kp_end_index = context_length
         if self.model_args.use_proposal:
