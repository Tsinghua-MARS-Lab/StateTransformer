import os
import pickle
import torch
import torch.nn as nn
from transformers import GPT2Tokenizer
from torch.nn import BCEWithLogitsLoss, CrossEntropyLoss, MSELoss, SmoothL1Loss
from transformer4planning.models.GPT2.models import *
from transformer4planning.models.decoders import DecoderResCat
from transformer4planning.models.encoder.mtr_encoder import MTREncoder

class GPTAutoRegressiveModelVector(GPT2PreTrainedModel):
    def forward(self, **kwargs):
        pass
    
    
class GPTNonAutoRegressiveModelVector(GPT2PreTrainedModel):
    def __init__(self, config, **kwargs):
        
        model_args = kwargs["model_args"]
        self.model_args = model_args
        vector_model_cfg = model_args.vector_model_cfg
        
        # LLM transformer
        llm_config = GPT2Config()
        llm_config.n_layer = vector_model_cfg.LLM_TRANSFORMER.n_layer
        llm_config.n_embd = vector_model_cfg.LLM_TRANSFORMER.n_embd
        llm_config.n_inner = vector_model_cfg.LLM_TRANSFORMER.n_inner
        llm_config.n_head = vector_model_cfg.LLM_TRANSFORMER.n_head
        llm_config.activation_function = vector_model_cfg.LLM_TRANSFORMER.activation_function
        
        super().__init__(llm_config)
        
        self.transformer = GPT2Model(llm_config)
        
        # encoder
        self.context_encoder = MTREncoder(vector_model_cfg.CONTEXT_ENCODER)
        
        # load intention points
        intention_points_file = vector_model_cfg.MOTION_DECODER.INTENTION_POINTS_FILE
        with open(intention_points_file, 'rb') as f:
            intention_points_dict = pickle.load(f)

        self.intention_points = {}
        for cur_type in vector_model_cfg.MOTION_DECODER.OBJECT_TYPE:
            cur_intention_points = intention_points_dict[cur_type]
            cur_intention_points = torch.from_numpy(cur_intention_points).float().view(-1, 2).cuda()
            self.intention_points[cur_type] = cur_intention_points
        
        # decoder
        self.predict_trajectory = model_args.predict_trajectory
        self.loss_fn = model_args.loss_fn
        self.ar_future_interval = model_args.ar_future_interval
        self.task = model_args.task
        self.action_m_embed = nn.Sequential(nn.Linear(4, llm_config.n_embd), nn.Tanh())
        self.llm_n_embd = llm_config.n_embd

        self.traj_decoder = None
        self.k = int(self.model_args.k)

        self.next_token_scorer_decoder = None
        self.key_points_decoder = None
        if self.predict_trajectory:
            out_features = 4 if model_args.predict_yaw else 2
            self.traj_decoder = DecoderResCat(llm_config.n_inner, llm_config.n_embd, out_features=out_features)
            if self.ar_future_interval > 0:
                self.key_points_decoder = DecoderResCat(llm_config.n_inner, llm_config.n_embd, out_features=out_features * self.k)
        if self.k > 1:
            self.next_token_scorer_decoder = DecoderResCat(llm_config.n_inner, llm_config.n_embd, out_features=self.k)
        
        self.use_anchor = False
        
        if self.use_anchor:
            self.anchor_num = 64
            self.anchor_cls_decoder = DecoderResCat(llm_config.n_inner, llm_config.n_embd, out_features= self.anchor_num)
            self.anchor_len = 1
            self.cls_anchor_loss = CrossEntropyLoss(reduction="mean")
        else:
            self.anchor_len = 0

        self.clf_metrics = None

        # Initialize weights and apply final processing
        self.model_parallel = False
        self.device_map = None
        self.with_traffic_light = model_args.with_traffic_light
        
        if self.model_args.token_scenario_tag:
            self.tag_tokenizer = GPT2Tokenizer.from_pretrained(os.path.join(os.path.dirname(os.path.abspath(__file__)), 'gpt2-tokenizer'))
            self.tag_tokenizer.pad_token = self.tag_tokenizer.eos_token
            self.tag_embedding = nn.Embedding(self.tag_tokenizer.vocab_size, config.n_embd)
            
            self.scenario_type_len = self.model_args.max_token_len
        else:
            self.scenario_type_len = 0
            
        self.post_init()
        
        # loss
        if 'mse' in self.loss_fn:
            self.reg_trj_loss = MSELoss(reduction="none")
        elif 'l1' in self.loss_fn:
            self.reg_trj_loss = nn.SmoothL1Loss()
            
        if self.ar_future_interval > 0:
            self.reg_kps_loss = self.reg_trj_loss
        
        self.cls_kps_loss = CrossEntropyLoss(reduction="mean")
        self.cls_kps_loss_weight = 1
        self.beam_search_temp = 1.0
        
        if self.model_args.predict_yaw:
            self.pred_dim = 4
        else:
            self.pred_dim = 2 
        
        # self.generate_method = "greedy_search"
        self.generate_method = 'beam_search'

    @add_start_docstrings(PARALLELIZE_DOCSTRING)
    def parallelize(self, device_map=None):
        warnings.warn(
            "`GPT2LMHeadModel.parallelize` is deprecated and will be removed in v5 of Transformers, you should load"
            " your model with `device_map='balanced'` in the call to `from_pretrained`. You can also provide your own"
            " `device_map` but it needs to be a dictionary module_name to device, so for instance {'transformer.h.0':"
            " 0, 'transformer.h.1': 1, ...}",
            FutureWarning,
        )
        self.device_map = (
            get_device_map(len(self.transformer.h), range(torch.cuda.device_count()))
            if device_map is None
            else device_map
        )
        assert_device_map(self.device_map, len(self.transformer.h))
        self.transformer.parallelize(self.device_map)
        self.traj_decoder = self.traj_decoder.to(self.transformer.first_device)
        self.model_parallel = True

    @add_start_docstrings(DEPARALLELIZE_DOCSTRING)
    def deparallelize(self):
        warnings.warn(
            "Like `parallelize`, `deparallelize` is deprecated and will be removed in v5 of Transformers.",
            FutureWarning,
        )
        self.transformer.deparallelize()
        self.transformer = self.transformer.to("cpu")
        self.traj_decoder = self.traj_decoder.to("cpu")
        self.model_parallel = False
        torch.cuda.empty_cache()

    def _prepare_attention_mask_for_generation(self, input_embeds):
        return torch.ones(input_embeds.shape[:2], dtype=torch.long, device=input_embeds.device)

    def _prepare_position_ids_for_generation(self, attention_mask):
        position_ids = attention_mask.long().cumsum(-1) - 1
        position_ids.masked_fill_(attention_mask == 0, 1)
        return position_ids

    def _prepare_OA_inputs(self, input_dict, batch_sample_count, scenario_type):
        batch_size = input_dict['obj_trajs'].shape[0]
        device = input_dict['obj_trajs'].device
        
        batch_dict = self.context_encoder({'input_dict': input_dict, 
                                           'batch_sample_count': batch_sample_count})
        
        obj_feature = batch_dict['obj_feature']
        map_feature = batch_dict['map_feature']
        state_embeds = torch.cat((map_feature, obj_feature), dim=1) # (bs, num_poly+num_obj, num_timestamp, 256)
        state_embeds = state_embeds.max(dim=1)[0]
        
        # traj
        trajectory_label = input_dict['trajectory_label']
        trajectory_label_mask = input_dict['center_gt_trajs_mask'].unsqueeze(-1)
        
        # action context
        context_actions = input_dict['center_objects_past']
        if self.model_args.x_random_walk > 0 and self.training:
            x_noise = torch.rand(context_actions.shape, device=device) * self.model_args.x_random_walk * 2 - self.model_args.x_random_walk
            context_actions[:, :, 0] += x_noise[:, :, 0]
        if self.model_args.y_random_walk > 0 and self.training:
            y_noise = torch.rand(context_actions.shape, device=device) * self.model_args.y_random_walk * 2 - self.model_args.y_random_walk
            context_actions[:, :, 1] += y_noise[:, :, 1]

        action_embeds = self.action_m_embed(context_actions)
        context_length = context_actions.shape[1]  # past_interval=10, past_frames=2 * 20, context_length = 40/10=4

        # create OAOAOA..
        input_embeds = torch.zeros(
            (batch_size, context_length * 2, self.llm_n_embd),
            dtype=torch.float32,
            device=device
        )
        input_embeds[:, ::2, :] = state_embeds  # index: 0, 2, 4, .., 18
        input_embeds[:, 1::2, :] = action_embeds  # index: 1, 3, 5, .., 19
        
<<<<<<< HEAD
        # add anchor embedding
        if self.use_anchor:
            center_obj_types = input_dict['center_objects_type']
            center_obj_anchor_pts = [self.intention_points[center_obj_types[i]].unsqueeze(0) for i in range(batch_size)]
            center_obj_anchor_pts = torch.cat(center_obj_anchor_pts, dim=0) # (bs, 64, 2)
            dist2GT = torch.norm(trajectory_label[:, [-1], :2] - center_obj_anchor_pts, dim=2)
            anchor_GT_cls = dist2GT[:, :].argmin(dim = 1) # (bs, )
            anchor_GT_logits = center_obj_anchor_pts[torch.arange(batch_size), anchor_GT_cls, :] # (bs, 2)
            anchor_embedding = self.action_m_embed(torch.cat([anchor_GT_logits, torch.zeros((batch_size, 2), device=device)], dim = 1)).unsqueeze(1)
            input_embeds = torch.cat([input_embeds, anchor_embedding], dim=1)
        
        # add scenario_embedding
=======
>>>>>>> 594df982
        if self.model_args.token_scenario_tag:
            scenario_tag_ids = list()
            for i in range(batch_size):
                scenario_tag_ids.append(torch.tensor(self.tag_tokenizer(scenario_type[i], max_length=self.model_args.max_token_len, padding='max_length')["input_ids"]).unsqueeze(0))
            scenario_tag_ids = torch.stack(scenario_tag_ids, dim=0).to(device)
            scenario_tag_embeds = self.tag_embedding(scenario_tag_ids).squeeze(1)
            input_embeds = torch.cat([scenario_tag_embeds, input_embeds], dim=1)
        
        return input_embeds, context_length, trajectory_label, trajectory_label_mask
        
    def forward(
            self,
            batch_size, input_dict, batch_sample_count,
            context_actions: Optional[torch.LongTensor] = None,
            past_key_values: Optional[Tuple[Tuple[torch.Tensor]]] = None,
            attention_mask: Optional[torch.FloatTensor] = None,
            token_type_ids: Optional[torch.LongTensor] = None,
            position_ids: Optional[torch.LongTensor] = None,
            head_mask: Optional[torch.FloatTensor] = None,
            encoder_hidden_states: Optional[torch.Tensor] = None,
            encoder_attention_mask: Optional[torch.FloatTensor] = None,
            use_cache: Optional[bool] = None,
            output_attentions: Optional[bool] = None,
            output_hidden_states: Optional[bool] = None,
            return_dict: Optional[bool] = None,
            **kwargs
            ):
        
        batch_size = input_dict['obj_trajs'].shape[0]
        device = input_dict['obj_trajs'].device
        scenario_type = kwargs.get("scenario_type", None)
        
        input_embeds, context_length, trajectory_label, trajectory_label_mask = self._prepare_OA_inputs(input_dict, batch_sample_count, scenario_type)
        pred_length = trajectory_label.shape[1]
        return_dict = return_dict if return_dict is not None else self.config.use_return_dict

        # add future traj embedding
        if self.ar_future_interval == 0:
            # to keep input and output at the same dimension
            input_embeds = torch.cat([input_embeds,
                                      torch.zeros((batch_size, pred_length, self.llm_n_embd), device=device)], dim=1)
            future_key_points = None
            future_key_points_gt_mask = None
            # attention_mask = torch.ones((input_embeds.shape[0], input_embeds.shape[1]), device=device)
            # attention_mask[:, context_length * 2:] = 0
        elif self.ar_future_interval > 0:
            # use autoregressive future interval
            if self.model_args.specified_key_points:
                # 80, 40, 20, 10, 5
                if self.model_args.forward_specified_key_points:
                    selected_indices = [4, 9, 19, 39, 79]
                else:
                    selected_indices = [79, 39, 19, 9, 4]
                future_key_points = trajectory_label[:, selected_indices, :]
                future_key_points_gt_mask = trajectory_label_mask[:, selected_indices, :]
            else:
                future_key_points = trajectory_label[:, self.ar_future_interval - 1::self.ar_future_interval, :]
                future_key_points_gt_mask = trajectory_label_mask[:, self.ar_future_interval - 1::self.ar_future_interval, :]
                
            assert future_key_points.shape[1] != 0, 'future points not enough to sample'

            future_key_points_aug = future_key_points.clone()
            if self.model_args.arf_x_random_walk > 0 and self.training:
                x_noise = torch.rand(future_key_points.shape, device=device) * self.model_args.arf_x_random_walk * 2 - self.model_args.arf_x_random_walk
                # add progressive scale, the future points the larger noise
                if self.model_args.specified_key_points:
                    indices = torch.tensor(selected_indices, device=device, dtype=float) / 80.0
                else:
                    indices = torch.arange(future_key_points.shape[1], device=device) / future_key_points.shape[1]
                expanded_indices = indices.unsqueeze(0).unsqueeze(-1).expand(future_key_points.shape)
                x_noise = x_noise * expanded_indices
                future_key_points_aug[:, :, 0] += x_noise[:, :, 0]
            if self.model_args.arf_y_random_walk > 0 and self.training:
                y_noise = torch.rand(future_key_points.shape, device=device) * self.model_args.arf_y_random_walk * 2 - self.model_args.arf_y_random_walk
                expanded_indices = indices.unsqueeze(0).unsqueeze(-1).expand(future_key_points.shape)
                y_noise = y_noise * expanded_indices
                future_key_points_aug[:, :, 1] += y_noise[:, :, 1]

            if not self.model_args.predict_yaw:
                # keep the same information when generating future points
                future_key_points_aug[:, :, 2:] = 0

            future_key_embeds = self.action_m_embed(future_key_points_aug)
            input_embeds = torch.cat([input_embeds, future_key_embeds,
                                      torch.zeros((batch_size, pred_length, self.llm_n_embd), device=device)], dim=1)
            # attention_mask = torch.ones((input_embeds.shape[0], input_embeds.shape[1]), device=device)
            # attention_mask[:, context_length * 2 + future_key_embeds.shape[1]:] = 0
        else:
            raise ValueError("ar_future_interval should be non-negative", self.ar_future_interval)

        transformer_outputs = self.transformer(
            past_key_values=past_key_values,
            attention_mask=attention_mask,
            token_type_ids=token_type_ids,
            position_ids=position_ids,
            head_mask=head_mask,
            inputs_embeds=input_embeds,
            encoder_hidden_states=encoder_hidden_states,
            encoder_attention_mask=encoder_attention_mask,
            use_cache=use_cache,
            output_attentions=output_attentions,
            output_hidden_states=output_hidden_states,
            return_dict=return_dict,
        )

        transformer_outputs_hidden_state = transformer_outputs['last_hidden_state']

        traj_hidden_state = transformer_outputs_hidden_state[:, -pred_length - 1:-1, :]
        pred_traj_logits = self.traj_decoder(traj_hidden_state)   # (bs, pred_length, 2 * k)
        pred_kps_logits = None
        pred_kps_cls = None
        
        tot_scenario_contenxt_len = self.scenario_type_len + context_length * 2
        tot_scenario_contenxt_anchor_len = self.scenario_type_len + context_length * 2 + self.anchor_len
        
        if self.use_anchor:
            pred_anchor_embed = transformer_outputs_hidden_state[:, tot_scenario_contenxt_len-1 : tot_scenario_contenxt_len-1+self.anchor_len, :] # (bs, anchor_len, n_embed)
            pred_anchor_cls = self.anchor_cls_decoder(pred_anchor_embed) # (bs, anchor_len, 64)

        if self.ar_future_interval > 0:
            """
            for example:
            context_length = 2
            FutureKeyPoints = 2
            input_embed: [O, A, O, A, FutureKey1, FutureKey2, Traj1(Given0), Traj2(Given0)..]
            output_embed: [A, O, A, FutureKey1, FutureKey2, Traj1, Traj2.., x(Attentionally Blank)]
            """

            future_key_points_hidden_state = transformer_outputs_hidden_state[:, tot_scenario_contenxt_anchor_len - 1:tot_scenario_contenxt_anchor_len + future_key_points.shape[1] - 1, :]
            pred_kps_logits = self.key_points_decoder(future_key_points_hidden_state)  # (b, num_kps, 4/2*k)
            
            if self.k > 1:
                pred_kps_cls = self.next_token_scorer_decoder(future_key_points_hidden_state.to(device))  # (b, num_kps, k)
        
        # get loss
        pred_traj_logits, loss = self.calc_loss(pred_traj_logits=pred_traj_logits, 
                              gt_traj=trajectory_label, 
                              gt_traj_mask=trajectory_label_mask, 
                              pred_kps_logits=pred_kps_logits,
                              gt_kps=future_key_points, 
                              gt_kps_mask=future_key_points_gt_mask,
                              pred_kps_cls=pred_kps_cls,
                              pred_anchor_cls=pred_anchor_cls,
                              gt_anchor_cls=anchor_GT_cls
                              )

        if not return_dict:
            output = (pred_traj_logits,) + transformer_outputs[1:]
            return ((loss,) + output) if loss is not None else output

        return CausalLMOutputWithCrossAttentions(
            loss=loss,
            logits=pred_traj_logits,
            past_key_values=transformer_outputs.past_key_values,
            hidden_states=transformer_outputs.hidden_states,
            attentions=transformer_outputs.attentions,
            cross_attentions=transformer_outputs.cross_attentions,
        )

    @torch.no_grad()
    def generate(self, batch_size, input_dict, batch_sample_count, **kwargs) -> torch.FloatTensor:
        
        batch_size = input_dict['obj_trajs'].shape[0]
        device = input_dict['obj_trajs'].device
        scenario_type = kwargs.get("scenario_type", None)
        
        # input_embeds: (bs, context_length*2 + scenario_len, n_embd)
        input_embeds, context_length, trajectory_label, trajectory_label_mask = self._prepare_OA_inputs(input_dict, batch_sample_count, scenario_type) 
        pred_length = trajectory_label.shape[1]
<<<<<<< HEAD
        trajectory_label_mask = input_dict['center_gt_trajs_mask'].unsqueeze(-1)
        
        # action context
        context_actions = input_dict['center_objects_past']  # TODO: check val
        if self.model_args.x_random_walk > 0 and self.training:
            x_noise = torch.rand(context_actions.shape, device=device) * self.model_args.x_random_walk * 2 - self.model_args.x_random_walk
            context_actions[:, :, 0] += x_noise[:, :, 0]
        if self.model_args.y_random_walk > 0 and self.training:
            y_noise = torch.rand(context_actions.shape, device=device) * self.model_args.y_random_walk * 2 - self.model_args.y_random_walk
            context_actions[:, :, 1] += y_noise[:, :, 1]

        action_embeds = self.action_m_embed(context_actions)
        context_length = context_actions.shape[1]  # past_interval=10, past_frames=2 * 20, context_length = 40/10=4

        # create OAOAOA..
        n_embed = action_embeds.shape[-1]
        input_embeds = torch.zeros(
            (batch_size, context_length * 2, n_embed),
            dtype=torch.float32,
            device=device
        )
        input_embeds[:, ::2, :] = state_embeds  # index: 0, 2, 4, .., 18
        input_embeds[:, 1::2, :] = action_embeds  # index: 1, 3, 5, .., 19
        
        # anchor embedding
        tot_scenario_contenxt_len = self.scenario_type_len + context_length * 2
        tot_scenario_contenxt_anchor_len = self.scenario_type_len + context_length * 2 + self.anchor_len
        
        if self.use_anchor:
            dummy_anchor_embedding = self.action_m_embed(torch.zeros((batch_size, 4), device=device)).unsqueeze(1) # (bs, 1, n_embed)
            input_embeds = torch.cat([input_embeds, dummy_anchor_embedding], dim=1)
            
            center_obj_types = input_dict['center_objects_type']
            center_obj_anchor_pts = [self.intention_points[center_obj_types[i]].unsqueeze(0) for i in range(batch_size)]
            center_obj_anchor_pts = torch.cat(center_obj_anchor_pts, dim=0) # (bs, 64, 2)
        else:
            center_obj_anchor_pts = None
            
        # future traj embedding
        if self.model_args.token_scenario_tag:
            scenario_type = kwargs.get("scenario_type", None)
            scenario_tag_ids = list()
            for i in range(batch_size):
                scenario_tag_ids.append(torch.tensor(self.tag_tokenizer(scenario_type[i], max_length=self.model_args.max_token_len, padding='max_length')["input_ids"]).unsqueeze(0))
            scenario_tag_ids = torch.stack(scenario_tag_ids, dim=0).to(device)
            scenario_tag_embeds = self.tag_embedding(scenario_tag_ids).squeeze(1)
            input_embeds = torch.cat([scenario_tag_embeds, input_embeds], dim=1)
=======
>>>>>>> 594df982

        assert self.ar_future_interval > 0, 'ar_future_interval should be larger than 0, else do not use generate'
        # use autoregressive future interval
        trajectory_label_dummy = torch.zeros((batch_size, pred_length, 4), device=device)
        if self.model_args.specified_key_points:
            # 80, 40, 20, 10, 5
            if self.model_args.forward_specified_key_points:
                selected_indices = [4, 9, 19, 39, 79]
            else:
                selected_indices = [79, 39, 19, 9, 4]
            future_key_points = trajectory_label_dummy[:, selected_indices, :]
            future_key_points_gt = trajectory_label[:, selected_indices, :]
        else:
            future_key_points = trajectory_label_dummy[:, self.ar_future_interval - 1::self.ar_future_interval, :]
            future_key_points_gt = trajectory_label[:, self.ar_future_interval - 1::self.ar_future_interval, :]
        assert future_key_points.shape[1] > 0, 'future points not enough to sample'
        future_key_embeds_dummy = self.action_m_embed(future_key_points)
        input_embeds = torch.cat([input_embeds, future_key_embeds_dummy,
                                  torch.zeros((batch_size, pred_length, self.llm_n_embd), device=device)], dim=1)
        key_points_num = future_key_points.shape[1]
        
        if self.generate_method == 'greedy_search':
            pred_key_points_during_generate, input_embeds_kpts, kpts_scores = self.greedy_search(input_embeds, tot_scenario_contenxt_len, key_points_num,
                                                                                                 center_obj_anchor_pts=center_obj_anchor_pts)
        elif self.generate_method == 'beam_search':
            pred_key_points_during_generate, input_embeds_kpts, kpts_scores = self.beam_search(input_embeds, tot_scenario_contenxt_len, key_points_num,
                                                                                               num_beam=self.k, out_num_mode=self.k,
                                                                                               center_obj_anchor_pts=center_obj_anchor_pts)
        else:
            raise ValueError("generate_method has not yet been implemented ", self.generate_method)
        
        all_traj_logits = []
        all_kps_logits = []
        n_mode = input_embeds_kpts.shape[1]
        
        for m_i in range(n_mode):
            input_embeds[:, tot_scenario_contenxt_len:tot_scenario_contenxt_anchor_len+key_points_num, :] = input_embeds_kpts[:, m_i, :, :] # (bs, num_kpts, n_embdes)
            transformer_output = self.transformer(
                inputs_embeds=input_embeds,
                attention_mask=None,
                position_ids=None,
            )
            transformer_outputs_hidden_state = transformer_output['last_hidden_state']
            
            # get traj_logits
            traj_hidden_state = transformer_outputs_hidden_state[:, -pred_length-1:-1, :]
            traj_logits = self.traj_decoder(traj_hidden_state) # (bs, pred_len, 2)
            all_traj_logits.append(traj_logits[:, None, :, :])
            
        all_traj_logits = torch.cat(all_traj_logits, dim=1) # (bs, n_mode, pred_len, 2)
        all_kps_logits = pred_key_points_during_generate  # (bs, n_mode, kps_num, 4/2)
        
        # use accumulated score
        all_traj_scores = torch.ones((batch_size, n_mode), device=device) # (bs, n_mode)
        
        # for k_i in range(key_points_num):
        #     all_traj_scores *= kpts_scores[:, :, k_i]
        # all_traj_scores = all_traj_scores / all_traj_scores.sum()
        
        # kpts_score: accumulated score
        all_traj_scores = kpts_scores[:, :, -1] # (bs, n_mode)
        all_traj_scores = all_traj_scores / all_traj_scores.sum()

        return {'key_points_logits': all_kps_logits, 'logits': all_traj_logits, 'scores': all_traj_scores}
    
    def calc_loss(self, pred_traj_logits, gt_traj, gt_traj_mask=None, 
                  pred_kps_logits=None, gt_kps=None, gt_kps_mask=None,
                  pred_kps_cls=None,
                  pred_anchor_cls=None,
                  gt_anchor_cls=None
                  ):
        """_summary_

        Args:
            pred_traj_logits (bs, pred_len, 2): _description_
            gt_traj (bs, pred_len, 4): _description_
            gt_traj_mask (bs, pred_len, 1): _description_. Defaults to None.
            pred_kps_logits (bs, num_kps, k*2): _description_. Defaults to None.
            gt_kps (bs, num_kps, 4): _description_. Defaults to None.
            gt_kps_mask (bs, num_kps, 1): _description_. Defaults to None.
            pred_kps_cls (bs, num_kps, 6): _description_. Defaults to None.
            
            pred_anchor_cls=None, # (bs, anchor_len, 64)
            gt_anchor_cls=None # (bs, )

        Returns:
            _type_: _description_
        """
        
        device = pred_traj_logits.device
        loss = torch.tensor(0, dtype=torch.float32, device=device)

        # loss traj
        loss_traj = self.reg_trj_loss(pred_traj_logits[..., :self.pred_dim], gt_traj[..., :self.pred_dim].to(device)) * self.model_args.trajectory_loss_rescale
        loss_traj = (loss_traj * gt_traj_mask).sum() / (gt_traj_mask.sum() + 1e-7)
        loss += loss_traj

        # loss kps
        if self.ar_future_interval > 0:
            if self.k == 1:
                loss_keypoints = self.reg_kps_loss(pred_kps_logits, gt_kps[..., :self.pred_dim].to(device))
                loss_keypoints = (loss_keypoints* gt_kps_mask).sum() / (gt_kps_mask.sum() + 1e-7)
                
                loss += loss_keypoints
                pred_traj_logits = torch.cat([pred_kps_logits, pred_traj_logits], dim=1)
            else:
                b, num_kps, c = gt_kps.shape
                k_results = pred_kps_logits.reshape(b, num_kps, self.k, -1)

                # get loss of minimal loss from k results
                k_future_key_points = gt_kps.unsqueeze(2).repeat(1, 1, self.k, 1).reshape(b, num_kps, self.k, -1)

                loss_keypoints = self.reg_kps_loss(k_results, k_future_key_points[..., :self.pred_dim].to(device))
                # add loss on x, y (the last dimension)
                loss_keypoints = loss_keypoints.sum(dim=-1)  # b, num_kps, k
                min_loss_kp, min_loss_kp_indices = torch.min(loss_keypoints, dim=2)  # b, num_kps
                # min_loss_kp = loss_keypoints.mean(dim=2) # option 1
                min_loss_kp = (min_loss_kp.unsqueeze(-1) * gt_kps_mask).sum() / (gt_kps_mask.sum() + 1e-7)
                
                loss += min_loss_kp
                
                if self.next_token_scorer_decoder is not None:
                    pred_kps_cls_masked = pred_kps_cls[gt_kps_mask[...,0].to(torch.bool)] 
                    min_loss_kp_indices_masked = min_loss_kp_indices[gt_kps_mask[...,0].to(torch.bool)]
                    loss_kp_cls = self.cls_kps_loss(pred_kps_cls_masked.reshape(-1, self.k).to(torch.float64), min_loss_kp_indices_masked.reshape(-1).long())
                    loss += (loss_kp_cls * self.cls_kps_loss_weight)
                    
                    if self.training:
                        # concatenate the key points with predicted trajectory for evaluation
                        selected_key_points = pred_kps_logits.reshape(b * num_kps, self.k, -1)[torch.arange(b * num_kps),
                                              min_loss_kp_indices.reshape(-1), :].reshape(b, num_kps, -1)
                    else:
                        # concatenate the key points with predicted trajectory selected from the classifier for evaluation
                        selected_key_points = pred_kps_logits.reshape(b * num_kps, self.k, -1)[torch.arange(b * num_kps),
                                              pred_kps_cls.argmax(dim=-1).reshape(-1), :].reshape(b, num_kps, -1)
                    pred_traj_logits = torch.cat([selected_key_points, pred_traj_logits], dim=1)
                else:
                    print('WARNING: Randomly select key points for evaluation, try to use next_token_scorer_decoder')
                    pred_traj_logits = torch.cat([pred_kps_logits[0].reshape(b, num_kps, -1), pred_traj_logits], dim=1)
        
        # loss anchor
        if self.use_anchor:
            loss_anchor = self.cls_anchor_loss(pred_anchor_cls.reshape(-1, self.anchor_num).to(torch.float64), gt_anchor_cls.reshape(-1).long())
            loss += loss_anchor
        
        # evaluate accuracy if on eval
        if not self.training and self.clf_metrics is not None:
            if self.k > 1:
                # classification on k predictions
                predictions = torch.argmax(pred_kps_cls, dim=-1)  # b, num_kps, k
                for _, metric in self.clf_metrics.items():
                    metric.add_batch(references=min_loss_kp_indices.reshape(-1), predictions=predictions.reshape(-1))
                    
        return pred_traj_logits, loss
    
    def greedy_search(self, input_embeds, tot_scenario_contenxt_len, key_points_num,
                      center_obj_anchor_pts=None):
        '''
        input_embeds: (bs, tot_scenario_context_length + num_kps + num_future_frame, n_embed)
        
        return:
            input_embeds_kpts: (bs, 1, num_kps, n_embed)
            kpts_scores: (bs, 1, num_kps)
            pred_key_points_during_generate: (bs, self.k, num_kps, 4)
        '''
        
        device = input_embeds.device
        batch_size, cur_len, n_embed = input_embeds.shape
        pred_key_points_during_generate = torch.zeros((batch_size, 1, key_points_num, self.pred_dim), device=device)
        
        input_embeds_kpts = torch.zeros((batch_size, 1, key_points_num, n_embed), device=device)
        kpts_scores = torch.zeros((batch_size, 1, key_points_num), device=device)
        
        if self.use_anchor:
            input_embeds_current = input_embeds[:, :tot_scenario_contenxt_len, :]
            attention_mask = torch.ones(input_embeds_current.shape[:2], dtype=torch.long, device=device)
            position_ids = self._prepare_position_ids_for_generation(attention_mask.clone())
            transformer_output = self.transformer(
                inputs_embeds=input_embeds_current,
                attention_mask=attention_mask,
                position_ids=position_ids
            )
            transformer_outputs_hidden_state = transformer_output['last_hidden_state']
            pred_anchor_embed = transformer_outputs_hidden_state[:, tot_scenario_contenxt_len - 1, :] # (bs, n_embd)
            pred_anchor_cls = self.anchor_cls_decoder(pred_anchor_embed).argmax(1) # (bs, )
            pred_anchor_logits = center_obj_anchor_pts[torch.arange(batch_size), pred_anchor_cls, : ] # (bs, 2)
            
            correct_anchor_embedding = self.action_m_embed(torch.cat([pred_anchor_logits, torch.zeros((batch_size, 2), device=device)], dim = 1)).unsqueeze(1) # (bs, 1, n_embed)
            input_embeds = torch.cat([input_embeds, correct_anchor_embedding], dim=1)
        
        tot_scenario_contenxt_anchor_len = tot_scenario_contenxt_len + self.anchor_len
        for i in range(key_points_num):
            # prepare attention mask
            input_embeds_current = input_embeds[:, :tot_scenario_contenxt_anchor_len + i, :]
            attention_mask = torch.ones(input_embeds_current.shape[:2], dtype=torch.long, device=device)
            position_ids = self._prepare_position_ids_for_generation(attention_mask.clone())
            transformer_output = self.transformer(
                inputs_embeds=input_embeds_current,
                attention_mask=attention_mask,
                position_ids=position_ids
            )
            transformer_outputs_hidden_state = transformer_output['last_hidden_state']
            future_key_point_hidden_state = transformer_outputs_hidden_state[:, tot_scenario_contenxt_anchor_len + i - 1, :].reshape(batch_size, 1, -1)

            if self.k > 1:
                key_points_logit = self.key_points_decoder(future_key_point_hidden_state).reshape(batch_size, 1, -1)  # b, 1, 4/2*k
                pred_kps_score = self.next_token_scorer_decoder(future_key_point_hidden_state.to(device)).reshape(batch_size, 1, -1)  # b, 1, k
                
                # delta = (key_points_logit.reshape(batch_size, self.k, -1) - future_key_points_gt[:, [i], :2])
                # dist = -delta[..., 0]*delta[..., 0] - delta[..., 1]*delta[..., 1]
                # pred_kps_score = dist[:, None, :]
                
                # pred_kps_score_index = pred_kps_score.argsort(dim=-1)
                # selected_key_point = torch.zeros((batch_size, 1, 2), device=pred_kps_score.device, dtype=pred_kps_score.dtype)
                
                # for s_ind in range(3):
                #     selected_key_point += key_points_logit.reshape(batch_size, self.k, -1)[torch.arange(batch_size), pred_kps_score_index[:, 0, s_ind].reshape(-1), :].reshape(batch_size, 1, -1)
                
                # selected_key_point /= 3.0
                
                selected_key_point = key_points_logit.reshape(batch_size, self.k, -1)[torch.arange(batch_size), pred_kps_score.argmax(dim=-1).reshape(-1), :].reshape(batch_size, 1, -1)    
                key_points_logit = selected_key_point
            else:
                key_points_logit = self.key_points_decoder(future_key_point_hidden_state).reshape(batch_size, 1, -1)  # b, 1, 4/2
            pred_key_point = torch.zeros((batch_size, 1, 4), device=device)
            pred_key_point[:, 0, :self.pred_dim] = key_points_logit[:, 0, :]

            key_point_embed = self.action_m_embed(pred_key_point).reshape(batch_size, 1, -1)  # b, 1, n_embed
            # replace embed at the next position
            input_embeds[:, tot_scenario_contenxt_anchor_len + i, :] = key_point_embed[:, 0, :]
            input_embeds_kpts[:, 0, i, :] = key_point_embed[:, 0, :]
            kpts_scores[:, :, i] = pred_kps_score.max(-1)[0]
            pred_key_points_during_generate[:, 0, i, :] = pred_key_point[:, 0, :self.pred_dim]
            
        return pred_key_points_during_generate, input_embeds_kpts, kpts_scores
    
    def beam_search(self, input_embeds, tot_scenario_contenxt_len, key_points_num, num_beam=None, out_num_mode=None, center_obj_anchor_pts=None):
        '''
        input_embeds: (bs, tot_scenario_context_length + num_kps + num_future_frame, n_embed)
        
        return:
            k_input_embeds_kpts: (bs, num_beam, num_kps, n_embed)
            k_kpts_scores: (bs, num_beam, num_kps)
            pred_key_points_during_generate: (bs, num_beam, num_kps, 4)
        '''

        assert self.k > 1
        if num_beam is None:
            num_beam = self.k
            
        if out_num_mode is None:
            out_num_mode = num_beam 
        
        assert num_beam <= self.k
        assert out_num_mode <= num_beam
        
        if self.use_anchor:
            key_points_num += self.anchor_len
        
        device = input_embeds.device
        batch_size, tot_len, n_embed = input_embeds.shape
        pred_key_points_during_generate = torch.zeros((batch_size, num_beam, key_points_num, self.pred_dim), device=device)
        
        k_kpts_scores = torch.zeros((batch_size, num_beam, key_points_num), device=device)
        k_input_embeds = input_embeds[:, None, :, :].repeat(1, num_beam, 1, 1)
        
        for i in range(key_points_num):
            # prepare attention mask
            k_input_embeds_current = k_input_embeds[:, :, :tot_scenario_contenxt_len + i, :].view(batch_size*num_beam, -1, n_embed)
            attention_mask = torch.ones(k_input_embeds_current.shape[:2], dtype=torch.long, device=device)
            position_ids = self._prepare_position_ids_for_generation(attention_mask.clone())
            transformer_output = self.transformer(
                inputs_embeds=k_input_embeds_current,
                attention_mask=attention_mask,
                position_ids=position_ids
            )
            transformer_outputs_hidden_state = transformer_output['last_hidden_state']
            future_key_point_hidden_state = transformer_outputs_hidden_state[:, [tot_scenario_contenxt_len + i - 1], :] # (bs*num_beam, 1, n_embed)

            if self.use_anchor and i == 0:
                pred_kps_score = self.anchor_cls_decoder(future_key_point_hidden_state).view(batch_size, num_beam, 64).softmax(-1) # (bs, num_beam, 64)
                pred_kps_logit = center_obj_anchor_pts.repeat(1, num_beam, 1) # (bs, num_beam*64, 2)
            else:
                # get topk kps
                pred_kps_logit = self.key_points_decoder(future_key_point_hidden_state) # (bs*num_beam, 1, 4/2 *k)
                pred_kps_logit = pred_kps_logit.view(batch_size, num_beam*self.k, self.pred_dim) # (bs, num_beam*k, 2)
                
                pred_kps_score = self.next_token_scorer_decoder(future_key_point_hidden_state)  # (bs*num_beam, 1, k)
                pred_kps_score = (pred_kps_score.view(batch_size, num_beam, self.k)/self.beam_search_temp).softmax(-1) # (bs, num_beam, k)
            
            if i == 0:
                topk_score, topk_indx = torch.topk(pred_kps_score[:, 0, :], dim=-1, k =num_beam) # (bs, num_beam)
            else:
                # pred_kps_score_accum = k_kpts_scores[:, :, [i-1]].repeat(1, 1, num_beam) * pred_kps_score
                # pred_kps_score = pred_kps_score_accum.view(batch_size, num_beam*self.k) # (bs, num_beam*k)
                pred_kps_score = pred_kps_score.view(batch_size, num_beam*self.k) # (bs, num_beam*k)
                topk_score, topk_indx = torch.topk(pred_kps_score, dim=-1, k =num_beam) # (bs, num_beam)
            
            # topk_score = topk_score.softmax(-1)
            topk_group = torch.div(topk_indx, self.k, rounding_mode='floor')
            
            # pred_kps_logit_topk = []
            # for k_ in range(num_beam):
            #     pred_kps_logit_topk.append(pred_kps_logit[torch.arange(batch_size), topk_indx[:, k_], :][:, None, :]) 
            # pred_kps_logit_topk = torch.cat(pred_kps_logit_topk, dim=1) # (bs, num_beam, 2)
            
            pred_kps_logit_topk = pred_kps_logit[torch.arange(batch_size)[:, None].repeat(1, num_beam).view(-1), topk_indx.view(-1), :].view(batch_size, num_beam, 2) # # (bs, num_beam, 2)

            pred_kps_logit_topk = torch.cat((pred_kps_logit_topk, torch.zeros((batch_size, num_beam, 2), device=device)), dim=-1) # (bs, num_beam, 4)

            # get kps topk embeds
            pred_kps_logit_topk_embed = self.action_m_embed(pred_kps_logit_topk)  # b, num_beam, n_embed
            
            k_input_embeds[:, :, tot_scenario_contenxt_len + i, :] = pred_kps_logit_topk_embed
            k_kpts_scores[:, :, i] = topk_score
            
            if i > 0:
                k_input_embeds_kpts_prev = torch.zeros((batch_size, num_beam, i, n_embed), device=device)
                k_kpts_scores_prev = torch.zeros((batch_size, num_beam, i), device=device)
                
                for p_i in range(num_beam):
                    k_input_embeds_kpts_prev[:, p_i, :, :] = k_input_embeds[torch.arange(batch_size), topk_group[:, p_i], tot_scenario_contenxt_len: tot_scenario_contenxt_len + i, :]
                    k_kpts_scores_prev[:, p_i, :] = k_kpts_scores[torch.arange(batch_size), topk_group[:, p_i], :i]
                
                k_input_embeds[:, :, tot_scenario_contenxt_len: tot_scenario_contenxt_len + i, :] = k_input_embeds_kpts_prev
                k_kpts_scores[:, :, :i] = k_kpts_scores_prev
                
                k_kpts_scores[:, :, i] *= k_kpts_scores[:, :, i-1]
            
            pred_key_points_during_generate[:, :, i, :] = pred_kps_logit_topk[:, :, :self.pred_dim]
            k_input_embeds_kpts = k_input_embeds[:, :, tot_scenario_contenxt_len: tot_scenario_contenxt_len + key_points_num, :]
        
        return pred_key_points_during_generate[:, 0:out_num_mode, ...], k_input_embeds_kpts[:, 0:out_num_mode, ...], k_kpts_scores[:, 0:out_num_mode, ...]
    <|MERGE_RESOLUTION|>--- conflicted
+++ resolved
@@ -192,21 +192,7 @@
         input_embeds[:, ::2, :] = state_embeds  # index: 0, 2, 4, .., 18
         input_embeds[:, 1::2, :] = action_embeds  # index: 1, 3, 5, .., 19
         
-<<<<<<< HEAD
-        # add anchor embedding
-        if self.use_anchor:
-            center_obj_types = input_dict['center_objects_type']
-            center_obj_anchor_pts = [self.intention_points[center_obj_types[i]].unsqueeze(0) for i in range(batch_size)]
-            center_obj_anchor_pts = torch.cat(center_obj_anchor_pts, dim=0) # (bs, 64, 2)
-            dist2GT = torch.norm(trajectory_label[:, [-1], :2] - center_obj_anchor_pts, dim=2)
-            anchor_GT_cls = dist2GT[:, :].argmin(dim = 1) # (bs, )
-            anchor_GT_logits = center_obj_anchor_pts[torch.arange(batch_size), anchor_GT_cls, :] # (bs, 2)
-            anchor_embedding = self.action_m_embed(torch.cat([anchor_GT_logits, torch.zeros((batch_size, 2), device=device)], dim = 1)).unsqueeze(1)
-            input_embeds = torch.cat([input_embeds, anchor_embedding], dim=1)
-        
         # add scenario_embedding
-=======
->>>>>>> 594df982
         if self.model_args.token_scenario_tag:
             scenario_tag_ids = list()
             for i in range(batch_size):
@@ -242,6 +228,17 @@
         input_embeds, context_length, trajectory_label, trajectory_label_mask = self._prepare_OA_inputs(input_dict, batch_sample_count, scenario_type)
         pred_length = trajectory_label.shape[1]
         return_dict = return_dict if return_dict is not None else self.config.use_return_dict
+        
+        # add anchor embedding
+        if self.use_anchor:
+            center_obj_types = input_dict['center_objects_type']
+            center_obj_anchor_pts = [self.intention_points[center_obj_types[i]].unsqueeze(0) for i in range(batch_size)]
+            center_obj_anchor_pts = torch.cat(center_obj_anchor_pts, dim=0) # (bs, 64, 2)
+            dist2GT = torch.norm(trajectory_label[:, [-1], :2] - center_obj_anchor_pts, dim=2)
+            anchor_GT_cls = dist2GT[:, :].argmin(dim = 1) # (bs, )
+            anchor_GT_logits = center_obj_anchor_pts[torch.arange(batch_size), anchor_GT_cls, :] # (bs, 2)
+            anchor_embedding = self.action_m_embed(torch.cat([anchor_GT_logits, torch.zeros((batch_size, 2), device=device)], dim = 1)).unsqueeze(1)
+            input_embeds = torch.cat([input_embeds, anchor_embedding], dim=1)
 
         # add future traj embedding
         if self.ar_future_interval == 0:
@@ -376,30 +373,6 @@
         # input_embeds: (bs, context_length*2 + scenario_len, n_embd)
         input_embeds, context_length, trajectory_label, trajectory_label_mask = self._prepare_OA_inputs(input_dict, batch_sample_count, scenario_type) 
         pred_length = trajectory_label.shape[1]
-<<<<<<< HEAD
-        trajectory_label_mask = input_dict['center_gt_trajs_mask'].unsqueeze(-1)
-        
-        # action context
-        context_actions = input_dict['center_objects_past']  # TODO: check val
-        if self.model_args.x_random_walk > 0 and self.training:
-            x_noise = torch.rand(context_actions.shape, device=device) * self.model_args.x_random_walk * 2 - self.model_args.x_random_walk
-            context_actions[:, :, 0] += x_noise[:, :, 0]
-        if self.model_args.y_random_walk > 0 and self.training:
-            y_noise = torch.rand(context_actions.shape, device=device) * self.model_args.y_random_walk * 2 - self.model_args.y_random_walk
-            context_actions[:, :, 1] += y_noise[:, :, 1]
-
-        action_embeds = self.action_m_embed(context_actions)
-        context_length = context_actions.shape[1]  # past_interval=10, past_frames=2 * 20, context_length = 40/10=4
-
-        # create OAOAOA..
-        n_embed = action_embeds.shape[-1]
-        input_embeds = torch.zeros(
-            (batch_size, context_length * 2, n_embed),
-            dtype=torch.float32,
-            device=device
-        )
-        input_embeds[:, ::2, :] = state_embeds  # index: 0, 2, 4, .., 18
-        input_embeds[:, 1::2, :] = action_embeds  # index: 1, 3, 5, .., 19
         
         # anchor embedding
         tot_scenario_contenxt_len = self.scenario_type_len + context_length * 2
@@ -414,18 +387,6 @@
             center_obj_anchor_pts = torch.cat(center_obj_anchor_pts, dim=0) # (bs, 64, 2)
         else:
             center_obj_anchor_pts = None
-            
-        # future traj embedding
-        if self.model_args.token_scenario_tag:
-            scenario_type = kwargs.get("scenario_type", None)
-            scenario_tag_ids = list()
-            for i in range(batch_size):
-                scenario_tag_ids.append(torch.tensor(self.tag_tokenizer(scenario_type[i], max_length=self.model_args.max_token_len, padding='max_length')["input_ids"]).unsqueeze(0))
-            scenario_tag_ids = torch.stack(scenario_tag_ids, dim=0).to(device)
-            scenario_tag_embeds = self.tag_embedding(scenario_tag_ids).squeeze(1)
-            input_embeds = torch.cat([scenario_tag_embeds, input_embeds], dim=1)
-=======
->>>>>>> 594df982
 
         assert self.ar_future_interval > 0, 'ar_future_interval should be larger than 0, else do not use generate'
         # use autoregressive future interval
