<<<<<<< HEAD
import os
import pickle
=======
from transformers import GPT2Model, GPT2PreTrainedModel, GPT2Tokenizer
>>>>>>> 07b31a0c
import torch
from torch.nn import BCEWithLogitsLoss, CrossEntropyLoss, MSELoss, SmoothL1Loss
from transformer4planning.models.GPT2.models import *
from transformer4planning.models.encoder.nuplan_raster_encoder import *
from transformer4planning.libs.models.mlp import DecoderResCat
from transformer4planning.models.encoder.mtr_encoder import MTREncoder

class GPTAutoRegressiveModelVector(GPT2PreTrainedModel):
    def forward(self, **kwargs):
        pass
    
    
class GPTNonAutoRegressiveModelVector(GPT2PreTrainedModel):
    def __init__(self, config, **kwargs):
        
        model_args = kwargs["model_args"]
        self.model_args = model_args
        vector_model_cfg = model_args.vector_model_cfg
        
        # LLM transformer
        llm_config = GPT2Config()
        llm_config.n_layer = vector_model_cfg.LLM_TRANSFORMER.n_layer
        llm_config.n_embd = vector_model_cfg.LLM_TRANSFORMER.n_embd
        llm_config.n_inner = vector_model_cfg.LLM_TRANSFORMER.n_inner
        llm_config.n_head = vector_model_cfg.LLM_TRANSFORMER.n_head
        llm_config.activation_function = vector_model_cfg.LLM_TRANSFORMER.activation_function
        
        super().__init__(llm_config)
        
        self.transformer = GPT2Model(llm_config)
        
        # encoder
        self.context_encoder = MTREncoder(vector_model_cfg.CONTEXT_ENCODER)
        
        # load intention points
        intention_points_file = vector_model_cfg.MOTION_DECODER.INTENTION_POINTS_FILE
        with open(intention_points_file, 'rb') as f:
            intention_points_dict = pickle.load(f)

        self.intention_points = {}
        for cur_type in vector_model_cfg.MOTION_DECODER.OBJECT_TYPE:
            cur_intention_points = intention_points_dict[cur_type]
            cur_intention_points = torch.from_numpy(cur_intention_points).float().view(-1, 2).cuda()
            self.intention_points[cur_type] = cur_intention_points
        
        # decoder
        self.predict_trajectory = model_args.predict_trajectory
        self.loss_fn = model_args.loss_fn
        self.ar_future_interval = model_args.ar_future_interval
        self.task = model_args.task
        self.action_m_embed = nn.Sequential(nn.Linear(4, llm_config.n_embd), nn.Tanh())
        self.llm_n_embd = llm_config.n_embd

        self.traj_decoder = None
        self.k = int(self.model_args.k)

        self.next_token_scorer_decoder = None
        self.key_points_decoder = None
        out_features = 4 if model_args.predict_yaw else 2
        
        if self.predict_trajectory:
            self.traj_decoder = DecoderResCat(llm_config.n_inner, llm_config.n_embd, out_features=out_features)
            
        if self.ar_future_interval > 0:
            self.key_points_decoder = DecoderResCat(llm_config.n_inner, llm_config.n_embd, out_features=out_features * self.k)
            
        if self.k > 1:
            self.next_token_scorer_decoder = DecoderResCat(llm_config.n_inner, llm_config.n_embd, out_features=self.k)
        
        self.use_anchor = True
        
        if self.use_anchor:
            self.anchor_num = 64
            self.anchor_cls_decoder = DecoderResCat(llm_config.n_inner, llm_config.n_embd, out_features= self.anchor_num)
            self.anchor_logits_decoder = DecoderResCat(llm_config.n_inner, llm_config.n_embd, out_features= out_features * self.anchor_num)
            self.anchor_len = 1
            self.cls_anchor_loss = CrossEntropyLoss(reduction="none")
            self.logits_anchor_loss = MSELoss(reduction="none")
        else:
            self.anchor_len = 0

        self.clf_metrics = None

        # Initialize weights and apply final processing
        self.model_parallel = False
        self.device_map = None
        self.with_traffic_light = model_args.with_traffic_light
        
        if self.model_args.token_scenario_tag:
            self.tag_tokenizer = GPT2Tokenizer.from_pretrained(os.path.join(os.path.dirname(os.path.abspath(__file__)), 'gpt2-tokenizer'))
            self.tag_tokenizer.pad_token = self.tag_tokenizer.eos_token
            self.tag_embedding = nn.Embedding(self.tag_tokenizer.vocab_size, config.n_embd)
            
            self.scenario_type_len = self.model_args.max_token_len
        else:
            self.scenario_type_len = 0
            
        self.post_init()
<<<<<<< HEAD
        
        # loss
        if 'mse' in self.loss_fn:
            self.reg_trj_loss = MSELoss(reduction="none")
        elif 'l1' in self.loss_fn:
            self.reg_trj_loss = nn.SmoothL1Loss()
            
        if self.ar_future_interval > 0:
            self.reg_kps_loss = self.reg_trj_loss
        
        self.cls_kps_loss = CrossEntropyLoss(reduction="mean")
        self.cls_kps_loss_weight = 1
        self.beam_search_temp = 1.0
        
        if self.model_args.predict_yaw:
            self.pred_dim = 4
        else:
            self.pred_dim = 2 
        
        # self.generate_method = "greedy_search"
        self.generate_method = 'beam_search'
        
        self.tot_iter_num = 0
        self.debug = True
=======
>>>>>>> 07b31a0c

    @add_start_docstrings(PARALLELIZE_DOCSTRING)
    def parallelize(self, device_map=None):
        warnings.warn(
            "`GPT2LMHeadModel.parallelize` is deprecated and will be removed in v5 of Transformers, you should load"
            " your model with `device_map='balanced'` in the call to `from_pretrained`. You can also provide your own"
            " `device_map` but it needs to be a dictionary module_name to device, so for instance {'transformer.h.0':"
            " 0, 'transformer.h.1': 1, ...}",
            FutureWarning,
        )
        self.device_map = (
            get_device_map(len(self.transformer.h), range(torch.cuda.device_count()))
            if device_map is None
            else device_map
        )
        assert_device_map(self.device_map, len(self.transformer.h))
        self.transformer.parallelize(self.device_map)
        self.traj_decoder = self.traj_decoder.to(self.transformer.first_device)
        self.model_parallel = True

    @add_start_docstrings(DEPARALLELIZE_DOCSTRING)
    def deparallelize(self):
        warnings.warn(
            "Like `parallelize`, `deparallelize` is deprecated and will be removed in v5 of Transformers.",
            FutureWarning,
        )
        self.transformer.deparallelize()
        self.transformer = self.transformer.to("cpu")
        self.traj_decoder = self.traj_decoder.to("cpu")
        self.model_parallel = False
        torch.cuda.empty_cache()

    def _prepare_attention_mask_for_generation(self, input_embeds):
        return torch.ones(input_embeds.shape[:2], dtype=torch.long, device=input_embeds.device)

    def _prepare_position_ids_for_generation(self, attention_mask):
        position_ids = attention_mask.long().cumsum(-1) - 1
        position_ids.masked_fill_(attention_mask == 0, 1)
        return position_ids

    def _prepare_OA_inputs(self, input_dict, batch_sample_count, scenario_type):
        batch_size = input_dict['obj_trajs'].shape[0]
        device = input_dict['obj_trajs'].device
        
        batch_dict = self.context_encoder({'input_dict': input_dict, 
                                           'batch_sample_count': batch_sample_count})
        
        obj_feature = batch_dict['obj_feature']
        map_feature = batch_dict['map_feature']
        state_embeds = torch.cat((map_feature, obj_feature), dim=1) # (bs, num_poly+num_obj, num_timestamp, 256)
        state_embeds = state_embeds.max(dim=1)[0]
        
        # traj
        trajectory_label = input_dict['trajectory_label']
        trajectory_label_mask = input_dict['center_gt_trajs_mask'].unsqueeze(-1)
        
        # action context
        context_actions = input_dict['center_objects_past']
        if self.model_args.x_random_walk > 0 and self.training:
            x_noise = torch.rand(context_actions.shape, device=device) * self.model_args.x_random_walk * 2 - self.model_args.x_random_walk
            context_actions[:, :, 0] += x_noise[:, :, 0]
        if self.model_args.y_random_walk > 0 and self.training:
            y_noise = torch.rand(context_actions.shape, device=device) * self.model_args.y_random_walk * 2 - self.model_args.y_random_walk
            context_actions[:, :, 1] += y_noise[:, :, 1]

        action_embeds = self.action_m_embed(context_actions)
        context_length = context_actions.shape[1]  # past_interval=10, past_frames=2 * 20, context_length = 40/10=4

        # create OAOAOA..
        input_embeds = torch.zeros(
            (batch_size, context_length * 2, self.llm_n_embd),
            dtype=torch.float32,
            device=device
        )
        input_embeds[:, ::2, :] = state_embeds  # index: 0, 2, 4, .., 18
        input_embeds[:, 1::2, :] = action_embeds  # index: 1, 3, 5, .., 19
        
        # add scenario_embedding
        if self.model_args.token_scenario_tag:
            scenario_tag_ids = list()
            for i in range(batch_size):
                scenario_tag_ids.append(torch.tensor(self.tag_tokenizer(scenario_type[i], max_length=self.model_args.max_token_len, padding='max_length')["input_ids"]).unsqueeze(0))
            scenario_tag_ids = torch.stack(scenario_tag_ids, dim=0).to(device)
            scenario_tag_embeds = self.tag_embedding(scenario_tag_ids).squeeze(1)
            input_embeds = torch.cat([scenario_tag_embeds, input_embeds], dim=1)
        
        return input_embeds, context_length, trajectory_label, trajectory_label_mask
        
    def forward(
            self,
            batch_size, input_dict, batch_sample_count,
            context_actions: Optional[torch.LongTensor] = None,
            past_key_values: Optional[Tuple[Tuple[torch.Tensor]]] = None,
            attention_mask: Optional[torch.FloatTensor] = None,
            token_type_ids: Optional[torch.LongTensor] = None,
            position_ids: Optional[torch.LongTensor] = None,
            head_mask: Optional[torch.FloatTensor] = None,
            encoder_hidden_states: Optional[torch.Tensor] = None,
            encoder_attention_mask: Optional[torch.FloatTensor] = None,
            use_cache: Optional[bool] = None,
            output_attentions: Optional[bool] = None,
            output_hidden_states: Optional[bool] = None,
            return_dict: Optional[bool] = None,
            **kwargs
            ):
        
        batch_size = input_dict['obj_trajs'].shape[0]
        device = input_dict['obj_trajs'].device
        scenario_type = kwargs.get("scenario_type", None)
        
        input_embeds, context_length, trajectory_label, trajectory_label_mask = self._prepare_OA_inputs(input_dict, batch_sample_count, scenario_type)
        pred_length = trajectory_label.shape[1]
        return_dict = return_dict if return_dict is not None else self.config.use_return_dict
        
        # add anchor embedding
        if self.use_anchor:
            center_obj_types = input_dict['center_objects_type']
            center_obj_anchor_pts = [self.intention_points[center_obj_types[i]].unsqueeze(0) for i in range(batch_size)]
            center_obj_anchor_pts = torch.cat(center_obj_anchor_pts, dim=0) # (bs, 64, 2)
            dist2GT = torch.norm(trajectory_label[:, [-1], :2] - center_obj_anchor_pts, dim=2)
            anchor_GT_cls = dist2GT[:, :].argmin(dim = 1) # (bs, )
            anchor_GT_logits = center_obj_anchor_pts[torch.arange(batch_size), anchor_GT_cls, :] # (bs, 2)
            anchor_embedding = self.action_m_embed(torch.cat([anchor_GT_logits, torch.zeros((batch_size, 2), device=device)], dim = 1)).unsqueeze(1)
            input_embeds = torch.cat([input_embeds, anchor_embedding], dim=1)
            
            gt_anchor_mask = trajectory_label_mask[:, -1, :] # (bs, 1)

        # add future traj embedding
        if self.ar_future_interval == 0:
            # to keep input and output at the same dimension
            input_embeds = torch.cat([input_embeds,
<<<<<<< HEAD
                                      torch.zeros((batch_size, pred_length, self.llm_n_embd), device=device)], dim=1)
            future_key_points = None
            future_key_points_gt_mask = None
=======
                                      torch.zeros((batch_size, pred_length, n_embed), device=device)], dim=1)
            # attention_mask = torch.ones((input_embeds.shape[0], input_embeds.shape[1]), device=device)
            # attention_mask[:, context_length * 2:] = 0
>>>>>>> 07b31a0c
        elif self.ar_future_interval > 0:
            # use autoregressive future interval
            if self.model_args.specified_key_points:
                # 80, 40, 20, 10, 5
                if self.model_args.forward_specified_key_points:
                    selected_indices = [4, 9, 19, 39, 79]
                else:
                    selected_indices = [79, 39, 19, 9, 4]
                future_key_points = trajectory_label[:, selected_indices, :]
                future_key_points_gt_mask = trajectory_label_mask[:, selected_indices, :]
            else:
                future_key_points = trajectory_label[:, self.ar_future_interval - 1::self.ar_future_interval, :]
                future_key_points_gt_mask = trajectory_label_mask[:, self.ar_future_interval - 1::self.ar_future_interval, :]
                
            assert future_key_points.shape[1] != 0, 'future points not enough to sample'

            future_key_points_aug = future_key_points.clone()
            if self.model_args.arf_x_random_walk > 0 and self.training:
                x_noise = torch.rand(future_key_points.shape, device=device) * self.model_args.arf_x_random_walk * 2 - self.model_args.arf_x_random_walk
                # add progressive scale, the future points the larger noise
                if self.model_args.specified_key_points:
                    indices = torch.tensor(selected_indices, device=device, dtype=float) / 80.0
                else:
                    indices = torch.arange(future_key_points.shape[1], device=device) / future_key_points.shape[1]
                expanded_indices = indices.unsqueeze(0).unsqueeze(-1).expand(future_key_points.shape)
                x_noise = x_noise * expanded_indices
                future_key_points_aug[:, :, 0] += x_noise[:, :, 0]
            if self.model_args.arf_y_random_walk > 0 and self.training:
                y_noise = torch.rand(future_key_points.shape, device=device) * self.model_args.arf_y_random_walk * 2 - self.model_args.arf_y_random_walk
                expanded_indices = indices.unsqueeze(0).unsqueeze(-1).expand(future_key_points.shape)
                y_noise = y_noise * expanded_indices
                future_key_points_aug[:, :, 1] += y_noise[:, :, 1]

            if not self.model_args.predict_yaw:
                # keep the same information when generating future points
                future_key_points_aug[:, :, 2:] = 0

            future_key_embeds = self.action_m_embed(future_key_points_aug)
            input_embeds = torch.cat([input_embeds, future_key_embeds,
                                      torch.zeros((batch_size, pred_length, self.llm_n_embd), device=device)], dim=1)
        else:
            raise ValueError("ar_future_interval should be non-negative", self.ar_future_interval)

        transformer_outputs = self.transformer(
            past_key_values=past_key_values,
            attention_mask=attention_mask,
            token_type_ids=token_type_ids,
            position_ids=position_ids,
            head_mask=head_mask,
            inputs_embeds=input_embeds,
            encoder_hidden_states=encoder_hidden_states,
            encoder_attention_mask=encoder_attention_mask,
            use_cache=use_cache,
            output_attentions=output_attentions,
            output_hidden_states=output_hidden_states,
            return_dict=return_dict,
        )

        transformer_outputs_hidden_state = transformer_outputs['last_hidden_state']

        traj_hidden_state = transformer_outputs_hidden_state[:, -pred_length - 1:-1, :]
<<<<<<< HEAD
        pred_traj_logits = None
        if self.predict_trajectory:
            pred_traj_logits = self.traj_decoder(traj_hidden_state)   # (bs, pred_length, 2 * k)
        pred_kps_logits = None
        pred_kps_cls = None
        
        tot_scenario_contenxt_len = self.scenario_type_len + context_length * 2
        tot_scenario_contenxt_anchor_len = self.scenario_type_len + context_length * 2 + self.anchor_len
        
        if self.use_anchor:
            pred_anchor_embed = transformer_outputs_hidden_state[:, tot_scenario_contenxt_len-1 : tot_scenario_contenxt_len-1+self.anchor_len, :] # (bs, anchor_len, n_embed)
            pred_anchor_cls = self.anchor_cls_decoder(pred_anchor_embed) # (bs, anchor_len, 64)
            pred_anchor_logits = self.anchor_logits_decoder(pred_anchor_embed) # (bs, anchor_len, 64 * 2)
=======
        # expected shape for pred trajectory is (b, pred_length, 4)
        loss = torch.tensor(0, dtype=torch.float32, device=device)
        if 'mse' in self.loss_fn:
            loss_fct = nn.MSELoss(reduction="mean")
        elif 'l1' in self.loss_fn:
            loss_fct = nn.SmoothL1Loss()
        if not self.model_args.pred_key_points_only:
            traj_logits = self.traj_decoder(traj_hidden_state)
            if self.task == "waymo":
                loss_fct = MSELoss(reduction="none")
                # y_mask = ((trajectory_label != -1).sum(-1) > 0).view(batch_size, pred_length, 1)
                _loss = (loss_fct(traj_logits[..., :2], trajectory_label[..., :2].to(device)) * trajectory_label_mask).sum() / (
                            trajectory_label_mask.sum() + 1e-7)
                loss += _loss
            else:
                if self.model_args.predict_yaw:
                    loss += loss_fct(traj_logits, trajectory_label.to(device)) * self.model_args.trajectory_loss_rescale
                else:
                    loss += loss_fct(traj_logits[..., :2], trajectory_label[...,
                                                           :2].to(device)) * self.model_args.trajectory_loss_rescale
        else:
            traj_logits = torch.zeros_like(trajectory_label[..., :2])
>>>>>>> 07b31a0c

        if self.ar_future_interval > 0:
            """
            for example:
            context_length = 2
            FutureKeyPoints = 2
            input_embed: [O, A, O, A, FutureKey1, FutureKey2, Traj1(Given0), Traj2(Given0)..]
            output_embed: [A, O, A, FutureKey1, FutureKey2, Traj1, Traj2.., x(Attentionally Blank)]
            """
<<<<<<< HEAD

            future_key_points_hidden_state = transformer_outputs_hidden_state[:, tot_scenario_contenxt_anchor_len - 1:tot_scenario_contenxt_anchor_len + future_key_points.shape[1] - 1, :]
            pred_kps_logits = self.key_points_decoder(future_key_points_hidden_state)  # (b, num_kps, 4/2*k)
            
            if self.k > 1:
                pred_kps_cls = self.next_token_scorer_decoder(future_key_points_hidden_state.to(device))  # (b, num_kps, k)
        
        # get loss
        pred_traj_logits, loss = self.calc_loss(device=device, pred_traj_logits=pred_traj_logits, 
                              gt_traj=trajectory_label, 
                              gt_traj_mask=trajectory_label_mask, 
                              pred_kps_logits=pred_kps_logits,
                              gt_kps=future_key_points, 
                              gt_kps_mask=future_key_points_gt_mask,
                              pred_kps_cls=pred_kps_cls,
                              pred_anchor_cls=pred_anchor_cls,
                              gt_anchor_cls=anchor_GT_cls,
                              gt_anchor_mask=gt_anchor_mask,
                              pred_anchor_logits=pred_anchor_logits, # (bs, anchor_len, 64 * 2)
                              gt_anchor_logits = anchor_GT_logits, #(bs, 2)
                              )
=======
            scenario_type_len = self.model_args.max_token_len if self.model_args.token_scenario_tag else 0
            future_key_points_hidden_state = transformer_outputs_hidden_state[:, scenario_type_len + context_length * 2 - 1:scenario_type_len + context_length * 2 + future_key_points.shape[1] - 1, :]
            key_points_logits = self.key_points_decoder(future_key_points_hidden_state)  # b, s, 4/2*k

            if self.k == 1:
                if self.model_args.predict_yaw:
                    loss_to_add = loss_fct(key_points_logits, future_key_points.to(device))
                else:
                    loss_to_add = loss_fct(key_points_logits, future_key_points[..., :2].to(device))
                
                if self.task == "waymo":
                    loss_to_add = (loss_to_add* future_key_points_gt_mask).sum() / (future_key_points_gt_mask.sum() + 1e-7)
                loss += loss_to_add
                traj_logits = torch.cat([key_points_logits, traj_logits], dim=1)
            else:
                b, s, c = future_key_points.shape
                k_results = key_points_logits.reshape(b, s, self.k, -1)

                # get loss of minimal loss from k results
                k_future_key_points = future_key_points.unsqueeze(2).repeat(1, 1, self.k, 1).reshape(b, s, self.k, -1)
                loss_fct_key_points = MSELoss(reduction="none")
                if self.model_args.predict_yaw:
                    loss_to_add = loss_fct_key_points(k_results, k_future_key_points.to(device))
                else:
                    loss_to_add = loss_fct_key_points(k_results, k_future_key_points[..., :2].to(device))
                # add loss on x, y (the last dimension)
                loss_to_add = loss_to_add.sum(dim=-1)  # b, s, k
                min_loss, min_loss_indices = torch.min(loss_to_add, dim=2)  # b, s
                
                if self.task == "waymo":
                    loss += (min_loss.unsqueeze(-1) * future_key_points_gt_mask).sum() / (future_key_points_gt_mask.sum() + 1e-7)
                else:
                    loss += min_loss.mean()
                if self.next_token_scorer_decoder is not None:
                    pred_logits = self.next_token_scorer_decoder(future_key_points_hidden_state.to(device))  # b, s, k
                    loss_fct = CrossEntropyLoss(reduction="mean")
                    loss_to_add = loss_fct(pred_logits.reshape(b * s, self.k).to(torch.float64), min_loss_indices.reshape(-1).long())
                    loss += loss_to_add
                    if self.training:
                        # concatenate the key points with predicted trajectory for evaluation
                        selected_key_points = key_points_logits.reshape(b * s, self.k, -1)[torch.arange(b * s),
                                              min_loss_indices.reshape(-1), :].reshape(b, s, -1)
                    else:
                        # concatenate the key points with predicted trajectory selected from the classifier for evaluation
                        selected_key_points = key_points_logits.reshape(b * s, self.k, -1)[torch.arange(b * s),
                                              pred_logits.argmax(dim=-1).reshape(-1), :].reshape(b, s, -1)
                    traj_logits = torch.cat([selected_key_points, traj_logits], dim=1)
                else:
                    print('WARNING: Randomly select key points for evaluation, try to use next_token_scorer_decoder')
                    traj_logits = torch.cat([key_points_logits[0].reshape(b, s, -1), traj_logits], dim=1)

        # evaluate accuracy if on eval
        if not self.training and self.clf_metrics is not None:
            if self.next_token_scorer_decoder is not None:
                # classification on k predictions
                predictions = torch.argmax(pred_logits, dim=-1)  # b, s, k
                for _, metric in self.clf_metrics.items():
                    metric.add_batch(references=min_loss_indices.reshape(-1), predictions=predictions.reshape(-1))
>>>>>>> 07b31a0c

        if not return_dict:
            output = (traj_logits,) + transformer_outputs[1:]
            return ((loss,) + output) if loss is not None else output

        return CausalLMOutputWithCrossAttentions(
            loss=loss,
            logits=traj_logits,
            past_key_values=transformer_outputs.past_key_values,
            hidden_states=transformer_outputs.hidden_states,
            attentions=transformer_outputs.attentions,
            cross_attentions=transformer_outputs.cross_attentions,
        )

    @torch.no_grad()
    def generate(self, batch_size, input_dict, batch_sample_count, **kwargs) -> torch.FloatTensor:
        
        batch_size = input_dict['obj_trajs'].shape[0]
        device = input_dict['obj_trajs'].device
        scenario_type = kwargs.get("scenario_type", None)
        
        # input_embeds: (bs, context_length*2 + scenario_len, n_embd)
        input_embeds, context_length, trajectory_label, trajectory_label_mask = self._prepare_OA_inputs(input_dict, batch_sample_count, scenario_type) 
        pred_length = trajectory_label.shape[1]
        
<<<<<<< HEAD
        # anchor embedding
        tot_scenario_contenxt_len = self.scenario_type_len + context_length * 2
        tot_scenario_contenxt_anchor_len = self.scenario_type_len + context_length * 2 + self.anchor_len
        
        if self.use_anchor:
            dummy_anchor_embedding = self.action_m_embed(torch.zeros((batch_size, 4), device=device)).unsqueeze(1) # (bs, 1, n_embed)
            input_embeds = torch.cat([input_embeds, dummy_anchor_embedding], dim=1)
            
            center_obj_types = input_dict['center_objects_type']
            center_obj_anchor_pts = [self.intention_points[center_obj_types[i]].unsqueeze(0) for i in range(batch_size)]
            center_obj_anchor_pts = torch.cat(center_obj_anchor_pts, dim=0) # (bs, 64, 2)
            
            dist2GT = torch.norm(trajectory_label[:, [-1], :2] - center_obj_anchor_pts, dim=2)
            anchor_GT_cls = dist2GT[:, :].argmin(dim = 1) # (bs, )
            
            gt_anchor_mask = trajectory_label_mask[:, -1, :] # (bs, 1)
        else:
            center_obj_anchor_pts = None
=======
        # action context
        context_actions = input_dict['center_objects_past']
        if self.model_args.x_random_walk > 0 and self.training:
            x_noise = torch.rand(context_actions.shape, device=device) * self.model_args.x_random_walk * 2 - self.model_args.x_random_walk
            context_actions[:, :, 0] += x_noise[:, :, 0]
        if self.model_args.y_random_walk > 0 and self.training:
            y_noise = torch.rand(context_actions.shape, device=device) * self.model_args.y_random_walk * 2 - self.model_args.y_random_walk
            context_actions[:, :, 1] += y_noise[:, :, 1]

        action_embeds = self.action_m_embed(context_actions)
        context_length = context_actions.shape[1]  # past_interval=10, past_frames=2 * 20, context_length = 40/10=4

        # create OAOAOA..
        n_embed = action_embeds.shape[-1]
        input_embeds = torch.zeros(
            (batch_size, context_length * 2, n_embed),
            dtype=torch.float32,
            device=device
        )
        input_embeds[:, ::2, :] = state_embeds  # index: 0, 2, 4, .., 18
        input_embeds[:, 1::2, :] = action_embeds  # index: 1, 3, 5, .., 19
        
        if self.model_args.token_scenario_tag:
            scenario_type = kwargs.get("scenario_type", None)
            scenario_tag_ids = list()
            for i in range(batch_size):
                scenario_tag_ids.append(torch.tensor(self.tag_tokenizer(scenario_type[i], max_length=self.model_args.max_token_len, padding='max_length')["input_ids"]).unsqueeze(0))
            scenario_tag_ids = torch.stack(scenario_tag_ids, dim=0).to(device)
            scenario_tag_embeds = self.tag_embedding(scenario_tag_ids).squeeze(1)
            input_embeds = torch.cat([scenario_tag_embeds, input_embeds], dim=1)
            scenario_type_len = self.model_args.max_token_len
        else:
            scenario_type_len = 0
>>>>>>> 07b31a0c

        if not self.use_anchor:
            assert self.ar_future_interval > 0, 'ar_future_interval should be larger than 0, else do not use generate'
        if self.ar_future_interval > 0:
            # use autoregressive future interval
            trajectory_label_dummy = torch.zeros((batch_size, pred_length, 4), device=device)
            if self.model_args.specified_key_points:
                # 80, 40, 20, 10, 5
                if self.model_args.forward_specified_key_points:
                    selected_indices = [4, 9, 19, 39, 79]
                else:
                    selected_indices = [79, 39, 19, 9, 4]
                future_key_points = trajectory_label_dummy[:, selected_indices, :]
                future_key_points_gt = trajectory_label[:, selected_indices, :]
            else:
<<<<<<< HEAD
                future_key_points = trajectory_label_dummy[:, self.ar_future_interval - 1::self.ar_future_interval, :]
                future_key_points_gt = trajectory_label[:, self.ar_future_interval - 1::self.ar_future_interval, :]
            assert future_key_points.shape[1] > 0, 'future points not enough to sample'
            future_key_embeds_dummy = self.action_m_embed(future_key_points)
            input_embeds = torch.cat([input_embeds, future_key_embeds_dummy,
                                    torch.zeros((batch_size, pred_length, self.llm_n_embd), device=device)], dim=1)
            key_points_num = future_key_points.shape[1]
        else:
            input_embeds = torch.cat([input_embeds,
                                    torch.zeros((batch_size, pred_length, self.llm_n_embd), device=device)], dim=1)
        
        if self.use_anchor and self.ar_future_interval == 0:
            pred_key_points_during_generate, input_embeds_kpts, kpts_scores, kpts_idx = self.beam_search_anchor_only(input_embeds, tot_scenario_contenxt_len, out_num_mode=6,
                                                                                               center_obj_anchor_pts=center_obj_anchor_pts)
            key_points_num = 0
        elif self.generate_method == 'greedy_search':
            pred_key_points_during_generate, input_embeds_kpts, kpts_scores = self.greedy_search(input_embeds, tot_scenario_contenxt_len, key_points_num,
                                                                                                 center_obj_anchor_pts=center_obj_anchor_pts)
        elif self.generate_method == 'beam_search':
            pred_key_points_during_generate, input_embeds_kpts, kpts_scores, kpts_idx = self.beam_search(input_embeds, tot_scenario_contenxt_len, key_points_num,
                                                                                               num_beam=self.k, out_num_mode=self.k,
                                                                                               center_obj_anchor_pts=center_obj_anchor_pts)
        else:
            raise ValueError("generate_method has not yet been implemented ", self.generate_method)
        
        all_traj_logits = []
        all_kps_logits = []
        n_mode = input_embeds_kpts.shape[1]
        
        all_kps_logits = pred_key_points_during_generate  # (bs, n_mode, kps_num, 4/2)
        
        # use accumulated score
        all_traj_scores = torch.ones((batch_size, n_mode), device=device) # (bs, n_mode)
        
        # for k_i in range(key_points_num):
        #     all_traj_scores *= kpts_scores[:, :, k_i]
        # all_traj_scores = all_traj_scores / all_traj_scores.sum()
        
        # kpts_score: accumulated score
        all_traj_scores = kpts_scores[:, :, -1] # (bs, n_mode)
        # all_traj_scores = all_traj_scores / all_traj_scores.sum()
        all_traj_scores = (all_traj_scores).softmax(-1)
        
        if self.use_anchor:
            anchor_kpts_idx = kpts_idx[:, :, 0]
            hard_match_num = ((anchor_kpts_idx[:, 0] == anchor_GT_cls) * gt_anchor_mask[:, 0]).sum()
            soft_match_vec = (anchor_kpts_idx[:, 0] == anchor_GT_cls)
            for m_i in range(1, 6):
                soft_match_vec |= (anchor_kpts_idx[:, m_i] == anchor_GT_cls)
            soft_match_num = (soft_match_vec * gt_anchor_mask[:, 0]).sum()
            
        out_res = {'key_points_logits': all_kps_logits, 'scores': all_traj_scores, 'anchor_hard_match_num': hard_match_num, 'anchor_soft_match_num': soft_match_num, 'tot_num': batch_size}
        
        if not self.predict_trajectory:
            return out_res
        
        for m_i in range(n_mode):
            input_embeds[:, tot_scenario_contenxt_len:tot_scenario_contenxt_anchor_len+key_points_num, :] = input_embeds_kpts[:, m_i, :, :] # (bs, num_kpts, n_embdes)
            transformer_output = self.transformer(
                inputs_embeds=input_embeds,
                attention_mask=None,
                position_ids=None,
            )
            transformer_outputs_hidden_state = transformer_output['last_hidden_state']
            
            # get traj_logits
            traj_hidden_state = transformer_outputs_hidden_state[:, -pred_length-1:-1, :]
            traj_logits = self.traj_decoder(traj_hidden_state) # (bs, pred_len, 2)
            all_traj_logits.append(traj_logits[:, None, :, :])
            
        all_traj_logits = torch.cat(all_traj_logits, dim=1) # (bs, n_mode, pred_len, 2)
        
        out_res.update(logits=all_traj_logits)

        return out_res
    
    def calc_loss(self, device, pred_traj_logits, gt_traj, gt_traj_mask=None, 
                  pred_kps_logits=None, gt_kps=None, gt_kps_mask=None,
                  pred_kps_cls=None,
                  pred_anchor_cls=None,
                  gt_anchor_cls=None,
                  gt_anchor_mask=None,
                  pred_anchor_logits=None,
                  gt_anchor_logits=None
                  ):
        """_summary_

        Args:
            pred_traj_logits (bs, pred_len, 2): _description_
            gt_traj (bs, pred_len, 4): _description_
            gt_traj_mask (bs, pred_len, 1): _description_. Defaults to None.
            pred_kps_logits (bs, num_kps, k*2): _description_. Defaults to None.
            gt_kps (bs, num_kps, 4): _description_. Defaults to None.
            gt_kps_mask (bs, num_kps, 1): _description_. Defaults to None.
            pred_kps_cls (bs, num_kps, 6): _description_. Defaults to None.
            
            pred_anchor_cls=None, # (bs, anchor_len, 64)
            gt_anchor_cls=None # (bs, )

        Returns:
            _type_: _description_
        """
        
        loss = torch.tensor(0, dtype=torch.float32, device=device)
        loss_traj = torch.tensor(0, dtype=torch.float32, device=device)

        # loss traj
        if self.predict_trajectory:
            loss_traj = self.reg_trj_loss(pred_traj_logits[..., :self.pred_dim], gt_traj[..., :self.pred_dim].to(device)) * self.model_args.trajectory_loss_rescale
            loss_traj = (loss_traj * gt_traj_mask).sum() / (gt_traj_mask.sum() + 1e-7)
            loss += loss_traj

        # loss kps
        if self.ar_future_interval > 0:
            if self.k == 1:
                loss_keypoints = self.reg_kps_loss(pred_kps_logits, gt_kps[..., :self.pred_dim].to(device))
                loss_keypoints = (loss_keypoints* gt_kps_mask).sum() / (gt_kps_mask.sum() + 1e-7)
                
                loss += loss_keypoints
                pred_traj_logits = torch.cat([pred_kps_logits, pred_traj_logits], dim=1)
            else:
                b, num_kps, c = gt_kps.shape
                k_results = pred_kps_logits.reshape(b, num_kps, self.k, -1)

                # get loss of minimal loss from k results
                k_future_key_points = gt_kps.unsqueeze(2).repeat(1, 1, self.k, 1).reshape(b, num_kps, self.k, -1)

                loss_keypoints = self.reg_kps_loss(k_results, k_future_key_points[..., :self.pred_dim].to(device))
                # add loss on x, y (the last dimension)
                loss_keypoints = loss_keypoints.sum(dim=-1)  # b, num_kps, k
                min_loss_kp, min_loss_kp_indices = torch.min(loss_keypoints, dim=2)  # b, num_kps
                # min_loss_kp = loss_keypoints.mean(dim=2) # option 1
                min_loss_kp = (min_loss_kp.unsqueeze(-1) * gt_kps_mask).sum() / (gt_kps_mask.sum() + 1e-7)
                
                loss += min_loss_kp
                
                if self.next_token_scorer_decoder is not None:
                    pred_kps_cls_masked = pred_kps_cls[gt_kps_mask[...,0].to(torch.bool)] 
                    min_loss_kp_indices_masked = min_loss_kp_indices[gt_kps_mask[...,0].to(torch.bool)]
                    loss_kp_cls = self.cls_kps_loss(pred_kps_cls_masked.reshape(-1, self.k).to(torch.float64), min_loss_kp_indices_masked.reshape(-1).long()) * self.cls_kps_loss_weight
                    loss += loss_kp_cls
                    
                    if self.training:
                        # concatenate the key points with predicted trajectory for evaluation
                        selected_key_points = pred_kps_logits.reshape(b * num_kps, self.k, -1)[torch.arange(b * num_kps),
                                              min_loss_kp_indices.reshape(-1), :].reshape(b, num_kps, -1)
                    else:
                        # concatenate the key points with predicted trajectory selected from the classifier for evaluation
                        selected_key_points = pred_kps_logits.reshape(b * num_kps, self.k, -1)[torch.arange(b * num_kps),
                                              pred_kps_cls.argmax(dim=-1).reshape(-1), :].reshape(b, num_kps, -1)
                    pred_traj_logits = torch.cat([selected_key_points, pred_traj_logits], dim=1)
                else:
                    print('WARNING: Randomly select key points for evaluation, try to use next_token_scorer_decoder')
                    pred_traj_logits = torch.cat([pred_kps_logits[0].reshape(b, num_kps, -1), pred_traj_logits], dim=1)
        
        # loss anchor
        if self.use_anchor:
            loss_anchor = self.cls_anchor_loss(pred_anchor_cls.reshape(-1, self.anchor_num).to(torch.float64), gt_anchor_cls.reshape(-1).long())
            loss_anchor = (loss_anchor * gt_anchor_mask.view(-1)).sum()/ (gt_anchor_mask.sum()+1e-7)
            loss += loss_anchor
            
            bs = gt_anchor_cls.shape[0]
            pred_anchor_logits = pred_anchor_logits.view(bs, self.anchor_num, 2)
            
            # pred_anchor_cls_argmax = pred_anchor_cls.argmax(-1).view(-1)
            # pred_pos_anchor_logits = pred_anchor_logits[torch.arange(bs), pred_anchor_cls_argmax, :] # (bs, 2)
            
            pred_pos_anchor_logits = pred_anchor_logits[torch.arange(bs), gt_anchor_cls, :] # (bs, 2)            
            loss_anchor_logits = self.logits_anchor_loss(pred_pos_anchor_logits, gt_anchor_logits)
            loss_anchor_logits = (loss_anchor_logits * gt_anchor_mask).sum() / (gt_anchor_mask.sum() + 1e-7)
            loss += loss_anchor_logits
        
        # evaluate accuracy if on eval
        if not self.training and self.clf_metrics is not None:
            if self.k > 1:
                # classification on k predictions
                predictions = torch.argmax(pred_kps_cls, dim=-1)  # b, num_kps, k
                for _, metric in self.clf_metrics.items():
                    metric.add_batch(references=min_loss_kp_indices.reshape(-1), predictions=predictions.reshape(-1))
        
        if self.debug and loss.device.index == 4:
            self.tot_iter_num += 1
            if self.tot_iter_num % 100 ==0 and self.use_anchor:
                print("loss traj ", loss_traj, " loss anchor ", loss_anchor, " loss_anchor_logits ", loss_anchor_logits, ' tot loss ', loss)
            elif self.tot_iter_num % 100 ==0 and self.k > 1:
                print("loss traj ", loss_traj, " loss kpts logits ", min_loss_kp, " loss kpts cls ", loss_kp_cls, ' tot loss ', loss)
            elif self.tot_iter_num % 100 ==0 and self.k == 1:
                print("loss traj ", loss_traj, " loss kpts logits ", loss_keypoints,  ' tot loss ', loss)
                
            if self.tot_iter_num >= 1e6:
                self.tot_iter_num = 0
                    
        return pred_traj_logits, loss
    
    def greedy_search(self, input_embeds, tot_scenario_contenxt_len, key_points_num,
                      center_obj_anchor_pts=None):
        '''
        input_embeds: (bs, tot_scenario_context_length + num_kps + num_future_frame, n_embed)
        
        return:
            input_embeds_kpts: (bs, 1, num_kps, n_embed)
            kpts_scores: (bs, 1, num_kps)
            pred_key_points_during_generate: (bs, self.k, num_kps, 4)
        '''
        
        device = input_embeds.device
        batch_size, cur_len, n_embed = input_embeds.shape
        pred_key_points_during_generate = torch.zeros((batch_size, 1, key_points_num, self.pred_dim), device=device)
        
        input_embeds_kpts = torch.zeros((batch_size, 1, key_points_num, n_embed), device=device)
        kpts_scores = torch.zeros((batch_size, 1, key_points_num), device=device)
        
        if self.use_anchor:
            input_embeds_current = input_embeds[:, :tot_scenario_contenxt_len, :]
            attention_mask = torch.ones(input_embeds_current.shape[:2], dtype=torch.long, device=device)
            position_ids = self._prepare_position_ids_for_generation(attention_mask.clone())
            transformer_output = self.transformer(
                inputs_embeds=input_embeds_current,
                attention_mask=attention_mask,
                position_ids=position_ids
            )
            transformer_outputs_hidden_state = transformer_output['last_hidden_state']
            pred_anchor_embed = transformer_outputs_hidden_state[:, tot_scenario_contenxt_len - 1, :] # (bs, n_embd)
            pred_anchor_cls = self.anchor_cls_decoder(pred_anchor_embed).argmax(1) # (bs, )
            pred_anchor_logits = center_obj_anchor_pts[torch.arange(batch_size), pred_anchor_cls, : ] # (bs, 2)
            
            correct_anchor_embedding = self.action_m_embed(torch.cat([pred_anchor_logits, torch.zeros((batch_size, 2), device=device)], dim = 1)).unsqueeze(1) # (bs, 1, n_embed)
            input_embeds = torch.cat([input_embeds, correct_anchor_embedding], dim=1)
        
        tot_scenario_contenxt_anchor_len = tot_scenario_contenxt_len + self.anchor_len
        for i in range(key_points_num):
            # prepare attention mask
            input_embeds_current = input_embeds[:, :tot_scenario_contenxt_anchor_len + i, :]
            attention_mask = torch.ones(input_embeds_current.shape[:2], dtype=torch.long, device=device)
=======
                selected_indices = [79, 39, 19, 9, 4]
            future_key_points = trajectory_label_dummy[:, selected_indices, :]
        else:
            future_key_points = trajectory_label_dummy[:, self.ar_future_interval - 1::self.ar_future_interval, :]
        assert future_key_points.shape[1] > 0, 'future points not enough to sample'
        future_key_embeds_dummy = self.action_m_embed(future_key_points)
        input_embeds = torch.cat([input_embeds, future_key_embeds_dummy,
                                  torch.zeros((batch_size, pred_length, n_embed), device=device)], dim=1)
        key_points_num = future_key_points.shape[1]
        pred_key_points_during_generate = []
        # attention_mask[:, context_length * 2 + future_key_embeds.shape[1]:] = 0
        # Loop for generation
        for i in range(key_points_num):
            # prepare attention mask
            # attention_mask = torch.ones((input_embeds.shape[0], input_embeds.shape[1]), device=device)
            # attention_mask[:, context_length * 2 + i + 1:] = 0
            # position_ids = self._prepare_position_ids_for_generation(attention_mask.clone())
            input_embeds_current = input_embeds[:, :scenario_type_len + context_length * 2 + i, :]
            attention_mask = torch.ones(input_embeds_current.shape[:2], dtype=torch.long, device=input_embeds.device)
>>>>>>> 07b31a0c
            position_ids = self._prepare_position_ids_for_generation(attention_mask.clone())
            transformer_output = self.transformer(
                inputs_embeds=input_embeds_current,
                attention_mask=attention_mask,
                position_ids=position_ids,
                # **input_kwargs
            )
            transformer_outputs_hidden_state = transformer_output['last_hidden_state']
<<<<<<< HEAD
            future_key_point_hidden_state = transformer_outputs_hidden_state[:, tot_scenario_contenxt_anchor_len + i - 1, :].reshape(batch_size, 1, -1)
=======
            future_key_point_hidden_state = transformer_outputs_hidden_state[:, scenario_type_len + context_length * 2 + i - 1, :].reshape(batch_size, 1, -1)
>>>>>>> 07b31a0c

            if self.k > 1:
                key_points_logit = self.key_points_decoder(future_key_point_hidden_state).reshape(batch_size, 1, -1)  # b, 1, 4/2*k
                pred_logits = self.next_token_scorer_decoder(future_key_point_hidden_state.to(device)).reshape(batch_size, 1, -1)  # b, 1, k
                selected_key_point = key_points_logit.reshape(batch_size, self.k, -1)[torch.arange(batch_size), pred_logits.argmax(dim=-1).reshape(-1), :].reshape(batch_size, 1, -1)
                key_points_logit = selected_key_point
            else:
                key_points_logit = self.key_points_decoder(future_key_point_hidden_state).reshape(batch_size, 1, -1)  # b, 1, 4/2
            pred_key_point = torch.zeros((batch_size, 1, 4), device=device)
            if self.model_args.predict_yaw:
                pred_key_point[:, 0, :] = key_points_logit[:, 0, :]
            else:
                pred_key_point[:, 0, :2] = key_points_logit[:, 0, :]

            key_point_embed = self.action_m_embed(pred_key_point).reshape(batch_size, 1, -1)  # b, 1, n_embed
            # replace embed at the next position
<<<<<<< HEAD
            input_embeds[:, tot_scenario_contenxt_anchor_len + i, :] = key_point_embed[:, 0, :]
            input_embeds_kpts[:, 0, i, :] = key_point_embed[:, 0, :]
            kpts_scores[:, :, i] = pred_kps_score.max(-1)[0]
            pred_key_points_during_generate[:, 0, i, :] = pred_key_point[:, 0, :self.pred_dim]
            
        return pred_key_points_during_generate, input_embeds_kpts, kpts_scores
    
    def beam_search(self, input_embeds, tot_scenario_contenxt_len, key_points_num, num_beam=None, out_num_mode=None, center_obj_anchor_pts=None):
        '''
        input_embeds: (bs, tot_scenario_context_length + num_kps + num_future_frame, n_embed)
        
        return:
            k_input_embeds_kpts: (bs, num_beam, num_kps, n_embed)
            k_kpts_scores: (bs, num_beam, num_kps)
            pred_key_points_during_generate: (bs, num_beam, num_kps, 4)
        '''

        assert self.k > 1
        if num_beam is None:
            num_beam = self.k
            
        if out_num_mode is None:
            out_num_mode = num_beam 
        
        assert num_beam <= self.k
        assert out_num_mode <= num_beam
        
        if self.use_anchor:
            key_points_num += self.anchor_len
        
        device = input_embeds.device
        batch_size, tot_len, n_embed = input_embeds.shape
        pred_key_points_during_generate = torch.zeros((batch_size, num_beam, key_points_num, self.pred_dim), device=device)
        
        k_kpts_scores = torch.zeros((batch_size, num_beam, key_points_num), device=device)
        k_input_embeds = input_embeds[:, None, :, :].repeat(1, num_beam, 1, 1)
        
        k_kpts_index = torch.zeros((batch_size, num_beam, key_points_num), device=device)
        
        for i in range(key_points_num):
            # prepare attention mask
            k_input_embeds_current = k_input_embeds[:, :, :tot_scenario_contenxt_len + i, :].view(batch_size*num_beam, -1, n_embed)
            attention_mask = torch.ones(k_input_embeds_current.shape[:2], dtype=torch.long, device=device)
            position_ids = self._prepare_position_ids_for_generation(attention_mask.clone())
            transformer_output = self.transformer(
                inputs_embeds=k_input_embeds_current,
                attention_mask=attention_mask,
                position_ids=position_ids
            )
            transformer_outputs_hidden_state = transformer_output['last_hidden_state']
            future_key_point_hidden_state = transformer_outputs_hidden_state[:, [tot_scenario_contenxt_len + i - 1], :] # (bs*num_beam, 1, n_embed)

            if self.use_anchor and i == 0:
                pred_kps_score = self.anchor_cls_decoder(future_key_point_hidden_state).view(batch_size, num_beam, 64).softmax(-1) # (bs, num_beam, 64)
                pred_kps_logit = center_obj_anchor_pts.repeat(1, num_beam, 1) # (bs, num_beam*64, 2)
            else:
                # get topk kps
                pred_kps_logit = self.key_points_decoder(future_key_point_hidden_state) # (bs*num_beam, 1, 4/2 *k)
                pred_kps_logit = pred_kps_logit.view(batch_size, num_beam*self.k, self.pred_dim) # (bs, num_beam*k, 2)
                
                pred_kps_score = self.next_token_scorer_decoder(future_key_point_hidden_state)  # (bs*num_beam, 1, k)
                pred_kps_score = (pred_kps_score.view(batch_size, num_beam, self.k)/self.beam_search_temp).softmax(-1) # (bs, num_beam, k)
            
            if i == 0:
                topk_score, topk_indx = torch.topk(pred_kps_score[:, 0, :], dim=-1, k =num_beam) # (bs, num_beam)
            else:
                # pred_kps_score_accum = k_kpts_scores[:, :, [i-1]].repeat(1, 1, num_beam) * pred_kps_score
                # pred_kps_score = pred_kps_score_accum.view(batch_size, num_beam*self.k) # (bs, num_beam*k)
                pred_kps_score = pred_kps_score.view(batch_size, num_beam*self.k) # (bs, num_beam*k)
                topk_score, topk_indx = torch.topk(pred_kps_score, dim=-1, k =num_beam) # (bs, num_beam)
            
            # topk_score = topk_score.softmax(-1)
            topk_group = torch.div(topk_indx, self.k, rounding_mode='floor')
            
            # pred_kps_logit_topk = []
            # for k_ in range(num_beam):
            #     pred_kps_logit_topk.append(pred_kps_logit[torch.arange(batch_size), topk_indx[:, k_], :][:, None, :]) 
            # pred_kps_logit_topk = torch.cat(pred_kps_logit_topk, dim=1) # (bs, num_beam, 2)
            
            pred_kps_logit_topk = pred_kps_logit[torch.arange(batch_size)[:, None].repeat(1, num_beam).view(-1), topk_indx.view(-1), :].view(batch_size, num_beam, 2) # # (bs, num_beam, 2)

            pred_kps_logit_topk = torch.cat((pred_kps_logit_topk, torch.zeros((batch_size, num_beam, 2), device=device)), dim=-1) # (bs, num_beam, 4)

            # get kps topk embeds
            pred_kps_logit_topk_embed = self.action_m_embed(pred_kps_logit_topk)  # b, num_beam, n_embed
            
            k_input_embeds[:, :, tot_scenario_contenxt_len + i, :] = pred_kps_logit_topk_embed
            k_kpts_scores[:, :, i] = topk_score
            
            if i > 0:
                k_input_embeds_kpts_prev = torch.zeros((batch_size, num_beam, i, n_embed), device=device)
                k_kpts_scores_prev = torch.zeros((batch_size, num_beam, i), device=device)
                
                for p_i in range(num_beam):
                    k_input_embeds_kpts_prev[:, p_i, :, :] = k_input_embeds[torch.arange(batch_size), topk_group[:, p_i], tot_scenario_contenxt_len: tot_scenario_contenxt_len + i, :]
                    k_kpts_scores_prev[:, p_i, :] = k_kpts_scores[torch.arange(batch_size), topk_group[:, p_i], :i]
                
                k_input_embeds[:, :, tot_scenario_contenxt_len: tot_scenario_contenxt_len + i, :] = k_input_embeds_kpts_prev
                k_kpts_scores[:, :, :i] = k_kpts_scores_prev
                
                k_kpts_scores[:, :, i] *= k_kpts_scores[:, :, i-1]
            
            pred_key_points_during_generate[:, :, i, :] = pred_kps_logit_topk[:, :, :self.pred_dim]
            k_input_embeds_kpts = k_input_embeds[:, :, tot_scenario_contenxt_len: tot_scenario_contenxt_len + key_points_num, :]
            
            k_kpts_index[:, :, i] = topk_indx
        
        return pred_key_points_during_generate[:, 0:out_num_mode, ...], k_input_embeds_kpts[:, 0:out_num_mode, ...], k_kpts_scores[:, 0:out_num_mode, ...], k_kpts_index
    
    def beam_search_anchor_only(self, input_embeds, tot_scenario_contenxt_len, out_num_mode=6, center_obj_anchor_pts=None):
        '''
        input_embeds: (bs, tot_scenario_context_length + num_kps + num_future_frame, n_embed)
        
        return:
            k_input_embeds_kpts: (bs, num_beam, num_kps, n_embed)
            k_kpts_scores: (bs, num_beam, num_kps)
            pred_key_points_during_generate: (bs, num_beam, num_kps, 4)
        '''

        
        device = input_embeds.device
        batch_size, tot_len, n_embed = input_embeds.shape

        # prepare attention mask
        input_embeds_current = input_embeds[:, :tot_scenario_contenxt_len, :].view(batch_size, -1, n_embed)
        attention_mask = torch.ones(input_embeds_current.shape[:2], dtype=torch.long, device=device)
        position_ids = self._prepare_position_ids_for_generation(attention_mask.clone())
        transformer_output = self.transformer(
            inputs_embeds=input_embeds_current,
            attention_mask=attention_mask,
            position_ids=position_ids
        )
        transformer_outputs_hidden_state = transformer_output['last_hidden_state']
        future_key_point_hidden_state = transformer_outputs_hidden_state[:, [tot_scenario_contenxt_len - 1], :] # (bs, 1, n_embed)

        pred_kps_score = self.anchor_cls_decoder(future_key_point_hidden_state).softmax(-1) # (bs, 1, 64)
        pred_kps_logit = center_obj_anchor_pts # (bs, 64, 2)

        topk_score, topk_indx = torch.topk(pred_kps_score[:, 0, :], dim=-1, k =out_num_mode) # (bs, num_beam)
    
        pred_kps_logit_topk = pred_kps_logit[torch.arange(batch_size)[:, None].repeat(1, out_num_mode).view(-1), topk_indx.view(-1), :].view(batch_size, out_num_mode, 2) # (bs, out_num_mode, 2)
        pred_kps_logit_topk = torch.cat((pred_kps_logit_topk, torch.zeros((batch_size, out_num_mode, 2), device=device)), dim=-1) # (bs, out_num_mode, 4)

        # get kps topk embeds
        pred_kps_logit_topk_embed = self.action_m_embed(pred_kps_logit_topk).unsqueeze(2)  # (b, out_num_mode, 1, n_embed)
        
        # wrarp res
        k_kpts_scores = torch.zeros((batch_size, out_num_mode, 1), device=device)
        k_kpts_scores[:, :, 0] = topk_score
        
        k_kpts_index = torch.zeros((batch_size, out_num_mode, 1), device=device)
        k_kpts_index[:, :, 0] = topk_indx
        
        return pred_kps_logit_topk[:, :, None, :self.pred_dim], pred_kps_logit_topk_embed, k_kpts_scores, k_kpts_index
    
=======
            input_embeds[:, scenario_type_len + context_length * 2 + i, :] = key_point_embed[:, 0, :]
            pred_key_points_during_generate.append(pred_key_point[:, 0, :2].unsqueeze(1))
        # generate remaining trajectory
        # prepare attention mask
        # attention_mask = torch.ones((input_embeds.shape[0], input_embeds.shape[1]), device=device)
        # attention_mask[:, context_length * 2 + key_points_num:] = 0
        # position_ids = self._prepare_position_ids_for_generation(attention_mask.clone())
        transformer_output = self.transformer(
            inputs_embeds=input_embeds,
            # attention_mask=attention_mask,
            attention_mask=None,
            position_ids=None,
            # **input_kwargs
        )
        transformer_outputs_hidden_state = transformer_output['last_hidden_state']
        traj_hidden_state = transformer_outputs_hidden_state[:, -pred_length-1:-1, :]
        # expected shape for pred trajectory is (b, pred_length, 4)
        if self.traj_decoder is not None:
            traj_logits = self.traj_decoder(traj_hidden_state)
        else:
            traj_logits = trajectory_label_dummy[..., :2]
        future_key_points_hidden_state = transformer_outputs_hidden_state[:, scenario_type_len + context_length * 2 - 1:scenario_type_len + context_length * 2 + future_key_points.shape[1] - 1, :]

        if self.k > 1:
            key_points_logits = self.key_points_decoder(future_key_points_hidden_state)  # b, s, 4/2*k
            pred_logits = self.next_token_scorer_decoder(future_key_points_hidden_state.to(device))  # b, s, k
            selected_key_points = key_points_logits.reshape(batch_size * key_points_num, self.k, -1)[torch.arange(batch_size * key_points_num),
                                  pred_logits.argmax(dim=-1).reshape(-1), :].reshape(batch_size, key_points_num, -1)
            key_points_logits = selected_key_points
        elif self.k == 1:
            key_points_logits = self.key_points_decoder(future_key_points_hidden_state)  # b, s, 4/2
            # use previous prediction during generation
            key_points_logits = torch.cat(pred_key_points_during_generate, dim=1).reshape(key_points_logits.shape)
        else:
            raise ValueError("illegal k while generating trajectory", self.k)

        # return torch.cat([key_points_logits, traj_logits], dim=1)
        return {'key_points_logits': key_points_logits, 'logits': traj_logits}
>>>>>>> 07b31a0c
<|MERGE_RESOLUTION|>--- conflicted
+++ resolved
@@ -1,9 +1,5 @@
-<<<<<<< HEAD
 import os
 import pickle
-=======
-from transformers import GPT2Model, GPT2PreTrainedModel, GPT2Tokenizer
->>>>>>> 07b31a0c
 import torch
 from torch.nn import BCEWithLogitsLoss, CrossEntropyLoss, MSELoss, SmoothL1Loss
 from transformer4planning.models.GPT2.models import *
@@ -102,7 +98,6 @@
             self.scenario_type_len = 0
             
         self.post_init()
-<<<<<<< HEAD
         
         # loss
         if 'mse' in self.loss_fn:
@@ -127,8 +122,6 @@
         
         self.tot_iter_num = 0
         self.debug = True
-=======
->>>>>>> 07b31a0c
 
     @add_start_docstrings(PARALLELIZE_DOCSTRING)
     def parallelize(self, device_map=None):
@@ -260,15 +253,9 @@
         if self.ar_future_interval == 0:
             # to keep input and output at the same dimension
             input_embeds = torch.cat([input_embeds,
-<<<<<<< HEAD
                                       torch.zeros((batch_size, pred_length, self.llm_n_embd), device=device)], dim=1)
             future_key_points = None
             future_key_points_gt_mask = None
-=======
-                                      torch.zeros((batch_size, pred_length, n_embed), device=device)], dim=1)
-            # attention_mask = torch.ones((input_embeds.shape[0], input_embeds.shape[1]), device=device)
-            # attention_mask[:, context_length * 2:] = 0
->>>>>>> 07b31a0c
         elif self.ar_future_interval > 0:
             # use autoregressive future interval
             if self.model_args.specified_key_points:
@@ -330,7 +317,6 @@
         transformer_outputs_hidden_state = transformer_outputs['last_hidden_state']
 
         traj_hidden_state = transformer_outputs_hidden_state[:, -pred_length - 1:-1, :]
-<<<<<<< HEAD
         pred_traj_logits = None
         if self.predict_trajectory:
             pred_traj_logits = self.traj_decoder(traj_hidden_state)   # (bs, pred_length, 2 * k)
@@ -344,30 +330,6 @@
             pred_anchor_embed = transformer_outputs_hidden_state[:, tot_scenario_contenxt_len-1 : tot_scenario_contenxt_len-1+self.anchor_len, :] # (bs, anchor_len, n_embed)
             pred_anchor_cls = self.anchor_cls_decoder(pred_anchor_embed) # (bs, anchor_len, 64)
             pred_anchor_logits = self.anchor_logits_decoder(pred_anchor_embed) # (bs, anchor_len, 64 * 2)
-=======
-        # expected shape for pred trajectory is (b, pred_length, 4)
-        loss = torch.tensor(0, dtype=torch.float32, device=device)
-        if 'mse' in self.loss_fn:
-            loss_fct = nn.MSELoss(reduction="mean")
-        elif 'l1' in self.loss_fn:
-            loss_fct = nn.SmoothL1Loss()
-        if not self.model_args.pred_key_points_only:
-            traj_logits = self.traj_decoder(traj_hidden_state)
-            if self.task == "waymo":
-                loss_fct = MSELoss(reduction="none")
-                # y_mask = ((trajectory_label != -1).sum(-1) > 0).view(batch_size, pred_length, 1)
-                _loss = (loss_fct(traj_logits[..., :2], trajectory_label[..., :2].to(device)) * trajectory_label_mask).sum() / (
-                            trajectory_label_mask.sum() + 1e-7)
-                loss += _loss
-            else:
-                if self.model_args.predict_yaw:
-                    loss += loss_fct(traj_logits, trajectory_label.to(device)) * self.model_args.trajectory_loss_rescale
-                else:
-                    loss += loss_fct(traj_logits[..., :2], trajectory_label[...,
-                                                           :2].to(device)) * self.model_args.trajectory_loss_rescale
-        else:
-            traj_logits = torch.zeros_like(trajectory_label[..., :2])
->>>>>>> 07b31a0c
 
         if self.ar_future_interval > 0:
             """
@@ -377,7 +339,6 @@
             input_embed: [O, A, O, A, FutureKey1, FutureKey2, Traj1(Given0), Traj2(Given0)..]
             output_embed: [A, O, A, FutureKey1, FutureKey2, Traj1, Traj2.., x(Attentionally Blank)]
             """
-<<<<<<< HEAD
 
             future_key_points_hidden_state = transformer_outputs_hidden_state[:, tot_scenario_contenxt_anchor_len - 1:tot_scenario_contenxt_anchor_len + future_key_points.shape[1] - 1, :]
             pred_kps_logits = self.key_points_decoder(future_key_points_hidden_state)  # (b, num_kps, 4/2*k)
@@ -399,66 +360,6 @@
                               pred_anchor_logits=pred_anchor_logits, # (bs, anchor_len, 64 * 2)
                               gt_anchor_logits = anchor_GT_logits, #(bs, 2)
                               )
-=======
-            scenario_type_len = self.model_args.max_token_len if self.model_args.token_scenario_tag else 0
-            future_key_points_hidden_state = transformer_outputs_hidden_state[:, scenario_type_len + context_length * 2 - 1:scenario_type_len + context_length * 2 + future_key_points.shape[1] - 1, :]
-            key_points_logits = self.key_points_decoder(future_key_points_hidden_state)  # b, s, 4/2*k
-
-            if self.k == 1:
-                if self.model_args.predict_yaw:
-                    loss_to_add = loss_fct(key_points_logits, future_key_points.to(device))
-                else:
-                    loss_to_add = loss_fct(key_points_logits, future_key_points[..., :2].to(device))
-                
-                if self.task == "waymo":
-                    loss_to_add = (loss_to_add* future_key_points_gt_mask).sum() / (future_key_points_gt_mask.sum() + 1e-7)
-                loss += loss_to_add
-                traj_logits = torch.cat([key_points_logits, traj_logits], dim=1)
-            else:
-                b, s, c = future_key_points.shape
-                k_results = key_points_logits.reshape(b, s, self.k, -1)
-
-                # get loss of minimal loss from k results
-                k_future_key_points = future_key_points.unsqueeze(2).repeat(1, 1, self.k, 1).reshape(b, s, self.k, -1)
-                loss_fct_key_points = MSELoss(reduction="none")
-                if self.model_args.predict_yaw:
-                    loss_to_add = loss_fct_key_points(k_results, k_future_key_points.to(device))
-                else:
-                    loss_to_add = loss_fct_key_points(k_results, k_future_key_points[..., :2].to(device))
-                # add loss on x, y (the last dimension)
-                loss_to_add = loss_to_add.sum(dim=-1)  # b, s, k
-                min_loss, min_loss_indices = torch.min(loss_to_add, dim=2)  # b, s
-                
-                if self.task == "waymo":
-                    loss += (min_loss.unsqueeze(-1) * future_key_points_gt_mask).sum() / (future_key_points_gt_mask.sum() + 1e-7)
-                else:
-                    loss += min_loss.mean()
-                if self.next_token_scorer_decoder is not None:
-                    pred_logits = self.next_token_scorer_decoder(future_key_points_hidden_state.to(device))  # b, s, k
-                    loss_fct = CrossEntropyLoss(reduction="mean")
-                    loss_to_add = loss_fct(pred_logits.reshape(b * s, self.k).to(torch.float64), min_loss_indices.reshape(-1).long())
-                    loss += loss_to_add
-                    if self.training:
-                        # concatenate the key points with predicted trajectory for evaluation
-                        selected_key_points = key_points_logits.reshape(b * s, self.k, -1)[torch.arange(b * s),
-                                              min_loss_indices.reshape(-1), :].reshape(b, s, -1)
-                    else:
-                        # concatenate the key points with predicted trajectory selected from the classifier for evaluation
-                        selected_key_points = key_points_logits.reshape(b * s, self.k, -1)[torch.arange(b * s),
-                                              pred_logits.argmax(dim=-1).reshape(-1), :].reshape(b, s, -1)
-                    traj_logits = torch.cat([selected_key_points, traj_logits], dim=1)
-                else:
-                    print('WARNING: Randomly select key points for evaluation, try to use next_token_scorer_decoder')
-                    traj_logits = torch.cat([key_points_logits[0].reshape(b, s, -1), traj_logits], dim=1)
-
-        # evaluate accuracy if on eval
-        if not self.training and self.clf_metrics is not None:
-            if self.next_token_scorer_decoder is not None:
-                # classification on k predictions
-                predictions = torch.argmax(pred_logits, dim=-1)  # b, s, k
-                for _, metric in self.clf_metrics.items():
-                    metric.add_batch(references=min_loss_indices.reshape(-1), predictions=predictions.reshape(-1))
->>>>>>> 07b31a0c
 
         if not return_dict:
             output = (traj_logits,) + transformer_outputs[1:]
@@ -484,7 +385,6 @@
         input_embeds, context_length, trajectory_label, trajectory_label_mask = self._prepare_OA_inputs(input_dict, batch_sample_count, scenario_type) 
         pred_length = trajectory_label.shape[1]
         
-<<<<<<< HEAD
         # anchor embedding
         tot_scenario_contenxt_len = self.scenario_type_len + context_length * 2
         tot_scenario_contenxt_anchor_len = self.scenario_type_len + context_length * 2 + self.anchor_len
@@ -503,41 +403,6 @@
             gt_anchor_mask = trajectory_label_mask[:, -1, :] # (bs, 1)
         else:
             center_obj_anchor_pts = None
-=======
-        # action context
-        context_actions = input_dict['center_objects_past']
-        if self.model_args.x_random_walk > 0 and self.training:
-            x_noise = torch.rand(context_actions.shape, device=device) * self.model_args.x_random_walk * 2 - self.model_args.x_random_walk
-            context_actions[:, :, 0] += x_noise[:, :, 0]
-        if self.model_args.y_random_walk > 0 and self.training:
-            y_noise = torch.rand(context_actions.shape, device=device) * self.model_args.y_random_walk * 2 - self.model_args.y_random_walk
-            context_actions[:, :, 1] += y_noise[:, :, 1]
-
-        action_embeds = self.action_m_embed(context_actions)
-        context_length = context_actions.shape[1]  # past_interval=10, past_frames=2 * 20, context_length = 40/10=4
-
-        # create OAOAOA..
-        n_embed = action_embeds.shape[-1]
-        input_embeds = torch.zeros(
-            (batch_size, context_length * 2, n_embed),
-            dtype=torch.float32,
-            device=device
-        )
-        input_embeds[:, ::2, :] = state_embeds  # index: 0, 2, 4, .., 18
-        input_embeds[:, 1::2, :] = action_embeds  # index: 1, 3, 5, .., 19
-        
-        if self.model_args.token_scenario_tag:
-            scenario_type = kwargs.get("scenario_type", None)
-            scenario_tag_ids = list()
-            for i in range(batch_size):
-                scenario_tag_ids.append(torch.tensor(self.tag_tokenizer(scenario_type[i], max_length=self.model_args.max_token_len, padding='max_length')["input_ids"]).unsqueeze(0))
-            scenario_tag_ids = torch.stack(scenario_tag_ids, dim=0).to(device)
-            scenario_tag_embeds = self.tag_embedding(scenario_tag_ids).squeeze(1)
-            input_embeds = torch.cat([scenario_tag_embeds, input_embeds], dim=1)
-            scenario_type_len = self.model_args.max_token_len
-        else:
-            scenario_type_len = 0
->>>>>>> 07b31a0c
 
         if not self.use_anchor:
             assert self.ar_future_interval > 0, 'ar_future_interval should be larger than 0, else do not use generate'
@@ -553,7 +418,6 @@
                 future_key_points = trajectory_label_dummy[:, selected_indices, :]
                 future_key_points_gt = trajectory_label[:, selected_indices, :]
             else:
-<<<<<<< HEAD
                 future_key_points = trajectory_label_dummy[:, self.ar_future_interval - 1::self.ar_future_interval, :]
                 future_key_points_gt = trajectory_label[:, self.ar_future_interval - 1::self.ar_future_interval, :]
             assert future_key_points.shape[1] > 0, 'future points not enough to sample'
@@ -788,27 +652,6 @@
             # prepare attention mask
             input_embeds_current = input_embeds[:, :tot_scenario_contenxt_anchor_len + i, :]
             attention_mask = torch.ones(input_embeds_current.shape[:2], dtype=torch.long, device=device)
-=======
-                selected_indices = [79, 39, 19, 9, 4]
-            future_key_points = trajectory_label_dummy[:, selected_indices, :]
-        else:
-            future_key_points = trajectory_label_dummy[:, self.ar_future_interval - 1::self.ar_future_interval, :]
-        assert future_key_points.shape[1] > 0, 'future points not enough to sample'
-        future_key_embeds_dummy = self.action_m_embed(future_key_points)
-        input_embeds = torch.cat([input_embeds, future_key_embeds_dummy,
-                                  torch.zeros((batch_size, pred_length, n_embed), device=device)], dim=1)
-        key_points_num = future_key_points.shape[1]
-        pred_key_points_during_generate = []
-        # attention_mask[:, context_length * 2 + future_key_embeds.shape[1]:] = 0
-        # Loop for generation
-        for i in range(key_points_num):
-            # prepare attention mask
-            # attention_mask = torch.ones((input_embeds.shape[0], input_embeds.shape[1]), device=device)
-            # attention_mask[:, context_length * 2 + i + 1:] = 0
-            # position_ids = self._prepare_position_ids_for_generation(attention_mask.clone())
-            input_embeds_current = input_embeds[:, :scenario_type_len + context_length * 2 + i, :]
-            attention_mask = torch.ones(input_embeds_current.shape[:2], dtype=torch.long, device=input_embeds.device)
->>>>>>> 07b31a0c
             position_ids = self._prepare_position_ids_for_generation(attention_mask.clone())
             transformer_output = self.transformer(
                 inputs_embeds=input_embeds_current,
@@ -817,11 +660,7 @@
                 # **input_kwargs
             )
             transformer_outputs_hidden_state = transformer_output['last_hidden_state']
-<<<<<<< HEAD
             future_key_point_hidden_state = transformer_outputs_hidden_state[:, tot_scenario_contenxt_anchor_len + i - 1, :].reshape(batch_size, 1, -1)
-=======
-            future_key_point_hidden_state = transformer_outputs_hidden_state[:, scenario_type_len + context_length * 2 + i - 1, :].reshape(batch_size, 1, -1)
->>>>>>> 07b31a0c
 
             if self.k > 1:
                 key_points_logit = self.key_points_decoder(future_key_point_hidden_state).reshape(batch_size, 1, -1)  # b, 1, 4/2*k
@@ -838,7 +677,6 @@
 
             key_point_embed = self.action_m_embed(pred_key_point).reshape(batch_size, 1, -1)  # b, 1, n_embed
             # replace embed at the next position
-<<<<<<< HEAD
             input_embeds[:, tot_scenario_contenxt_anchor_len + i, :] = key_point_embed[:, 0, :]
             input_embeds_kpts[:, 0, i, :] = key_point_embed[:, 0, :]
             kpts_scores[:, :, i] = pred_kps_score.max(-1)[0]
@@ -993,44 +831,4 @@
         k_kpts_index[:, :, 0] = topk_indx
         
         return pred_kps_logit_topk[:, :, None, :self.pred_dim], pred_kps_logit_topk_embed, k_kpts_scores, k_kpts_index
-    
-=======
-            input_embeds[:, scenario_type_len + context_length * 2 + i, :] = key_point_embed[:, 0, :]
-            pred_key_points_during_generate.append(pred_key_point[:, 0, :2].unsqueeze(1))
-        # generate remaining trajectory
-        # prepare attention mask
-        # attention_mask = torch.ones((input_embeds.shape[0], input_embeds.shape[1]), device=device)
-        # attention_mask[:, context_length * 2 + key_points_num:] = 0
-        # position_ids = self._prepare_position_ids_for_generation(attention_mask.clone())
-        transformer_output = self.transformer(
-            inputs_embeds=input_embeds,
-            # attention_mask=attention_mask,
-            attention_mask=None,
-            position_ids=None,
-            # **input_kwargs
-        )
-        transformer_outputs_hidden_state = transformer_output['last_hidden_state']
-        traj_hidden_state = transformer_outputs_hidden_state[:, -pred_length-1:-1, :]
-        # expected shape for pred trajectory is (b, pred_length, 4)
-        if self.traj_decoder is not None:
-            traj_logits = self.traj_decoder(traj_hidden_state)
-        else:
-            traj_logits = trajectory_label_dummy[..., :2]
-        future_key_points_hidden_state = transformer_outputs_hidden_state[:, scenario_type_len + context_length * 2 - 1:scenario_type_len + context_length * 2 + future_key_points.shape[1] - 1, :]
-
-        if self.k > 1:
-            key_points_logits = self.key_points_decoder(future_key_points_hidden_state)  # b, s, 4/2*k
-            pred_logits = self.next_token_scorer_decoder(future_key_points_hidden_state.to(device))  # b, s, k
-            selected_key_points = key_points_logits.reshape(batch_size * key_points_num, self.k, -1)[torch.arange(batch_size * key_points_num),
-                                  pred_logits.argmax(dim=-1).reshape(-1), :].reshape(batch_size, key_points_num, -1)
-            key_points_logits = selected_key_points
-        elif self.k == 1:
-            key_points_logits = self.key_points_decoder(future_key_points_hidden_state)  # b, s, 4/2
-            # use previous prediction during generation
-            key_points_logits = torch.cat(pred_key_points_during_generate, dim=1).reshape(key_points_logits.shape)
-        else:
-            raise ValueError("illegal k while generating trajectory", self.k)
-
-        # return torch.cat([key_points_logits, traj_logits], dim=1)
-        return {'key_points_logits': key_points_logits, 'logits': traj_logits}
->>>>>>> 07b31a0c
+    