--- conflicted
+++ resolved
@@ -263,9 +263,6 @@
             new[:, :2] = relative_traj[:, :2]
             new[:, -1] = relative_traj[:, -1]
             relative_traj = new
-<<<<<<< HEAD
-        timesteps = _get_fixed_timesteps(ego_states[-1], self.horizon_seconds.time_us, self.planning_interval)
-=======
 
         print('test: ', self.planning_interval, self.horizon_seconds_time)
 
@@ -275,7 +272,6 @@
         for i in range(0, relative_traj.shape[0]):
             planned_time_points.append(TimePoint(state.time_point.time_us + 1e5).time_s)
 
->>>>>>> 1f5c935d
         states = _get_absolute_agent_states_from_numpy_poses(poses=relative_traj,
                                                              ego_history=ego_states,
                                                              timesteps=planned_time_points)
