--- conflicted
+++ resolved
@@ -44,9 +44,9 @@
             )
         },
     )
-    
+
 class PlanningTrainer(Trainer):
-    
+
     def prediction_step(
         self,
         model: nn.Module,
@@ -174,7 +174,7 @@
             fde = fde.mean()
             self.fde = (fde + self.fde * self.eval_itr)/(self.eval_itr + 1)
             self.fde = float(self.fde)  # tensor to float to save in json
-        
+
         self.eval_itr += 1
         if prediction_loss_only:
             return (loss, None, None)
@@ -184,7 +184,7 @@
             logits = logits[0]
 
         return (loss, logits, None)
-    
+
     def evaluation_loop(
         self,
         dataloader: DataLoader,
@@ -197,14 +197,11 @@
         self.ade = 0
         self.eval_itr = 0
         eval_output = super().evaluation_loop(dataloader, description, prediction_loss_only, ignore_keys, metric_key_prefix)
-<<<<<<< HEAD
+
+        self.fde = self.fde.item()
+        self.ade = self.ade.item()
         result = dict()
         if self.model.model_args.autoregressive and self.model.clf_metrics is not None:
-=======
-        self.fde = self.fde.item()
-        self.ade = self.ade.item()
-        if self.model.model_args.autoregressive:
->>>>>>> ec7a7298
             # run classsification metrics
             result["accuracy"] = self.model.clf_metrics["accuracy"].compute()
             result["f1"] = self.model.clf_metrics["f1"].compute(average="macro")
@@ -213,6 +210,6 @@
         result["ade"] = self.ade
         result["fde"] = self.fde
         logging.info("***** Eval results *****")
-        logging.info(f"  {result}")    
+        logging.info(f"  {result}")
         self.log(result)
         return eval_output