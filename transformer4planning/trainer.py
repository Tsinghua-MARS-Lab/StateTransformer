import time
import tqdm
import datetime
import pickle
from torch.utils.data import DataLoader
from transformers.trainer_utils import EvalLoopOutput
from transformers.utils import is_sagemaker_mp_enabled
from transformers.trainer_pt_utils import  nested_detach
from transformers.trainer_callback import TrainerState, TrainerControl, IntervalStrategy, DefaultFlowCallback
from transformers.training_args import TrainingArguments
from transformers.trainer import Trainer
from transformer4planning.common_utils import common_utils
from typing import List, Optional, Dict, Any, Tuple, Union
from dataclasses import dataclass, field
from datasets import Dataset
import torch
import torch.nn as nn
import logging
import shutil
import os
import numpy as np

class CustomCallback(DefaultFlowCallback):
    """
    A [`TrainerCallback`] that handles the default flow of the training loop for logs, evaluation and checkpoints.
    """

    def on_epoch_end(self, args: TrainingArguments, state: TrainerState, control: TrainerControl, **kwargs):
        # Log
        # control.should_log = False
        if args.logging_strategy == IntervalStrategy.EPOCH and state.epoch % args.eval_interval == 0:
            control.should_log = True

        # Evaluate
        # control.should_evaluate = False
        if args.evaluation_strategy == IntervalStrategy.EPOCH and args.eval_delay <= state.epoch and state.epoch % args.eval_interval == 0:
            control.should_evaluate = True

        # Save
        # control.should_save = False
        if args.save_strategy == IntervalStrategy.EPOCH and state.epoch % args.eval_interval == 0:
            control.should_save = True

        return control

@dataclass
class PlanningTrainingArguments(TrainingArguments):
    eval_interval: Optional[int] = field(
        default=1,
        metadata={
            "help": (
                "how many epoch the model perform an evaluation."
            )
        },
    )

class PlanningTrainer(Trainer):

    def prediction_step(
        self,
        model: nn.Module,
        inputs: Dict[str, Union[torch.Tensor, Any]],
        prediction_loss_only: bool,
        ignore_keys: Optional[List[str]] = None,
    ) -> Tuple[Optional[torch.Tensor], Optional[torch.Tensor], Optional[torch.Tensor]]:
        """
        Perform an evaluation step on `model` using `inputs`.

        Subclass and override to inject custom behavior.

        Args:
            model (`nn.Module`):
                The model to evaluate.
            inputs (`Dict[str, Union[torch.Tensor, Any]]`):
                The inputs and targets of the model.

                The dictionary will be unpacked before being fed to the model. Most models expect the targets under the
                argument `labels`. Check your model's documentation for all accepted arguments.
            prediction_loss_only (`bool`):
                Whether or not to return the loss only.
            ignore_keys (`Lst[str]`, *optional*):
                A list of keys in the output of your model (if it is a dictionary) that should be ignored when
                gathering predictions.

        Return:
            Tuple[Optional[torch.Tensor], Optional[torch.Tensor], Optional[torch.Tensor]]: A tuple with the loss,
            logits and labels (each being optional).
        """
        if inputs is None:
            return None, None, None
        has_labels = False if len(self.label_names) == 0 else all(inputs.get(k) is not None for k in self.label_names)
        # For CLIP-like models capable of returning loss values.
        # If `return_loss` is not specified or being `None` in `inputs`, we check if the default value of `return_loss`
        # is `True` in `model.forward`.
        return_loss = inputs.get("return_loss", None)
        if return_loss is None:
            return_loss = self.can_return_loss
        # loss_without_labels = True if len(self.label_names) == 0 and return_loss else False
        loss_without_labels = True

        inputs = self._prepare_inputs(inputs)
        if ignore_keys is None:
            if hasattr(self.model, "config"):
                ignore_keys = getattr(self.model.config, "keys_to_ignore_at_inference", [])
            else:
                ignore_keys = []

        # labels may be popped when computing the loss (label smoothing for instance) so we grab them first.
        # if has_labels or loss_without_labels:
        #     labels = nested_detach(tuple(inputs.get(name) is not None for name in self.label_names))
        #     if len(labels) == 1:
        #         labels = labels[0]
        # else:
        #     labels = None

        with torch.no_grad():
            if is_sagemaker_mp_enabled():
                raw_outputs = smp_forward_only(model, inputs)
                if has_labels or loss_without_labels:
                    if isinstance(raw_outputs, dict):
                        loss_mb = raw_outputs["loss"]
                        logits_mb = tuple(v for k, v in raw_outputs.items() if k not in ignore_keys + ["loss"])
                    else:
                        loss_mb = raw_outputs[0]
                        logits_mb = raw_outputs[1:]

                    loss = loss_mb.reduce_mean().detach().cpu()
                    logits = smp_nested_concat(logits_mb)
                else:
                    loss = None
                    if isinstance(raw_outputs, dict):
                        logits_mb = tuple(v for k, v in raw_outputs.items() if k not in ignore_keys)
                    else:
                        logits_mb = raw_outputs
                    logits = smp_nested_concat(logits_mb)
            else:
                if has_labels or loss_without_labels:
                    with self.compute_loss_context_manager():
                        loss, outputs = self.compute_loss(model, inputs, return_outputs=True)
                    loss = loss.mean().detach()

                    if isinstance(outputs, dict):
                        logits = tuple(v for k, v in outputs.items() if k not in ignore_keys + ["loss"])
                    else:
                        logits = outputs[1:]
                else:
                    loss = None
                    with self.compute_loss_context_manager():
                        outputs = model(**inputs)
                    if isinstance(outputs, dict):
                        logits = tuple(v for k, v in outputs.items() if k not in ignore_keys)
                    else:
                        logits = outputs
                    # # TODO: this needs to be fixed and made cleaner later.
                    # if self.args.past_index >= 0:
                    #     self._past = outputs[self.args.past_index - 1]
        batch_generate_eval = True
        # if model.mode == 'OA-OA':
        #     batch_generate_eval = False
        #     print('batch generate for OA-OA is not implemented yet')
        # if self.model.model_args.k not in [-1]:
        #     batch_generate_eval = False
        #     print('batch generate for TopK is not implemented yet')
        # if self.model.model_args.k not in [1, -1]:
        #     batch_generate_eval = False
        #     print('batch generate for TopK is not implemented yet')

        if batch_generate_eval:
            # run generate for sequence of actions
            if self.model.model_args.autoregressive:
                # TODO: support different frame interval, change sequence length from 40
                actions_label_in_batch = inputs["trajectory"].clone()
                trajectory_label_in_batch = self.model.compute_normalized_points(actions_label_in_batch)
                if self.model.model_args.k > 0:
                    from transformers import GenerationConfig
                    translation_generation_config = GenerationConfig(
                        num_beams=20,
                        early_stopping=True,
                        decoder_start_token_id=0,
                        eos_token_id=model.config.eos_token_id,
                        pad_token=model.config.pad_token_id,
                        max_new_tokens=50,
                        use_cache=False,
                    )
                    prediction_actions_in_batch = self.model.generate(**inputs, generation_config=translation_generation_config)
                elif self.model.model_args.k == -1:
                    prediction_actions_in_batch = self.model.generate_legacy(**inputs)
                prediction_trajectory_in_batch = self.model.compute_normalized_points(prediction_actions_in_batch)
                ade_x_error = prediction_trajectory_in_batch[:, :, 0] - trajectory_label_in_batch[:, -40:, 0]
                ade_y_error = prediction_trajectory_in_batch[:, :, 1] - trajectory_label_in_batch[:, -40:, 1]
                fde_x_error = prediction_trajectory_in_batch[:, -1, 0] - trajectory_label_in_batch[:, -1, 0]
                fde_y_error = prediction_trajectory_in_batch[:, -1, 1] - trajectory_label_in_batch[:, -1, 1]
            else:
                trajectory_label_in_batch = inputs["trajectory_label"].clone()
                if isinstance(logits, tuple):
                    prediction_trajectory_in_batch = logits[0]
                else:
                    print('unknown logits type', type(logits), logits)
                if self.model.ar_future_interval > 0:
                    length_of_trajectory = trajectory_label_in_batch.shape[1]
                    prediction_key_points = prediction_trajectory_in_batch[:, :-length_of_trajectory, :]
                    prediction_trajectory_in_batch = prediction_trajectory_in_batch[:, -length_of_trajectory:, :]
                    if self.model.model_args.specified_key_points:
                        # 80, 40, 20, 10, 5
                        if self.model.model_args.forward_specified_key_points:
                            selected_indices = [4, 9, 19, 39, 79]
                        else:
                            selected_indices = [79, 39, 19, 9, 4]
                        future_key_points = trajectory_label_in_batch[:, selected_indices, :]
                    else:
                        future_key_points = trajectory_label_in_batch[:, self.model.ar_future_interval - 1::self.model.ar_future_interval, :]
                    ade_x_error_key_points = prediction_key_points[:, :, 0] - future_key_points[:, :, 0]
                    ade_y_error_key_points = prediction_key_points[:, :, 1] - future_key_points[:, :, 1]
                    fde_x_error_key_points = prediction_key_points[:, -1, 0] - future_key_points[:, -1, 0]
                    fde_y_error_key_points = prediction_key_points[:, -1, 1] - future_key_points[:, -1, 1]
                    ade_x_error = prediction_trajectory_in_batch[:, :, 0] - trajectory_label_in_batch[:, :, 0]
                    ade_y_error = prediction_trajectory_in_batch[:, :, 1] - trajectory_label_in_batch[:, :, 1]
                    fde_x_error = prediction_trajectory_in_batch[:, -1, 0] - trajectory_label_in_batch[:, -1, 0]
                    fde_y_error = prediction_trajectory_in_batch[:, -1, 1] - trajectory_label_in_batch[:, -1, 1]
                    if self.model.model_args.predict_yaw:
                        heading_error = prediction_trajectory_in_batch[:, :, -1] - trajectory_label_in_batch[:, :, -1]
                    if self.model.k >= 1:
                        prediction_trajectory_in_batch_by_gen = self.model.generate(**inputs)
                        length_of_trajectory = trajectory_label_in_batch.shape[1]
                        prediction_key_points_by_gen = prediction_trajectory_in_batch_by_gen[:, :-length_of_trajectory, :]
                        prediction_trajectory_in_batch_by_gen = prediction_trajectory_in_batch_by_gen[:, -length_of_trajectory:, :]
                        ade_x_error_key_points_by_gen = prediction_key_points_by_gen[:, :, 0] - future_key_points[:, :, 0]
                        ade_y_error_key_points_by_gen = prediction_key_points_by_gen[:, :, 1] - future_key_points[:, :, 1]
                        fde_x_error_key_points_by_gen = prediction_key_points_by_gen[:, -1, 0] - future_key_points[:, -1, 0]
                        fde_y_error_key_points_by_gen = prediction_key_points_by_gen[:, -1, 1] - future_key_points[:, -1, 1]
                        ade_x_error_by_gen = prediction_trajectory_in_batch_by_gen[:, :, 0] - trajectory_label_in_batch[:, :, 0]
                        ade_y_error_by_gen = prediction_trajectory_in_batch_by_gen[:, :, 1] - trajectory_label_in_batch[:, :, 1]
                        fde_x_error_by_gen = prediction_trajectory_in_batch_by_gen[:, -1, 0] - trajectory_label_in_batch[:, -1, 0]
                        fde_y_error_by_gen = prediction_trajectory_in_batch_by_gen[:, -1, 1] - trajectory_label_in_batch[:, -1, 1]
                        if self.model.model_args.predict_yaw:
                            heading_error_by_gen = prediction_trajectory_in_batch_by_gen[:, :, -1] - trajectory_label_in_batch[:, :, -1]
                    else:
                        raise ValueError(f'unknown k for auto-regression future keypoints: {self.model.k}')
                else:
                    ade_x_error = prediction_trajectory_in_batch[:, :, 0] - trajectory_label_in_batch[:, :, 0]
                    ade_y_error = prediction_trajectory_in_batch[:, :, 1] - trajectory_label_in_batch[:, :, 1]
                    fde_x_error = prediction_trajectory_in_batch[:, -1, 0] - trajectory_label_in_batch[:, -1, 0]
                    fde_y_error = prediction_trajectory_in_batch[:, -1, 1] - trajectory_label_in_batch[:, -1, 1]
                    if self.model.model_args.predict_yaw:
                        heading_error = prediction_trajectory_in_batch[:, :, -1] - trajectory_label_in_batch[:, :, -1]

            if self.model.model_args.visualize_prediction_to_path is not None and self.is_world_process_zero:
                # WARNING: only use it for one time evaluation, or slowing the evaluation significantly
                # only save and debug at process zero
                path_to_save = self.model.model_args.visualize_prediction_to_path
                if not os.path.exists(path_to_save):
                    os.makedirs(path_to_save)
                    # empty and re-save at every epoch
                    # os.rmdir(path_to_save)
                batch_size = trajectory_label_in_batch.shape[0]
                for i in range(batch_size):
                    file_number = len(os.listdir(path_to_save))
                    if file_number <= 200:
                        if self.model.ar_future_interval > 0:
                            self.save_raster(path_to_save=path_to_save,
                                             inputs=inputs,
                                             sample_index=i,
                                             file_index=file_number,
                                             prediction_trajectory=prediction_trajectory_in_batch[i],
                                             prediction_key_point=prediction_key_points[i],
                                             prediction_key_point_by_gen=prediction_key_points_by_gen[i],
                                             prediction_trajectory_by_gen=prediction_trajectory_in_batch_by_gen[i])
                        else:
                            # visualize prediction trajectory only
                            self.save_raster(path_to_save=path_to_save,
                                             inputs=inputs,
                                             sample_index=i,
                                             file_index=file_number,
                                             prediction_trajectory=prediction_trajectory_in_batch[i])
                    else:
                        break

            # compute ade
            ade = torch.sqrt(ade_x_error.flatten() ** 2 + ade_y_error.flatten() ** 2)
            ade = ade.mean()
            self.eval_result['ade'].append(float(ade))
            # compute fde
            fde = torch.sqrt(fde_x_error.flatten() ** 2 + fde_y_error.flatten() ** 2)
            fde = fde.mean()
            self.eval_result['fde'].append(float(fde))
            if self.model.model_args.predict_yaw:
                heading_error = torch.abs(heading_error).mean()
                if 'heading_error' not in self.eval_result:
                    self.eval_result['heading_error'] = []
                self.eval_result['heading_error'].append(float(heading_error))

            if self.model.ar_future_interval > 0:
                if 'ade_keypoints' not in self.eval_result:
                    self.eval_result['ade_keypoints'] = []
                    self.eval_result['fde_keypoints'] = []
                # compute key points ade
                ade_key_points = torch.sqrt(ade_x_error_key_points.flatten() ** 2 + ade_y_error_key_points.flatten() ** 2)
                ade_key_points = ade_key_points.mean()
                self.eval_result['ade_keypoints'].append(float(ade_key_points))
                # compute fde
                fde_key_points = torch.sqrt(fde_x_error_key_points.flatten() ** 2 + fde_y_error_key_points.flatten() ** 2)
                fde_key_points = fde_key_points.mean()
                self.eval_result['fde_keypoints'].append(float(fde_key_points))

                if self.model.k >= 1:
                    # evaluate through generate function
                    if 'ade_keypoints_gen' not in self.eval_result:
                        self.eval_result['ade_keypoints_gen'] = []
                        self.eval_result['fde_keypoints_gen'] = []
                        self.eval_result['ade_gen'] = []
                        self.eval_result['fde_gen'] = []
                    # compute ade by gen
                    ade_by_gen = torch.sqrt(ade_x_error_by_gen.flatten() ** 2 + ade_y_error_by_gen.flatten() ** 2)
                    ade_by_gen = ade_by_gen.mean()
                    self.eval_result['ade_gen'].append(float(ade_by_gen))
                    # compute fde
                    fde_by_gen = torch.sqrt(fde_x_error_by_gen.flatten() ** 2 + fde_y_error_by_gen.flatten() ** 2)
                    fde_by_gen = fde_by_gen.mean()
                    self.eval_result['fde_gen'].append(float(fde_by_gen))
                    # compute key points ade
                    ade_key_points_by_gen = torch.sqrt(ade_x_error_key_points_by_gen.flatten() ** 2 + ade_y_error_key_points_by_gen.flatten() ** 2)
                    ade_key_points_by_gen = ade_key_points_by_gen.mean()
                    self.eval_result['ade_keypoints_gen'].append(float(ade_key_points_by_gen))
                    # compute key points fde
                    fde_key_points_by_gen = torch.sqrt(fde_x_error_key_points_by_gen.flatten() ** 2 + fde_y_error_key_points_by_gen.flatten() ** 2)
                    fde_key_points_by_gen = fde_key_points_by_gen.mean()
                    self.eval_result['fde_keypoints_gen'].append(float(fde_key_points_by_gen))
                    if self.model.model_args.predict_yaw:
                        if 'heading_error_by_gen' not in self.eval_result:
                            self.eval_result['heading_error_by_gen'] = []
                        heading_error_by_gen = torch.abs(heading_error_by_gen).mean()
                        self.eval_result['heading_error_by_gen'].append(float(heading_error_by_gen))

        self.eval_itr += 1
        if prediction_loss_only:
            return (loss, None, None)

        logits = nested_detach(logits)
        if len(logits) == 1:
            logits = logits[0]

        return (loss, logits, None)

    def evaluation_loop(
        self,
        dataloader: DataLoader,
        description: str,
        prediction_loss_only: Optional[bool] = None,
        ignore_keys: Optional[List[str]] = None,
        metric_key_prefix: str = "eval",
    ) -> EvalLoopOutput:
        print('Starting evaluation loop with reset eval result')
        if self.is_world_process_zero:
            self.eval_result = {
                'ade': [],
                'fde': [],
            }
        self.eval_itr = 0
        eval_output = super().evaluation_loop(dataloader, description, prediction_loss_only, ignore_keys, metric_key_prefix)
        result = dict()
        if self.model.clf_metrics is not None:
            # run classsification metrics
            result[f"{metric_key_prefix}_accuracy"] = self.model.clf_metrics["accuracy"].compute()
            result[f"{metric_key_prefix}_f1"] = self.model.clf_metrics["f1"].compute(average="macro")
            result[f"{metric_key_prefix}_precision"] = self.model.clf_metrics["precision"].compute(average="macro")
            result[f"{metric_key_prefix}_recall"] = self.model.clf_metrics["recall"].compute(average="macro")
        for each_key in self.eval_result:
            # result[f"{metric_key_prefix}_{each_key}"] = float(self.eval_result[each_key])
            result[f"{metric_key_prefix}_{each_key}"] = sum(self.eval_result[each_key]) / len(self.eval_result[each_key])
        logging.info("***** Eval results *****")
        logging.info(f"{result}")
        self.log(result)

        return eval_output

    def save_raster(self, path_to_save,
                    inputs, sample_index,
                    prediction_trajectory,
                    file_index,
                    high_scale=4, low_scale=0.77,
                    prediction_key_point=None,
                    prediction_key_point_by_gen=None,
                    prediction_trajectory_by_gen=None):
        import cv2
        # save rasters
        image_shape = None
        image_to_save = {
            'high_res_raster': None,
            'low_res_raster': None
        }
        past_frames_num = inputs['context_actions'][sample_index].shape[0]
        agent_type_num = 8
        for each_key in ['high_res_raster', 'low_res_raster']:
            """
            # channels:
            # 0: route raster
            # 1-20: road raster
            # 21-24: traffic raster
            # 25-56: agent raster (32=8 (agent_types) * 4 (sample_frames_in_past))
            """
            each_img = inputs[each_key][sample_index].cpu().numpy()
            goal = each_img[:, :, 0]
            road = each_img[:, :, :21]
            traffic_lights = each_img[:, :, 21:25]
            agent = each_img[:, :, 25:]
            # generate a color pallet of 20 in RGB space
            color_pallet = np.random.randint(0, 255, size=(21, 3)) * 0.5
            target_image = np.zeros([each_img.shape[0], each_img.shape[1], 3], dtype=np.float)
            image_shape = target_image.shape
            for i in range(21):
                road_per_channel = road[:, :, i].copy()
                # repeat on the third dimension into RGB space
                # replace the road channel with the color pallet
                if np.sum(road_per_channel) > 0:
                    for k in range(3):
                        target_image[:, :, k][road_per_channel == 1] = color_pallet[i, k]
            for i in range(3):
                traffic_light_per_channel = traffic_lights[:, :, i].copy()
                # repeat on the third dimension into RGB space
                # replace the road channel with the color pallet
                if np.sum(traffic_light_per_channel) > 0:
                    for k in range(3):
                        target_image[:, :, k][traffic_light_per_channel == 1] = color_pallet[i, k]
            target_image[:, :, 0][goal == 1] = 255
            # generate 9 values interpolated from 0 to 1
            agent_colors = np.array([[0.01 * 255] * past_frames_num,
                                     np.linspace(0, 255, past_frames_num),
                                     np.linspace(255, 0, past_frames_num)]).transpose()

            # print('test: ', past_frames_num, agent_type_num, agent.shape)
            for i in range(past_frames_num):
                for j in range(agent_type_num):
                    # if j == 7:
                    #     print('debug', np.sum(agent[:, :, j * 9 + i]), agent[:, :, j * 9 + i])
                    agent_per_channel = agent[:, :, j * past_frames_num + i].copy()
                    # agent_per_channel = agent_per_channel[:, :, None].repeat(3, axis=2)
                    if np.sum(agent_per_channel) > 0:
                        for k in range(3):
                            target_image[:, :, k][agent_per_channel == 1] = agent_colors[i, k]
            if 'high' in each_key:
                scale = high_scale
            elif 'low' in each_key:
                scale = low_scale
            # draw context actions, and trajectory label
            for each_traj_key in ['context_actions', 'trajectory_label']:
                pts = inputs[each_traj_key][sample_index].cpu().numpy()
                for i in range(pts.shape[0]):
                    x = int(pts[i, 0] * scale) + target_image.shape[0] // 2
                    y = int(pts[i, 1] * scale) + target_image.shape[1] // 2
                    if x < target_image.shape[0] and y < target_image.shape[1]:
                        if 'actions' in each_traj_key:
                            target_image[x, y, :] = [255, 0, 0]
                        elif 'label' in each_traj_key:
                            target_image[x, y, :] = [0, 255, 0]

            # draw prediction trajectory
            for i in range(prediction_trajectory.shape[0]):
                x = int(prediction_trajectory[i, 0] * scale) + target_image.shape[0] // 2
                y = int(prediction_trajectory[i, 1] * scale) + target_image.shape[1] // 2
                if x < target_image.shape[0] and y < target_image.shape[1]:
                    target_image[x, y, 0] += 100

            # draw key points
            if prediction_key_point is not None:
                for i in range(prediction_key_point.shape[0]):
                    x = int(prediction_key_point[i, 0] * scale) + target_image.shape[0] // 2
                    y = int(prediction_key_point[i, 1] * scale) + target_image.shape[1] // 2
                    if x < target_image.shape[0] and y < target_image.shape[1]:
                        target_image[x, y, 1] += 100

            # draw prediction key points during generation
            if prediction_key_point_by_gen is not None:
                for i in range(prediction_key_point_by_gen.shape[0]):
                    x = int(prediction_key_point_by_gen[i, 0] * scale) + target_image.shape[0] // 2
                    y = int(prediction_key_point_by_gen[i, 1] * scale) + target_image.shape[1] // 2
                    if x < target_image.shape[0] and y < target_image.shape[1]:
                        target_image[x, y, 2] += 100

            # draw prediction trajectory by generation
            if prediction_trajectory_by_gen is not None:
                for i in range(prediction_trajectory_by_gen.shape[0]):
                    x = int(prediction_trajectory_by_gen[i, 0] * scale) + target_image.shape[0] // 2
                    y = int(prediction_trajectory_by_gen[i, 1] * scale) + target_image.shape[1] // 2
                    if x < target_image.shape[0] and y < target_image.shape[1]:
                        target_image[x, y, :] += 100
            target_image = np.clip(target_image, 0, 255)
            image_to_save[each_key] = target_image
        import wandb
        for each_key in image_to_save:
            images = wandb.Image(
                image_to_save[each_key],
                caption=f"{file_index}-{each_key}"
            )
            self.log({"pred examples": images})
            cv2.imwrite(os.path.join(path_to_save, 'test' + '_' + str(file_index) + '_' + str(each_key) + '.png'), image_to_save[each_key])
        print('length of action and labels: ',
              inputs['context_actions'][sample_index].shape, inputs['trajectory_label'][sample_index].shape)
        print('debug images saved to: ', path_to_save, file_index)

    def evaluate_waymo(
        self,
        eval_dataset: Optional[Dataset] = None,
        ignore_keys: Optional[List[str]] = None,
        metric_key_prefix: str = "eval",
    ) -> Dict[str, float]:

        self.model.eval()

        dataloader = self.get_eval_dataloader(eval_dataset)
        dataset = dataloader.dataset

        if self.is_world_process_zero:
            progress_bar = tqdm.tqdm(total=len(dataloader), leave=True, desc='eval', dynamic_ncols=True)

        model_path = self.model.model_args.model_pretrain_name_or_path
        model_name = model_path.split('/')[-3]+'___' + model_path.split('/')[-1]

        eval_output_dir = model_path + '/eval_output/'
        os.makedirs(eval_output_dir, exist_ok=True)
<<<<<<< HEAD
        
        cur_time = datetime.datetime.now().strftime('%Y%m%d-%H%M%S')
        log_file = eval_output_dir + ('%s_log_eval_%s.txt' % (model_name, cur_time))
=======

        log_file = eval_output_dir + ('%s_log_eval_%s.txt' % (model_name, datetime.datetime.now().strftime('%Y%m%d-%H%M%S')))
>>>>>>> cff1c833
        logger = common_utils.create_logger(log_file, rank=0)

        start_time = time.time()
        logger_iter_interval = 1000

        pred_dicts = []
        for i, batch_dict in enumerate(dataloader):
            with torch.no_grad():
                batch_dict = self._prepare_inputs(batch_dict)
                batch_pred_dicts = self.model.generate(**batch_dict)
                # batch_pred_dicts = self.model(**batch_dict)

                if 'vector' in self.model.model_args.model_name:
                    final_pred_dicts = dataset.generate_prediction_dicts(batch_dict, batch_pred_dicts)
                else:
                    final_pred_dicts = dataset.generate_prediction_dicts({'input_dict': batch_dict}, batch_pred_dicts)

                pred_dicts += final_pred_dicts

            disp_dict = {}

            if self.is_world_process_zero and (i % logger_iter_interval == 0 or i == 0 or i + 1== len(dataloader)):
                past_time = progress_bar.format_dict['elapsed']
                second_each_iter = past_time / max(i, 1.0)
                remaining_time = second_each_iter * (len(dataloader) - i)
                disp_str = ', '.join([f'{key}={val:.3f}' for key, val in disp_dict.items() if key != 'lr'])
                batch_size = batch_dict.get('batch_size', None)
                logger.info(f'eval: batch_iter={i}/{len(dataloader)}, batch_size={batch_size}, iter_cost={second_each_iter:.2f}s, '
                            f'time_cost: {progress_bar.format_interval(past_time)}/{progress_bar.format_interval(remaining_time)}, '
                            f'{disp_str}')
            
            # if i > 100:    
            #     break

        if self.is_world_process_zero:
            progress_bar.close()

        logger.info('*************** Performance of EPOCH *****************' )
        sec_per_example = (time.time() - start_time) / len(dataloader.dataset)
        logger.info('Generate label finished(sec_per_example: %.4f second).' % sec_per_example)

        ret_dict = {}

        with open(eval_output_dir + "result_" + model_name + '_' + cur_time + '.pkl', 'wb') as f:
            pickle.dump(pred_dicts, f)

        result_str, result_dict = dataset.evaluation(
            pred_dicts,
        )

        logger.info(result_str)
        ret_dict.update(result_dict)

        logger.info('Result is save to %s' % eval_output_dir)
        logger.info('****************Evaluation done.*****************')<|MERGE_RESOLUTION|>--- conflicted
+++ resolved
@@ -517,14 +517,9 @@
 
         eval_output_dir = model_path + '/eval_output/'
         os.makedirs(eval_output_dir, exist_ok=True)
-<<<<<<< HEAD
         
         cur_time = datetime.datetime.now().strftime('%Y%m%d-%H%M%S')
         log_file = eval_output_dir + ('%s_log_eval_%s.txt' % (model_name, cur_time))
-=======
-
-        log_file = eval_output_dir + ('%s_log_eval_%s.txt' % (model_name, datetime.datetime.now().strftime('%Y%m%d-%H%M%S')))
->>>>>>> cff1c833
         logger = common_utils.create_logger(log_file, rank=0)
 
         start_time = time.time()
