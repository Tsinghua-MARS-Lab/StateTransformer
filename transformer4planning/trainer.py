--- conflicted
+++ resolved
@@ -96,14 +96,10 @@
     else:
         # only trajectory, no key points
         assert prediction_by_forward.shape[1] == prediction_horizon, f'{prediction_key_points_by_generation.shape[1]} {prediction_horizon}'
-<<<<<<< HEAD
-    prediction_trajectory_by_generation = prediction_by_generation[:, -prediction_horizon:, :]  # sample_num, 80, 2/4
-=======
         # only trajectory
         prediction_key_points_by_generation = prediction_by_generation["key_points_logits"] # sample_num, 5, 2/4
         prediction_key_points_by_forward = prediction_by_forward[:, selected_indices, :]  # sample_num, 5, 2/4
     prediction_trajectory_by_generation = prediction_by_generation["traj_logits"] # sample_num, 80, 2/4
->>>>>>> 00721eea
     prediction_trajectory_by_forward = prediction_by_forward[:, -prediction_horizon:, :]  # sample_num, 80, 2/4
 
     # calculate error for generation results
@@ -477,22 +473,6 @@
             # must top to the eval batch size, or will cause error and stuck the whole pipeline
             incorrect_batch_size = logits.shape[0]
             short = self.args.per_device_eval_batch_size - incorrect_batch_size
-<<<<<<< HEAD
-            for i in range(short):
-                logits = torch.cat([logits, logits[0].unsqueeze(0)], dim=0)
-                prediction_generation = torch.cat([prediction_generation, prediction_generation[0].unsqueeze(0)], dim=0)
-                labels = torch.cat([labels, labels[0].unsqueeze(0)], dim=0)
-            print(f'topping to batch size from {incorrect_batch_size} to {self.args.per_device_eval_batch_size}')
-        # file_id = convert_name_to_id(inputs["file_name"])
-        if 't0_frame_id' not in inputs or inputs['t0_frame_id'][0] == -1:
-            # val14 without 15s in the future
-            t0_frame_id = inputs["frame_id"]
-        else:
-            t0_frame_id = inputs['t0_frame_id']
-        scenario15s_ids = convert_names_to_ids(inputs["file_name"], t0_frame_id)
-        # register each scenario15s_id to the global mapping
-        logits = {
-=======
             if short > 0 :
                 for _ in range(short):
                     logits = torch.cat([logits, logits[0].unsqueeze(0)], dim=0)
@@ -509,9 +489,14 @@
                 prediction_generation = prediction_gen
                 labels = labels[:self.args.per_device_eval_batch_size]
             # print(f'topping to batch size from {incorrect_batch_size} to {self.args.per_device_eval_batch_size}')
-
+        # file_id = convert_name_to_id(inputs["file_name"])
+        if 't0_frame_id' not in inputs or inputs['t0_frame_id'][0] == -1:
+            # val14 without 15s in the future
+            t0_frame_id = inputs["frame_id"]
+        else:
+            t0_frame_id = inputs['t0_frame_id']
+        scenario15s_ids = convert_names_to_ids(inputs["file_name"], t0_frame_id)
         logits_dict = {
->>>>>>> 00721eea
             "prediction_forward": logits,
             "prediction_generation": prediction_generation,
             "loss_items": loss_items if loss_items is not None else 0,
