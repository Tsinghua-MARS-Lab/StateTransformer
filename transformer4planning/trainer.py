--- conflicted
+++ resolved
@@ -405,12 +405,8 @@
             self.pred_dicts_list = []
 
         eval_output = super().evaluation_loop(dataloader, description, prediction_loss_only, ignore_keys, metric_key_prefix)
-<<<<<<< HEAD
         if self.model.model_args.generate_diffusion_dataset_for_key_points_decoder:
             return None
-=======
-
->>>>>>> da034b33
         result = dict()
         if self.model.clf_metrics is not None:
             # run classsification metrics
