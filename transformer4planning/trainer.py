from torch.utils.data import DataLoader
from transformers.trainer_utils import EvalLoopOutput
from transformers.utils import is_sagemaker_mp_enabled
from transformers.trainer_pt_utils import  nested_detach
from transformers.trainer_callback import TrainerState, TrainerControl, IntervalStrategy, DefaultFlowCallback
from transformers.training_args import TrainingArguments
from transformers.trainer import Trainer
from typing import List, Optional, Dict, Any, Tuple, Union
from dataclasses import dataclass, field
import torch
import torch.nn as nn
import logging

class CustomCallback(DefaultFlowCallback):
    """
    A [`TrainerCallback`] that handles the default flow of the training loop for logs, evaluation and checkpoints.
    """

    def on_epoch_end(self, args: TrainingArguments, state: TrainerState, control: TrainerControl, **kwargs):
        # Log
        # control.should_log = False
        if args.logging_strategy == IntervalStrategy.EPOCH and state.epoch % args.eval_interval == 0:
            control.should_log = True

        # Evaluate
        # control.should_evaluate = False
        if args.evaluation_strategy == IntervalStrategy.EPOCH and args.eval_delay <= state.epoch and state.epoch % args.eval_interval == 0:
            control.should_evaluate = True

        # Save
        # control.should_save = False
        if args.save_strategy == IntervalStrategy.EPOCH and state.epoch % args.eval_interval == 0:
            control.should_save = True

        return control

@dataclass
class PlanningTrainingArguments(TrainingArguments):
    eval_interval: Optional[int] = field(
        default=1,
        metadata={
            "help": (
                "how many epoch the model performan evaluation."
            )
        },
    )

class PlanningTrainer(Trainer):

    def prediction_step(
        self,
        model: nn.Module,
        inputs: Dict[str, Union[torch.Tensor, Any]],
        prediction_loss_only: bool,
        ignore_keys: Optional[List[str]] = None,
    ) -> Tuple[Optional[torch.Tensor], Optional[torch.Tensor], Optional[torch.Tensor]]:
        """
        Perform an evaluation step on `model` using `inputs`.

        Subclass and override to inject custom behavior.

        Args:
            model (`nn.Module`):
                The model to evaluate.
            inputs (`Dict[str, Union[torch.Tensor, Any]]`):
                The inputs and targets of the model.

                The dictionary will be unpacked before being fed to the model. Most models expect the targets under the
                argument `labels`. Check your model's documentation for all accepted arguments.
            prediction_loss_only (`bool`):
                Whether or not to return the loss only.
            ignore_keys (`Lst[str]`, *optional*):
                A list of keys in the output of your model (if it is a dictionary) that should be ignored when
                gathering predictions.

        Return:
            Tuple[Optional[torch.Tensor], Optional[torch.Tensor], Optional[torch.Tensor]]: A tuple with the loss,
            logits and labels (each being optional).
        """
        has_labels = False if len(self.label_names) == 0 else all(inputs.get(k) is not None for k in self.label_names)
        # For CLIP-like models capable of returning loss values.
        # If `return_loss` is not specified or being `None` in `inputs`, we check if the default value of `return_loss`
        # is `True` in `model.forward`.
        return_loss = inputs.get("return_loss", None)
        if return_loss is None:
            return_loss = self.can_return_loss
        # loss_without_labels = True if len(self.label_names) == 0 and return_loss else False
        loss_without_labels = True

        inputs = self._prepare_inputs(inputs)
        if ignore_keys is None:
            if hasattr(self.model, "config"):
                ignore_keys = getattr(self.model.config, "keys_to_ignore_at_inference", [])
            else:
                ignore_keys = []

        # labels may be popped when computing the loss (label smoothing for instance) so we grab them first.
        # if has_labels or loss_without_labels:
        #     labels = nested_detach(tuple(inputs.get(name) is not None for name in self.label_names))
        #     if len(labels) == 1:
        #         labels = labels[0]
        # else:
        #     labels = None

        with torch.no_grad():
            if is_sagemaker_mp_enabled():
                raw_outputs = smp_forward_only(model, inputs)
                if has_labels or loss_without_labels:
                    if isinstance(raw_outputs, dict):
                        loss_mb = raw_outputs["loss"]
                        logits_mb = tuple(v for k, v in raw_outputs.items() if k not in ignore_keys + ["loss"])
                    else:
                        loss_mb = raw_outputs[0]
                        logits_mb = raw_outputs[1:]

                    loss = loss_mb.reduce_mean().detach().cpu()
                    logits = smp_nested_concat(logits_mb)
                else:
                    loss = None
                    if isinstance(raw_outputs, dict):
                        logits_mb = tuple(v for k, v in raw_outputs.items() if k not in ignore_keys)
                    else:
                        logits_mb = raw_outputs
                    logits = smp_nested_concat(logits_mb)
            else:
                if has_labels or loss_without_labels:
                    with self.compute_loss_context_manager():
                        loss, outputs = self.compute_loss(model, inputs, return_outputs=True)
                    loss = loss.mean().detach()

                    if isinstance(outputs, dict):
                        logits = tuple(v for k, v in outputs.items() if k not in ignore_keys + ["loss"])
                    else:
                        logits = outputs[1:]
                else:
                    loss = None
                    with self.compute_loss_context_manager():
                        outputs = model(**inputs)
                    if isinstance(outputs, dict):
                        logits = tuple(v for k, v in outputs.items() if k not in ignore_keys)
                    else:
                        logits = outputs
                    # # TODO: this needs to be fixed and made cleaner later.
                    # if self.args.past_index >= 0:
                    #     self._past = outputs[self.args.past_index - 1]
        batch_generate_eval = True
        if model.mode == 'OA-OA':
            batch_generate_eval = False
            print('batch generate for OA-OA is not implemented yet')
        # if self.model.model_args.k not in [-1]:
        #     batch_generate_eval = False
        #     print('batch generate for TopK is not implemented yet')
        # if self.model.model_args.k not in [1, -1]:
        #     batch_generate_eval = False
        #     print('batch generate for TopK is not implemented yet')

        if batch_generate_eval:
            # run generate for sequence of actions
            # TODO: support different frame interval, change sequence length from 40
            if self.model.model_args.autoregressive:
                actions_label_in_batch = inputs["trajectory"].clone()
                trajectory_label_in_batch = self.model.compute_normalized_points(actions_label_in_batch)
                if self.model.model_args.k > 0:
                    from transformers import GenerationConfig
                    translation_generation_config = GenerationConfig(
                        num_beams=20,
                        early_stopping=True,
                        decoder_start_token_id=0,
                        eos_token_id=model.config.eos_token_id,
                        pad_token=model.config.pad_token_id,
                        max_new_tokens=50,
                        use_cache=False,
                    )
                    prediction_actions_in_batch = self.model.generate(**inputs, generation_config=translation_generation_config)
                elif self.model.model_args.k == -1:
                    prediction_actions_in_batch = self.model.generate_legacy(**inputs)
                prediction_trajectory_in_batch = self.model.compute_normalized_points(prediction_actions_in_batch)
            else:
                pass
            # compute ade
            x_error = prediction_trajectory_in_batch[:, :, 0] - trajectory_label_in_batch[:, -40:, 0]
            y_error = prediction_trajectory_in_batch[:, :, 1] - trajectory_label_in_batch[:, -40:, 1]
            ade = torch.sqrt(x_error.flatten() ** 2 + y_error.flatten() ** 2)
            ade = ade.mean()
            self.ade = (ade + self.ade * self.eval_itr)/(self.eval_itr + 1)
            self.ade = float(self.ade)  # tensor to float to save in json
            # compute fde
            x_error = prediction_trajectory_in_batch[:, -1, 0] - trajectory_label_in_batch[:, -1, 0]
            y_error = prediction_trajectory_in_batch[:, -1, 1] - trajectory_label_in_batch[:, -1, 1]
            fde = torch.sqrt(x_error.flatten() ** 2 + y_error.flatten() ** 2)
            fde = fde.mean()
            self.fde = (fde + self.fde * self.eval_itr)/(self.eval_itr + 1)
            self.fde = float(self.fde)  # tensor to float to save in json

        self.eval_itr += 1
        if prediction_loss_only:
            return (loss, None, None)

        logits = nested_detach(logits)
        if len(logits) == 1:
            logits = logits[0]

        return (loss, logits, None)

    def evaluation_loop(
        self,
        dataloader: DataLoader,
        description: str,
        prediction_loss_only: Optional[bool] = None,
        ignore_keys: Optional[List[str]] = None,
        metric_key_prefix: str = "eval",
    ) -> EvalLoopOutput:
        self.fde = 0
        self.ade = 0
        self.eval_itr = 0
        eval_output = super().evaluation_loop(dataloader, description, prediction_loss_only, ignore_keys, metric_key_prefix)

        result = dict()
        if self.model.model_args.autoregressive and self.model.clf_metrics is not None:
            # run classsification metrics
            result = dict()
            result[f"{metric_key_prefix}_accuracy"] = self.model.clf_metrics["accuracy"].compute()
            result[f"{metric_key_prefix}_f1"] = self.model.clf_metrics["f1"].compute(average="macro")
            result[f"{metric_key_prefix}_precision"] = self.model.clf_metrics["precision"].compute(average="macro")
            result[f"{metric_key_prefix}_recall"] = self.model.clf_metrics["recall"].compute(average="macro")
<<<<<<< HEAD
        result[f"{metric_key_prefix}_ade"] = self.ade
        result[f"{metric_key_prefix}_fde"] = self.fde
        logging.info("***** Eval results *****")
        logging.info(f"{result}")    
=======
        result[f"{metric_key_prefix}_ade"] = float(self.ade)
        result[f"{metric_key_prefix}_fde"] = float(self.fde)
        logging.info("***** Eval results *****")
        logging.info(f"{result}")
>>>>>>> 5db3718a
        self.log(result)
        return eval_output<|MERGE_RESOLUTION|>--- conflicted
+++ resolved
@@ -223,16 +223,9 @@
             result[f"{metric_key_prefix}_f1"] = self.model.clf_metrics["f1"].compute(average="macro")
             result[f"{metric_key_prefix}_precision"] = self.model.clf_metrics["precision"].compute(average="macro")
             result[f"{metric_key_prefix}_recall"] = self.model.clf_metrics["recall"].compute(average="macro")
-<<<<<<< HEAD
-        result[f"{metric_key_prefix}_ade"] = self.ade
-        result[f"{metric_key_prefix}_fde"] = self.fde
-        logging.info("***** Eval results *****")
-        logging.info(f"{result}")    
-=======
         result[f"{metric_key_prefix}_ade"] = float(self.ade)
         result[f"{metric_key_prefix}_fde"] = float(self.fde)
         logging.info("***** Eval results *****")
         logging.info(f"{result}")
->>>>>>> 5db3718a
         self.log(result)
         return eval_output