from dataclasses import dataclass, field
from typing import Optional, List
from transformers.training_args import TrainingArguments

@dataclass
class ModelArguments:
    """
    Arguments pertaining to which model/config/tokenizer we are going to fine-tune from.
    """
    model_name: str = field(
        default="scratch-mini-gpt",
        metadata={"help": "Name of a planning model backbone"}
    )
    model_pretrain_name_or_path: str = field(
        default=None,
        metadata={"help": "Path to pretrained model or model identifier from huggingface.co/models"}
    )
    d_embed: Optional[int] = field(
        default=256,
    )
    d_model: Optional[int] = field(
        default=256,
    )
    d_inner: Optional[int] = field(
        default=1024,
    )
    n_layers: Optional[int] = field(
        default=4,
    )
    n_heads: Optional[int] = field(
        default=8,
    )
    activation_function: Optional[str] = field(
        default="silu",
        metadata={"help": "Activation function, to be selected in the list `[relu, silu, gelu, tanh, gelu_new]"},
    )
    loss_fn: Optional[str] = field(
        default="mse",
    )
    task: Optional[str] = field(
        default="nuplan" # only for mmtransformer
    )
    with_traffic_light: Optional[bool] = field(
        default=True
    )
    autoregressive: Optional[bool] = field(
        default=False
    )
    k: Optional[int] = field(
        default=1,
        metadata={"help": "Set k for top-k predictions, set to -1 to not use top-k predictions."},
    )
    next_token_scorer: Optional[bool] = field(
        default=False,
        metadata={"help": "Whether to use next token scorer for prediction."},
    )
    x_random_walk: Optional[float] = field(
        default=0.0
    )
    y_random_walk: Optional[float] = field(
        default=0.0
    )
    tokenize_label: Optional[bool] = field(
        default=True
    )
    raster_channels: Optional[int] = field(
        default=33,
        metadata={"help": "default is 0, automatically compute. [WARNING] only supports nonauto-gpt now."},
    )
    predict_yaw: Optional[bool] = field(
        default=False
    )
    ar_future_interval: Optional[int] = field(
        default=20,
        metadata={"help": "default is 0, don't use auturegression. [WARNING] only supports nonauto-gpt now."},
    )
    arf_x_random_walk: Optional[float] = field(
        default=0.0
    )
    arf_y_random_walk: Optional[float] = field(
        default=0.0
    )
    trajectory_loss_rescale: Optional[float] = field(
        default=1.0
    )
    visualize_prediction_to_path: Optional[str] = field(
        default=None
    )
    pred_key_points_only: Optional[bool] = field(
        default=False
    )
    specified_key_points: Optional[bool] = field(
        default=True
    )
    forward_specified_key_points: Optional[bool] = field(
        default=False
    )
    token_scenario_tag: Optional[bool] = field(
        default=False
    )
    max_token_len: Optional[int] = field(
        default=20
    )
    resnet_type: Optional[str] = field(
        default="resnet18",
        metadata={"help": "choose from [resnet18, resnet34, resnet50, resnet101, resnet152]"}
    )
    pretrain_encoder: Optional[bool] = field(
        default=False,
    )
    encoder_type: Optional[str] = field(
        default='raster',
        metadata={"help": "choose from [raster, vector]"}
    )
    decoder_type: Optional[str] = field(
        default='mlp',
        metadata={"help": "choose from [mlp, diffusion]"}
    )
    past_sample_interval: Optional[int] = field(
        default=5
    )
    future_sample_interval: Optional[int] = field(
        default=2
    )
    debug_raster_path: Optional[str] = field(
        default=None
    )
    generate_with_offroad_correction: Optional[bool] = field(
        default=False
    )
    # WIP for route args
    use_route_lanes: Optional[bool] = field(
        default=False
    )
    route_in_separate_token: Optional[bool] = field(
        default=False
    )
    # begin of diffusion decoder args
    generate_diffusion_dataset_for_key_points_decoder: Optional[bool] = field(
        default=False, metadata={"help": "Whether to generate and save the diffusion_dataset_for_keypoint_decoder. This is meant to train the diffusion decoder for class TrajectoryGPTDiffusionKPDecoder, in which ar_future_interval > 0 and the key_poins_decoder is a diffusion decoder while the traj_decoder is a plain decoder. Need to be used with a pretrained model of name pretrain-gpt and ar_future_interval > 0."}
    )
<<<<<<< HEAD
    mc_num: Optional[int] = field(
        default = 200, metadata = {"help": "The number of sampled KP trajs the diffusionKPdecoder is going to generate. After generating this many KP trajs, they go through the EM algorithm and give a group of final KP trajs of number k. This arg only works when we use diffusionKPdecoder and set k > 1."}
=======
    diffusion_dataset_save_dir: Optional[str] = field(
        default=None, metadata={"help": "The path of the dir to save the diffusion dataset to be generated for Diffusion KeyPoint Decoder."}
>>>>>>> dcbe3dd4
    )
    key_points_diffusion_decoder_feat_dim: Optional[int] = field(
        default=256, metadata={"help": "The feature dimension for key_poins_diffusion_decoder. 256 for a diffusion KP decoder of #parameter~10M and 1024 for #parameter~100M."}
    )
    key_points_num: Optional[int] = field(
        default=5, metadata={"help": "Number of key points. Only used to initialize diffusion KP decoder."}
    )
    diffusion_condition_sequence_lenth: Optional[int] = field(
        default=16, metadata={"help": "Lenth of condition input into diffusion KP decoder. It should be equal to: scenario_type_len + context_length * 2."}
    )
    key_points_diffusion_decoder_load_from: Optional[str] = field(
        default=None, metadata={"help": "From which file to load the pretrained key_points_diffusion_decoder."}
    )
    # end of diffusion decoder args
    interaction: Optional[bool] = field(
        default=False
    )
    mtr_config_path: Optional[str] = field(
        default="/home/ldr/workspace/transformer4planning/config/gpt.yaml"
    )
    use_centerline: Optional[bool] = field(
        default=False, metadata={"help": "Whether to use centerline in the pdm model"}
    )

@dataclass
class DataTrainingArguments:
    """
    Arguments pertaining to what data we are going to input our model for training and eval.
    """
    saved_dataset_folder: Optional[str] = field(
        default=None, metadata={"help": "The path of a pre-saved dataset folder. The dataset should be saved by Dataset.save_to_disk())."}
    )
    saved_valid_dataset_folder: Optional[str] = field(
        default=None, metadata={"help": "The path of a pre-saved validation dataset folder. The dataset should be saved by Dataset.save_to_disk())."}
    )

    max_train_samples: Optional[int] = field(
        default=None,
        metadata={
            "help": (
                "For debugging purposes or quicker training, truncate the number of training examples to this "
                "value if set."
            )
        },
    )
    max_eval_samples: Optional[int] = field(
        default=None,
        metadata={
            "help": (
                "For debugging purposes or quicker training, truncate the number of evaluation examples to this "
                "value if set."
            )
        },
    )
    max_predict_samples: Optional[int] = field(
        default=None,
        metadata={
            "help": (
                "For debugging purposes or quicker training, truncate the number of prediction examples to this "
                "value if set."
            )
        },
    )
    dataset_scale: Optional[float] = field(
        default=1, metadata={"help":"The dataset size, choose from any float <=1, such as 1, 0.1, 0.01"}
    )
    dagger: Optional[bool] = field(
        default=False, metadata={"help":"Whether to save dagger results"}
    )
    nuplan_map_path: Optional[str] = field(
        default=None, metadata={"help":"The root path of map file, to init map api used in nuplan package"}
    )


@dataclass
class ConfigArguments:
    """
    Arguments pertaining to what data we are going to input our model for training and eval.
    """
    save_model_config_to_path: Optional[str] = field(
        default=None, metadata={"help": "save current model config to a json file if not None"}
    )
    save_data_config_to_path: Optional[str] = field(
        default=None, metadata={"help": "save current data config to a json file if not None"}
    )
    load_model_config_from_path: Optional[str] = field(
        default=None, metadata={"help": "load model config from a json file if not None"}
    )
    load_data_config_from_path: Optional[str] = field(
        default=None, metadata={"help": "load data config to a json file if not None"}
    )

@dataclass
class PlanningTrainingArguments(TrainingArguments):
    """
    Warnings: This overrides the TrainingArguments in transformers. DOES NOT WORK FOR UNKNOWN REASONs.
    """
    eval_interval: Optional[int] = field(
        default=1,
        metadata={
            "help": (
                "how many epoch the model perform an evaluation."
            )
        },
    )
    # label_names: Optional[List[str]] = field(
    #     default=lambda: ['trajectory_label']
    # )
    # prediction_loss_only: Optional[bool] = field(
    #     default=False,
    # )<|MERGE_RESOLUTION|>--- conflicted
+++ resolved
@@ -139,13 +139,8 @@
     generate_diffusion_dataset_for_key_points_decoder: Optional[bool] = field(
         default=False, metadata={"help": "Whether to generate and save the diffusion_dataset_for_keypoint_decoder. This is meant to train the diffusion decoder for class TrajectoryGPTDiffusionKPDecoder, in which ar_future_interval > 0 and the key_poins_decoder is a diffusion decoder while the traj_decoder is a plain decoder. Need to be used with a pretrained model of name pretrain-gpt and ar_future_interval > 0."}
     )
-<<<<<<< HEAD
     mc_num: Optional[int] = field(
         default = 200, metadata = {"help": "The number of sampled KP trajs the diffusionKPdecoder is going to generate. After generating this many KP trajs, they go through the EM algorithm and give a group of final KP trajs of number k. This arg only works when we use diffusionKPdecoder and set k > 1."}
-=======
-    diffusion_dataset_save_dir: Optional[str] = field(
-        default=None, metadata={"help": "The path of the dir to save the diffusion dataset to be generated for Diffusion KeyPoint Decoder."}
->>>>>>> dcbe3dd4
     )
     key_points_diffusion_decoder_feat_dim: Optional[int] = field(
         default=256, metadata={"help": "The feature dimension for key_poins_diffusion_decoder. 256 for a diffusion KP decoder of #parameter~10M and 1024 for #parameter~100M."}
