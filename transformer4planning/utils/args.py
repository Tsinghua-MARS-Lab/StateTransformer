--- conflicted
+++ resolved
@@ -497,13 +497,8 @@
     do_test: Optional[bool] = field(
         default=False,
     )
-<<<<<<< HEAD
     resume_from_checkpoint:Optional[str] = field(
         default=None,
-=======
-    resume_from_checkpoint:Optional[bool] = field(
-        default=False,
->>>>>>> bc3f58cd
     )
     images_cleaning_to_folder: Optional[str] = field(
         default=None, metadata={"help": "Pass a target folder to clean the raw image folder to the target folder."}
