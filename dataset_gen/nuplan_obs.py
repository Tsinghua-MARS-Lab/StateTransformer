import numpy as np
import shapely
import cv2
import math

def generate_contour_pts(center_pt, w, l, direction):
    pt1 = rotate(center_pt, (center_pt[0]-w/2, center_pt[1]-l/2), direction, tuple=True)
    pt2 = rotate(center_pt, (center_pt[0]+w/2, center_pt[1]-l/2), direction, tuple=True)
    pt3 = rotate(center_pt, (center_pt[0]+w/2, center_pt[1]+l/2), direction, tuple=True)
    pt4 = rotate(center_pt, (center_pt[0]-w/2, center_pt[1]+l/2), direction, tuple=True)
    return pt1, pt2, pt3, pt4

def rotate(origin, point, angle, tuple=False):
    """
    Rotate a point counter-clockwise by a given angle around a given origin.
    The angle should be given in radians.
    """

    ox, oy = origin
    px, py = point

    qx = ox + math.cos(angle) * (px - ox) - math.sin(angle) * (py - oy)
    qy = oy + math.sin(angle) * (px - ox) + math.cos(angle) * (py - oy)
    if tuple:
        return (qx, qy)
    else:
        return qx, qy

def normalize_angle(angle):
    """
    Normalize an angle to [-pi, pi].
    :param angle: (float)
    :return: (float) Angle in radian in [-pi, pi]
    """
    while angle > np.pi:
        angle -= 2.0 * np.pi

    while angle < -np.pi:
        angle += 2.0 * np.pi

    return angle

def get_observation_for_nsm(observation_kwargs, data_dic, scenario_frame_number, total_frames, nsm_result=None):
    """
    only for NuPlan dataset, rasters and vectors are not flexible to change
    Rester shapes should be 2D: width and height
    Speed: tested on MAC M1 on 2Hz, 6 examples per second with two rasters, 7 examples per second without rasters,
    Size: about 1.3GB per file on 2Hz with two rasters, 40MB per file without rasters
    return:
        'intended_maneuver_vector': (t, 1),
        'current_maneuver_vector': (t, 12),
        'trajectory_label': (t, 4)  # t = future_frame_num
        'intended_maneuver_label': (1),  # after interval
        'current_maneuver_label': (12),  # after interval
        'high_res_raster': (w, h, 1 + n + m * t)
        'low_res_raster': (w, h, 1 + n + m * t)
    {
        'goal_of_current_frame_raster': (w, h),
        'map_raster': (n, w, h),  # n is the number of road types and traffic lights types
        'ego_past_raster': (t, w, h)  # t = past_frame_num // frame_sample_interval + 1 (including the current frame)
        'other_past_raster': (t, m-1, w, h)  # m is the number of agent types
    }
    """

    # hyper parameters setting
    max_dis = observation_kwargs["max_dis"]
    high_res_raster_shape = observation_kwargs["high_res_raster_shape"]
    low_res_raster_shape = observation_kwargs["low_res_raster_shape"]
    assert len(high_res_raster_shape) == len(
        low_res_raster_shape) == 2, f'{high_res_raster_shape}, {low_res_raster_shape}'
    high_res_raster_scale = observation_kwargs["high_res_raster_scale"]
    low_res_raster_scale = observation_kwargs["low_res_raster_scale"]

    result_to_return = {}
    past_frames_number = observation_kwargs["past_frame_num"]
    future_frames_number = observation_kwargs["future_frame_num"]
    frame_sample_interval = observation_kwargs["frame_sample_interval"]

    ego_pose = data_dic["agent"]["ego"]["pose"][scenario_frame_number].copy()
    cos_, sin_ = math.cos(-ego_pose[3]), math.sin(-ego_pose[3])

    total_road_types = 20
    total_agent_types = 8
    total_traffic_types = 4
    sample_frames = list(range(scenario_frame_number - past_frames_number, scenario_frame_number, frame_sample_interval))
    sample_frames.append(scenario_frame_number)
    total_raster_channels = 1 + total_road_types + total_traffic_types + total_agent_types * len(sample_frames) 

    rasters_high_res = np.zeros([high_res_raster_shape[0],
                                 high_res_raster_shape[1],
                                 total_raster_channels], dtype=np.uint8)
    rasters_low_res = np.zeros([low_res_raster_shape[0],
                                low_res_raster_shape[1],
                                total_raster_channels], dtype=np.uint8)
    rasters_high_res_channels = cv2.split(rasters_high_res)
    rasters_low_res_channels = cv2.split(rasters_low_res)

    # trajectory label
    trajectory_label = data_dic['agent']['ego']['pose'][
                       scenario_frame_number - 1:scenario_frame_number + future_frames_number + 1, :].copy()
    trajectory_label -= ego_pose
    traj_x = trajectory_label[:, 0].copy()
    traj_y = trajectory_label[:, 1].copy()
    trajectory_label[:, 0] = traj_x * cos_ - traj_y * sin_
    trajectory_label[:, 1] = traj_x * sin_ + traj_y * cos_
    result_to_return['trajectory_label'] = trajectory_label[2:, :]
    action_label_scale = observation_kwargs["action_label_scale"]
    result_to_return['action_label'] = np.array(
        (trajectory_label[1, :2] - trajectory_label[0, :2]) * action_label_scale, dtype=np.int32)

    # WARNING: Import actions first
    # goal action example: [{'action': <ActionLabel.Stop: 3>, 'weight': 1}]
    if nsm_result is not None:
        current_goal_maneuver_mem = list()
        current_action_weights_mem = list()
        
        for i, frame in enumerate(sample_frames):
            current_goal_maneuver = nsm_result['goal_actions_weights_per_frame'][frame][0]['action'].value - 1
            current_goal_maneuver_mem.append(current_goal_maneuver)

            current_action_weights = np.zeros(12, dtype=np.float32)
            for each_current_action in nsm_result['current_actions_weights_per_frame'][frame]:
                current_action_index = each_current_action['action'].value - 1
                current_action_weights[current_action_index] = each_current_action['weight']
            current_action_weights_mem.append(current_action_weights)
        
        target_current_action_weights = np.zeros(12, dtype=np.float32)
        for each_current_action in nsm_result['current_actions_weights_per_frame'][scenario_frame_number+frame_sample_interval]:
            current_action_index = each_current_action['action'].value - 1
            target_current_action_weights[current_action_index] = each_current_action['weight']         
        target_goal_maneuver = nsm_result['goal_actions_weights_per_frame'][scenario_frame_number+frame_sample_interval][0]['action'].value - 1        
        result_to_return['intended_maneuver_vector'] = np.array(current_goal_maneuver_mem, dtype=np.int32)
        result_to_return['intended_maneuver_label'] = np.array(target_goal_maneuver, dtype=np.int32)
        result_to_return['current_maneuver_vector'] = np.array(current_action_weights_mem, dtype=np.float32)
        result_to_return['current_maneuver_label'] = np.array(target_current_action_weights, dtype=np.float32)
    else:
        result_to_return["intended_maneuver_label"] = None
        result_to_return["intended_maneuver_vector"] = None
        result_to_return["current_maneuver_label"] = None
        result_to_return["current_maneuver_vector"] = None

    # add gt maneuver for future 80 frames
    if nsm_result is not None:
        current_maneuver_gt = list()
        intended_maneuver_gt = list()
        for frame in range(scenario_frame_number, scenario_frame_number + 80):
            intended_maneuver_gt.append(nsm_result['goal_actions_weights_per_frame'][frame][0]['action'].value - 1)
            current_maneuver_weights = np.zeros(12, dtype=np.float32)
            for each_current_action in nsm_result['current_actions_weights_per_frame'][frame]:
                current_action_index = each_current_action['action'].value - 1
                current_maneuver_weights[current_action_index] = each_current_action['weight']
            current_maneuver_gt.append(current_maneuver_weights)
        # intended_maneuver_gt: [80,]
        # current_maneuver_gt: [80, 12]
        result_to_return['intended_maneuver_gt'] = np.array(intended_maneuver_gt, dtype=np.int32)
        result_to_return['current_maneuver_gt'] = np.array(current_maneuver_gt, dtype=np.float32)

    # sample and draw the goal
    goal_sample_frame = min(total_frames - 1, scenario_frame_number + 20 * 20)
    goal_point = data_dic['agent']['ego']['pose'][goal_sample_frame, :].copy()
    shape = data_dic['agent']['ego']['shape'][scenario_frame_number, :]
    goal_point -= ego_pose 
    rotated_goal_pose = [goal_point[0] * cos_ - goal_point[1] * sin_,
                         goal_point[0] * sin_ + goal_point[1] * cos_,
                         0, goal_point[3]]

    goal_contour = generate_contour_pts((rotated_goal_pose[1], rotated_goal_pose[0]), w=shape[0], l=shape[1],
                                    direction=-rotated_goal_pose[3])
    goal_contour = np.array(goal_contour, dtype=np.int32)
    goal_contour_high_res = int(high_res_raster_scale) * goal_contour
    goal_contour_high_res += observation_kwargs["high_res_raster_shape"][0] // 2
    cv2.drawContours(rasters_high_res_channels[0], [goal_contour_high_res], -1, (255, 255, 255), -1)
    goal_contour_low_res = (low_res_raster_scale * goal_contour).astype(np.int64)
    goal_contour_low_res += observation_kwargs["low_res_raster_shape"][0] // 2
    cv2.drawContours(rasters_low_res_channels[0], [goal_contour_low_res], -1, (255, 255, 255), -1)
    
    cos_, sin_ = math.cos(-ego_pose[3] - math.pi / 2), math.sin(-ego_pose[3] - math.pi / 2)
    route_ids = data_dic["route"]
    routes = [data_dic["road"][route_id] for route_id in route_ids]
    for route in routes:
        xyz = route["xyz"].copy()
        xyz[:, :2] -= ego_pose[:2]
        if (abs(xyz[0, 0]) > max_dis and abs(xyz[-1, 0]) > max_dis) or (
            abs(xyz[0, 1]) > max_dis and abs(xyz[-1, 1]) > max_dis):
            continue
        pts = list(zip(xyz[:, 0], xyz[:, 1]))
        line = shapely.geometry.LineString(pts)
        simplified_xyz_line = line.simplify(1)
        simplified_x, simplified_y = simplified_xyz_line.xy
        simplified_xyz = np.ones((len(simplified_x), 2)) * -1
        simplified_xyz[:, 0], simplified_xyz[:, 1] = simplified_x, simplified_y
        simplified_xyz[:, 0], simplified_xyz[:, 1] = simplified_xyz[:, 0].copy() * cos_ - simplified_xyz[:,1].copy() * sin_, simplified_xyz[:, 0].copy() * sin_ + simplified_xyz[:, 1].copy() * cos_
        simplified_xyz[:, 1] *= -1
        high_res_route = simplified_xyz * high_res_raster_scale
        low_res_route = simplified_xyz * low_res_raster_scale
        high_res_route = high_res_route.astype('int32')
        low_res_route = low_res_route.astype('int32')
        high_res_route += observation_kwargs["high_res_raster_shape"][0] // 2
        low_res_route += observation_kwargs["low_res_raster_shape"][0] // 2
        cv2.fillPoly(rasters_high_res_channels[0], np.int32([high_res_route[:, :2]]), (255, 255, 255))
        cv2.fillPoly(rasters_low_res_channels[0], np.int32([low_res_route[:, :2]]), (255, 255, 255))
        # for j in range(simplified_xyz.shape[0] - 1):
        #     cv2.line(rasters_high_res_channels[0], tuple(high_res_route[j, :2]),
        #             tuple(high_res_route[j + 1, :2]), (255, 255, 255), 2)
        #     cv2.line(rasters_low_res_channels[0], tuple(low_res_route[j, :2]),
        #             tuple(low_res_route[j + 1, :2]), (255, 255, 255), 2)
    # 'map_raster': (n, w, h),  # n is the number of road types and traffic lights types
    cos_, sin_ = math.cos(-ego_pose[3] - math.pi / 2), math.sin(-ego_pose[3] - math.pi / 2)
    for i, key in enumerate(data_dic['road']):
        xyz = data_dic["road"][key]["xyz"].copy()
        road_type = int(data_dic['road'][key]['type'])
        xyz[:, :2] -= ego_pose[:2]
        if (abs(xyz[0, 0]) > max_dis and abs(xyz[-1, 0]) > max_dis) or (
                abs(xyz[0, 1]) > max_dis and abs(xyz[-1, 1]) > max_dis):
            continue
        # simplify road vector, can simplify about half of all the points
        pts = list(zip(xyz[:, 0], xyz[:, 1]))
        line = shapely.geometry.LineString(pts)
        simplified_xyz_line = line.simplify(1)
        simplified_x, simplified_y = simplified_xyz_line.xy
        simplified_xyz = np.ones((len(simplified_x), 2)) * -1
        simplified_xyz[:, 0], simplified_xyz[:, 1] = simplified_x, simplified_y
        simplified_xyz[:, 0], simplified_xyz[:, 1] = simplified_xyz[:, 0].copy() * cos_ - simplified_xyz[:,1].copy() * sin_, simplified_xyz[:, 0].copy() * sin_ + simplified_xyz[:, 1].copy() * cos_
        simplified_xyz[:, 1] *= -1
        high_res_road = simplified_xyz * high_res_raster_scale
        low_res_road = simplified_xyz * low_res_raster_scale
        high_res_road = high_res_road.astype('int32')
        low_res_road = low_res_road.astype('int32')
        high_res_road += observation_kwargs["high_res_raster_shape"][0] // 2
        low_res_road += observation_kwargs["low_res_raster_shape"][0] // 2

        if road_type in [5, 17, 18, 19]:
            cv2.fillPoly(rasters_high_res_channels[road_type + 1], np.int32([high_res_road[:, :2]]), (255, 255, 255))
            cv2.fillPoly(rasters_low_res_channels[road_type + 1], np.int32([low_res_road[:, :2]]), (255, 255, 255))
        else:
            for j in range(simplified_xyz.shape[0] - 1):
                cv2.line(rasters_high_res_channels[road_type + 1], tuple(high_res_road[j, :2]),
                         tuple(high_res_road[j + 1, :2]), (255, 255, 255), 2)
                cv2.line(rasters_low_res_channels[road_type + 1], tuple(low_res_road[j, :2]),
                         tuple(low_res_road[j + 1, :2]), (255, 255, 255), 2)
    
    for i, key in enumerate(data_dic['traffic_light']):
        xyz = data_dic["road"][key]["xyz"].copy()
        xyz[:, :2] -= ego_pose[:2]
        if (abs(xyz[0, 0]) > max_dis and abs(xyz[-1, 0]) > max_dis) or (
            abs(xyz[0, 1]) > max_dis and abs(xyz[-1, 1]) > max_dis):
            continue
        traffic_state = data_dic['traffic_light'][key]['state']
        pts = list(zip(xyz[:, 0], xyz[:, 1]))
        line = shapely.geometry.LineString(pts)
        simplified_xyz_line = line.simplify(1)
        simplified_x, simplified_y = simplified_xyz_line.xy
        simplified_xyz = np.ones((len(simplified_x), 2)) * -1
        simplified_xyz[:, 0], simplified_xyz[:, 1] = simplified_x, simplified_y
        simplified_xyz[:, 0], simplified_xyz[:, 1] = simplified_xyz[:, 0].copy() * cos_ - simplified_xyz[:,1].copy() * sin_, simplified_xyz[:, 0].copy() * sin_ + simplified_xyz[:, 1].copy() * cos_
        simplified_xyz[:, 1] *= -1
        high_res_traffic = simplified_xyz * high_res_raster_scale
        low_res_traffic = simplified_xyz * low_res_raster_scale
        high_res_traffic = high_res_traffic.astype('int32') + observation_kwargs["high_res_raster_shape"][0] // 2
        low_res_traffic = low_res_traffic.astype('int32') + observation_kwargs["high_res_raster_shape"][0] // 2
        # traffic state order is GREEN, RED, YELLOW, UNKNOWN
        for j in range(simplified_xyz.shape[0] - 1):
            cv2.line(rasters_high_res_channels[1 + total_road_types + traffic_state], \
                    tuple(high_res_traffic[j, :2]),
                    tuple(high_res_traffic[j + 1, :2]), (255, 255, 255), 2)
            cv2.line(rasters_low_res_channels[1 + total_road_types + traffic_state], \
                    tuple(low_res_traffic[j, :2]),
                    tuple(low_res_traffic[j + 1, :2]), (255, 255, 255), 2)
                
    cos_, sin_ = math.cos(-ego_pose[3]), math.sin(-ego_pose[3])
    for i, key in enumerate(data_dic['agent']):
        for j, sample_frame in enumerate(sample_frames):
            pose = data_dic['agent'][key]['pose'][sample_frame, :].copy()
            if pose[0] < 0 and pose[1] < 0:
                continue
            pose[:4] -= ego_pose[:4]
            if abs(pose[0]) > max_dis or abs(pose[1]) > max_dis:
                continue
            agent_type = int(data_dic['agent'][key]['type'])
            rotated_pose = [pose[0] * cos_ - pose[1] * sin_,
                            pose[0] * sin_ + pose[1] * cos_]
            shape = data_dic['agent'][key]['shape'][scenario_frame_number, :]
            # rect_pts = cv2.boxPoints(((rotated_pose[0], rotated_pose[1]),
            #   (shape[1], shape[0]), np.rad2deg(pose[3])))
            rect_pts = generate_contour_pts((rotated_pose[1], rotated_pose[0]), w=shape[0], l=shape[1],
                                            direction=-pose[3])
            rect_pts = np.array(rect_pts, dtype=np.int32)

            # draw on high resolution
            rect_pts_high_res = int(high_res_raster_scale) * rect_pts
            rect_pts_high_res += observation_kwargs["high_res_raster_shape"][0] // 2
            cv2.drawContours(rasters_high_res_channels[1 + total_road_types + total_traffic_types + agent_type * len(sample_frames) + j],
                             [rect_pts_high_res], -1, (255, 255, 255), -1)
            # draw on low resolution
            rect_pts_low_res = (low_res_raster_scale * rect_pts).astype(np.int64)
            rect_pts_low_res += observation_kwargs["low_res_raster_shape"][0] // 2
            cv2.drawContours(rasters_low_res_channels[1 + total_road_types + total_traffic_types + agent_type * len(sample_frames) + j],
                             [rect_pts_low_res], -1, (255, 255, 255), -1)
                
    rasters_high_res = cv2.merge(rasters_high_res_channels).astype(bool)
    rasters_low_res = cv2.merge(rasters_low_res_channels).astype(bool)

    result_to_return['high_res_raster'] = np.array(rasters_high_res, dtype=bool)
    result_to_return['low_res_raster'] = np.array(rasters_low_res, dtype=bool)
    # context action computation
    context_actions = list()
    ego_poses = data_dic["agent"]["ego"]["pose"] - ego_pose
    rotated_poses = np.array([ego_poses[:, 0] * cos_ - ego_poses[:, 1] * sin_,
                              ego_poses[:, 0] * sin_ + ego_poses[:, 1] * cos_,
                              np.zeros(ego_poses.shape[0]), ego_poses[:, -1]]).transpose((1, 0))

    for i in range(len(sample_frames) - 1):
        action = rotated_poses[sample_frames[i]]
        context_actions.append(action)
    result_to_return["context_actions"] = np.array(context_actions, dtype=np.float32)

    return result_to_return

def get_observation_for_autoregression_basedon_previous_coor(observation_kwargs, data_dic, scenario_frame_number, total_frames, nsm_result=None):
    """
    only for autoregressive mode nuplan raster dataset generation.
    """
    # hyper parameters setting
    max_dis = observation_kwargs["max_dis"]
    high_res_raster_shape = observation_kwargs["high_res_raster_shape"]
    low_res_raster_shape = observation_kwargs["low_res_raster_shape"]
    assert len(high_res_raster_shape) == len(
        low_res_raster_shape) == 2, f'{high_res_raster_shape}, {low_res_raster_shape}'
    high_res_raster_scale = observation_kwargs["high_res_raster_scale"]
    low_res_raster_scale = observation_kwargs["low_res_raster_scale"]
    frame_sample_interval = observation_kwargs["frame_sample_interval"]
    result_to_return = {}
    past_frames_number = observation_kwargs["past_frame_num"]
    future_frames_number = observation_kwargs["future_frame_num"]

    ego_pose = data_dic["agent"]["ego"]["pose"][scenario_frame_number].copy()
    cos_, sin_ = math.cos(-ego_pose[3]), math.sin(-ego_pose[3])

    total_road_types = 20
    total_agent_types = 8
    total_traffic_types = 4
    total_raster_channels = 1 + total_road_types + total_traffic_types + total_agent_types 
    sample_frames = list(range(scenario_frame_number - past_frames_number, \
                               scenario_frame_number + future_frames_number + 1, frame_sample_interval))

    trajectory_list = list()
    high_res_rasters_list = list()
    low_res_rasters_list = list()
    current_goal_maneuver_mem = list()
    current_action_weights_mem = list()
    for id, frame in enumerate(sample_frames):
        # update ego position
        ego_pose = data_dic["agent"]["ego"]["pose"][frame].copy()
        cos_, sin_ = math.cos(-ego_pose[3]), math.sin(-ego_pose[3])
        
        # trajectory label
        trajectory_label = data_dic['agent']['ego']['pose'][frame + frame_sample_interval].copy()
        trajectory_label -= ego_pose
        traj_x = trajectory_label[0].copy()
        traj_y = trajectory_label[1].copy()
        trajectory_label[0] = traj_x * cos_ - traj_y * sin_
        trajectory_label[1] = traj_x * sin_ + traj_y * cos_
        trajectory_list.append(trajectory_label)
                
        # manuever sequence collection
        if nsm_result is not None:
            try:
                current_goal_maneuver = nsm_result['goal_actions_weights_per_frame'][frame][0]['action'].value - 1
            except:
                current_goal_maneuver = 0
            current_goal_maneuver_mem.append(current_goal_maneuver)

            current_action_weights = np.zeros(12, dtype=np.float32)
            try:
                for each_current_action in nsm_result['current_actions_weights_per_frame'][frame]:
                    current_action_index = each_current_action['action'].value - 1
                    current_action_weights[current_action_index] = each_current_action['weight']
            except:
                pass
            current_action_weights_mem.append(current_action_weights)
            
            target_current_action_weights = np.zeros(12, dtype=np.float32)
            for each_current_action in nsm_result['current_actions_weights_per_frame'][scenario_frame_number]:
                current_action_index = each_current_action['action'].value - 1
                target_current_action_weights[current_action_index] = each_current_action['weight']         
        
        # raster encoding
        rasters_high_res = np.zeros([high_res_raster_shape[0],
                                    high_res_raster_shape[1],
                                    total_raster_channels], dtype=np.uint8)
        rasters_low_res = np.zeros([low_res_raster_shape[0],
                                    low_res_raster_shape[1],
                                    total_raster_channels], dtype=np.uint8)
        rasters_high_res_channels = cv2.split(rasters_high_res)
        rasters_low_res_channels = cv2.split(rasters_low_res) 

        # static roads elements drawing
        cos_, sin_ = math.cos(-ego_pose[3] - math.pi / 2), math.sin(-ego_pose[3] - math.pi / 2)
        # sample and draw the goal routes
        route_ids = data_dic["route"]
        routes = [data_dic["road"][route_id] for route_id in route_ids]
        for route in routes:
            xyz = route["xyz"].copy()
            xyz[:, :2] -= ego_pose[:2]
            if (abs(xyz[0, 0]) > max_dis and abs(xyz[-1, 0]) > max_dis) or (
                abs(xyz[0, 1]) > max_dis and abs(xyz[-1, 1]) > max_dis):
                continue
            pts = list(zip(xyz[:, 0], xyz[:, 1]))
            line = shapely.geometry.LineString(pts)
            simplified_xyz_line = line.simplify(1)
            simplified_x, simplified_y = simplified_xyz_line.xy
            simplified_xyz = np.ones((len(simplified_x), 2)) * -1
            simplified_xyz[:, 0], simplified_xyz[:, 1] = simplified_x, simplified_y
            simplified_xyz[:, 0], simplified_xyz[:, 1] = simplified_xyz[:, 0].copy() * cos_ - simplified_xyz[:,1].copy() * sin_, simplified_xyz[:, 0].copy() * sin_ + simplified_xyz[:, 1].copy() * cos_
            simplified_xyz[:, 1] *= -1
            high_res_route = simplified_xyz * high_res_raster_scale
            low_res_route = simplified_xyz * low_res_raster_scale
            high_res_route = high_res_route.astype('int32')
            low_res_route = low_res_route.astype('int32')
            high_res_route += observation_kwargs["high_res_raster_shape"][0] // 2
            low_res_route += observation_kwargs["low_res_raster_shape"][0] // 2
            cv2.fillPoly(rasters_high_res_channels[0], np.int32([high_res_route[:, :2]]), (255, 255, 255))
            cv2.fillPoly(rasters_low_res_channels[0], np.int32([low_res_route[:, :2]]), (255, 255, 255))
        
        # road type channel drawing
        for i, key in enumerate(data_dic['road']):
            xyz = data_dic["road"][key]["xyz"].copy()
            road_type = int(data_dic['road'][key]['type'])
            xyz[:, :2] -= ego_pose[:2]
            if (abs(xyz[0, 0]) > max_dis and abs(xyz[-1, 0]) > max_dis) or (
                    abs(xyz[0, 1]) > max_dis and abs(xyz[-1, 1]) > max_dis):
                continue
            # simplify road vector, can simplify about half of all the points
            pts = list(zip(xyz[:, 0], xyz[:, 1]))
            line = shapely.geometry.LineString(pts)
            simplified_xyz_line = line.simplify(1)
            simplified_x, simplified_y = simplified_xyz_line.xy
            simplified_xyz = np.ones((len(simplified_x), 2)) * -1
            simplified_xyz[:, 0], simplified_xyz[:, 1] = simplified_x, simplified_y
            simplified_xyz[:, 0], simplified_xyz[:, 1] = simplified_xyz[:, 0].copy() * cos_ - simplified_xyz[:,1].copy() * sin_, simplified_xyz[:, 0].copy() * sin_ + simplified_xyz[:, 1].copy() * cos_
            simplified_xyz[:, 1] *= -1
            high_res_road = simplified_xyz * high_res_raster_scale
            low_res_road = simplified_xyz * low_res_raster_scale
            high_res_road = high_res_road.astype('int32')
            low_res_road = low_res_road.astype('int32')
            high_res_road += observation_kwargs["high_res_raster_shape"][0] // 2
            low_res_road += observation_kwargs["low_res_raster_shape"][0] // 2

            if road_type in [5, 17, 18, 19]:
                cv2.fillPoly(rasters_high_res_channels[road_type + 1], np.int32([high_res_road[:, :2]]), (255, 255, 255))
                cv2.fillPoly(rasters_low_res_channels[road_type + 1], np.int32([low_res_road[:, :2]]), (255, 255, 255))
            else:
                for j in range(simplified_xyz.shape[0] - 1):
                    cv2.line(rasters_high_res_channels[road_type + 1], tuple(high_res_road[j, :2]),
                            tuple(high_res_road[j + 1, :2]), (255, 255, 255), 2)
                    cv2.line(rasters_low_res_channels[road_type + 1], tuple(low_res_road[j, :2]),
                            tuple(low_res_road[j + 1, :2]), (255, 255, 255), 2)
        # traffic light
        for i, key in enumerate(data_dic['traffic_light']):
            xyz = data_dic["road"][key]["xyz"].copy()
            xyz[:, :2] -= ego_pose[:2]
            if (abs(xyz[0, 0]) > max_dis and abs(xyz[-1, 0]) > max_dis) or (
                abs(xyz[0, 1]) > max_dis and abs(xyz[-1, 1]) > max_dis):
                continue
            traffic_state = data_dic['traffic_light'][key]['state']
            pts = list(zip(xyz[:, 0], xyz[:, 1]))
            line = shapely.geometry.LineString(pts)
            simplified_xyz_line = line.simplify(1)
            simplified_x, simplified_y = simplified_xyz_line.xy
            simplified_xyz = np.ones((len(simplified_x), 2)) * -1
            simplified_xyz[:, 0], simplified_xyz[:, 1] = simplified_x, simplified_y
            simplified_xyz[:, 0], simplified_xyz[:, 1] = simplified_xyz[:, 0].copy() * cos_ - simplified_xyz[:,1].copy() * sin_, simplified_xyz[:, 0].copy() * sin_ + simplified_xyz[:, 1].copy() * cos_
            simplified_xyz[:, 1] *= -1
            high_res_traffic = simplified_xyz * high_res_raster_scale
            low_res_traffic = simplified_xyz * low_res_raster_scale
            high_res_traffic = high_res_traffic.astype('int32') + observation_kwargs["high_res_raster_shape"][0] // 2
            low_res_traffic = low_res_traffic.astype('int32') + observation_kwargs["high_res_raster_shape"][0] // 2
            # traffic state order is GREEN, RED, YELLOW, UNKNOWN
            for j in range(simplified_xyz.shape[0] - 1):
                cv2.line(rasters_high_res_channels[1 + total_road_types + traffic_state], \
                        tuple(high_res_traffic[j, :2]),
                        tuple(high_res_traffic[j + 1, :2]), (255, 255, 255), 2)
                cv2.line(rasters_low_res_channels[1 + total_road_types + traffic_state], \
                        tuple(low_res_traffic[j, :2]),
                        tuple(low_res_traffic[j + 1, :2]), (255, 255, 255), 2)
        
        cos_, sin_ = math.cos(-ego_pose[3]), math.sin(-ego_pose[3])
        for i, key in enumerate(data_dic['agent']):
            pose = data_dic['agent'][key]['pose'][frame, :].copy()
            if pose[0] < 0 and pose[1] < 0:
                continue
            pose[:] -= ego_pose[:]
            if abs(pose[0]) > max_dis or abs(pose[1]) > max_dis:
                continue
            agent_type = int(data_dic['agent'][key]['type'])
            rotated_pose = [pose[0] * cos_ - pose[1] * sin_,
                            pose[0] * sin_ + pose[1] * cos_]
            shape = data_dic['agent'][key]['shape'][frame, :]
            rect_pts = generate_contour_pts((rotated_pose[1], rotated_pose[0]), w=shape[0], l=shape[1],
                                            direction=-pose[3])
            rect_pts = np.array(rect_pts, dtype=np.int32)

            # draw on high resolution
            rect_pts_high_res = int(high_res_raster_scale) * rect_pts
            rect_pts_high_res += observation_kwargs["high_res_raster_shape"][0] // 2
            cv2.drawContours(rasters_high_res_channels[1 + total_road_types + agent_type],
                            [rect_pts_high_res], -1, (255, 255, 255), -1)
            # draw on low resolution
            rect_pts_low_res = (low_res_raster_scale * rect_pts).astype(np.int64)
            rect_pts_low_res += observation_kwargs["low_res_raster_shape"][0] // 2
            cv2.drawContours(rasters_low_res_channels[1 + total_road_types + agent_type],
                            [rect_pts_low_res], -1, (255, 255, 255), -1)
            
        rasters_high_res = cv2.merge(rasters_high_res_channels).astype(bool)
        rasters_low_res = cv2.merge(rasters_low_res_channels).astype(bool)
        high_res_rasters_list.append(rasters_high_res)
        low_res_rasters_list.append(rasters_low_res)
    
    result_to_return['trajectory'] = np.array(trajectory_list)
    # squeeze raster for less space occupy and faster disk write
    result_to_return['high_res_raster'] = np.array(high_res_rasters_list, dtype=bool).transpose(1, 2, 0, 3).reshape(224, 224, -1)
    result_to_return['low_res_raster'] = np.array(low_res_rasters_list, dtype=bool).transpose(1, 2, 0, 3).reshape(224, 224, -1)

    if nsm_result is not None:
        result_to_return['intended_maneuver_vector'] = np.array(current_goal_maneuver_mem, dtype=np.int32)
        result_to_return['current_maneuver_vector'] = np.array(current_action_weights_mem, dtype=np.float32)
           
    else:
        result_to_return["intended_maneuver_vector"] = None
        result_to_return["current_maneuver_vector"] = None

    return result_to_return

def get_scenario_data_index(observation_kwargs, data_dic, scenario_frame_number=40):
    max_dis = observation_kwargs["max_dis"]
    past_frames_number = observation_kwargs["past_frame_num"]
    frame_sample_interval = observation_kwargs["frame_sample_interval"]
    sample_frames = list(range(scenario_frame_number - past_frames_number, scenario_frame_number + 1, frame_sample_interval))

    ego_pose = data_dic["agent"]["ego"]["pose"][scenario_frame_number]
    data_to_return = dict()
    route_ids = data_dic["route"]
    data_to_return["route_ids"] = list()
    # filter visible route id
    for route_id in route_ids:
        xyz = data_dic["road"][route_id]["xyz"].copy()
        xyz[:, :2] -= ego_pose[:2]
        if (abs(xyz[0, 0]) > max_dis and abs(xyz[-1, 0]) > max_dis) or (
            abs(xyz[0, 1]) > max_dis and abs(xyz[-1, 1]) > max_dis):
            continue
        data_to_return["route_ids"].append(route_id)
    # filter visible road id
    data_to_return["road_ids"] = list()
    for i, key in enumerate(data_dic["road"]):
        xyz = data_dic["road"][key]["xyz"].copy()
        xyz[:, :2] -= ego_pose[:2]
        if (abs(xyz[0, 0]) > max_dis and abs(xyz[-1, 0]) > max_dis) or (
                abs(xyz[0, 1]) > max_dis and abs(xyz[-1, 1]) > max_dis):
            continue
        data_to_return["road_ids"].append(key)
<<<<<<< HEAD
        
    # filter visible traffic id
    data_to_return["traffic_ids"] = [-1]
    # data_to_return["traffic_dic"] = [{"-1":{"state":0}}]
    data_to_return["traffic_dic"] = {
        "0":[-1],
        "1":[-1],
        "2":[-1],
        "3":[-1]
=======
    # data_to_return["traffic_dic"] = [{"-1":{"state":0}}]
    # filter visible traffic id
    data_to_return["traffic_ids"] = [-1]
    data_to_return["traffic_dic"] = {
        "0": [-1],
        "1": [-1],
        "2": [-1],
        "3": [-1]
>>>>>>> 5db3718a
    }
    for _, key in enumerate(data_dic["traffic_light"]):
        xyz = data_dic["road"][key]["xyz"].copy()
        xyz[:, :2] -= ego_pose[:2]
        if (abs(xyz[0, 0]) > max_dis and abs(xyz[-1, 0]) > max_dis) or (
            abs(xyz[0, 1]) > max_dis and abs(xyz[-1, 1]) > max_dis):
            continue
        assert key is not None
        data_to_return["traffic_ids"].append(key)
<<<<<<< HEAD
        # data_to_return["traffic_dic"].append({str(key):data_dic["traffic_light"][key]})
=======
        # data_to_return["traffic_dic"].append({str(key): data_dic["traffic_light"][key]})
>>>>>>> 5db3718a
        data_to_return["traffic_dic"][str(data_dic["traffic_light"][key]["state"])].append(key)
    # filter visible agents id in each sample frame
    data_to_return["agent_ids"] = set()
    for sample_frame in sample_frames:
        for _, key in enumerate(data_dic["agent"]):
            pose = data_dic['agent'][key]['pose'][sample_frame, :]
            if pose[0] < 0 and pose[1] < 0:
                continue
            pose -= ego_pose
            if abs(pose[0]) > max_dis or abs(pose[1]) > max_dis:
                continue
            data_to_return["agent_ids"].add(key)
    data_to_return["agent_ids"] = list(data_to_return["agent_ids"])
    # other infomation record
    for key in ["frame_id", "file_name", "map", "timestamp"]:
        data_to_return[key] = data_dic[key]
    return data_to_return

if __name__ == '__main__':
    import pickle
    with open("/home/shiduozhang/gt_labels/intentions/nuplan_boston/training.wtime.0-100.iter0.pickle", "rb")  as f:
        nsm = pickle.load(f)
    with open("data_dic.pkl", "rb") as f:
        data_dic = pickle.load(f)
    filename = data_dic["scenario"]
    nsm_data = nsm[filename]
    total_frames = data_dic["agent"]["ego"]["pose"].shape[0]
    observation_encode_kwargs = dict(
            visible_dis=30,
            max_dis=80,
            scale=1.0,
            stride=5,
            raster_scale=1.0,
            past_frame_num=40,
            future_frame_num=160,
            high_res_raster_shape=[224, 224],  # for high resolution image, we cover 50 meters for delicated short-term actions
            high_res_raster_scale=4.0,
            low_res_raster_shape=[224, 224],  # for low resolution image, we cover 300 meters enough for 8 seconds straight line actions
            low_res_raster_scale=0.77,
            frame_sample_interval=5,
            action_label_scale=100
        )
    # result = get_observation_for_autoregression_nsm(observation_encode_kwargs, data_dic, 88, total_frames, None)
    # with open("dataset_example.pkl", "wb") as f:
    #     pickle.dump(result, f)
    result = get_observation_for_nsm(observation_encode_kwargs, data_dic, 1100, total_frames, None)
    with open("nonauto_example.pkl", "wb") as f:
        pickle.dump(result, f)
<|MERGE_RESOLUTION|>--- conflicted
+++ resolved
@@ -558,17 +558,6 @@
                 abs(xyz[0, 1]) > max_dis and abs(xyz[-1, 1]) > max_dis):
             continue
         data_to_return["road_ids"].append(key)
-<<<<<<< HEAD
-        
-    # filter visible traffic id
-    data_to_return["traffic_ids"] = [-1]
-    # data_to_return["traffic_dic"] = [{"-1":{"state":0}}]
-    data_to_return["traffic_dic"] = {
-        "0":[-1],
-        "1":[-1],
-        "2":[-1],
-        "3":[-1]
-=======
     # data_to_return["traffic_dic"] = [{"-1":{"state":0}}]
     # filter visible traffic id
     data_to_return["traffic_ids"] = [-1]
@@ -577,7 +566,6 @@
         "1": [-1],
         "2": [-1],
         "3": [-1]
->>>>>>> 5db3718a
     }
     for _, key in enumerate(data_dic["traffic_light"]):
         xyz = data_dic["road"][key]["xyz"].copy()
@@ -587,11 +575,7 @@
             continue
         assert key is not None
         data_to_return["traffic_ids"].append(key)
-<<<<<<< HEAD
-        # data_to_return["traffic_dic"].append({str(key):data_dic["traffic_light"][key]})
-=======
         # data_to_return["traffic_dic"].append({str(key): data_dic["traffic_light"][key]})
->>>>>>> 5db3718a
         data_to_return["traffic_dic"][str(data_dic["traffic_light"][key]["state"])].append(key)
     # filter visible agents id in each sample frame
     data_to_return["agent_ids"] = set()
