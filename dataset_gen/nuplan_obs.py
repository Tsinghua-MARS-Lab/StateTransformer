--- conflicted
+++ resolved
@@ -3,6 +3,43 @@
 import cv2
 import math
 from interactive_sim.envs.util import rotate, generate_contour_pts
+
+def generate_contour_pts(center_pt, w, l, direction):
+    pt1 = rotate(center_pt, (center_pt[0]-w/2, center_pt[1]-l/2), direction, tuple=True)
+    pt2 = rotate(center_pt, (center_pt[0]+w/2, center_pt[1]-l/2), direction, tuple=True)
+    pt3 = rotate(center_pt, (center_pt[0]+w/2, center_pt[1]+l/2), direction, tuple=True)
+    pt4 = rotate(center_pt, (center_pt[0]-w/2, center_pt[1]+l/2), direction, tuple=True)
+    return pt1, pt2, pt3, pt4
+
+def rotate(origin, point, angle, tuple=False):
+    """
+    Rotate a point counter-clockwise by a given angle around a given origin.
+    The angle should be given in radians.
+    """
+
+    ox, oy = origin
+    px, py = point
+
+    qx = ox + math.cos(angle) * (px - ox) - math.sin(angle) * (py - oy)
+    qy = oy + math.sin(angle) * (px - ox) + math.cos(angle) * (py - oy)
+    if tuple:
+        return (qx, qy)
+    else:
+        return qx, qy
+
+def normalize_angle(angle):
+    """
+    Normalize an angle to [-pi, pi].
+    :param angle: (float)
+    :return: (float) Angle in radian in [-pi, pi]
+    """
+    while angle > np.pi:
+        angle -= 2.0 * np.pi
+
+    while angle < -np.pi:
+        angle += 2.0 * np.pi
+
+    return angle
 
 def generate_contour_pts(center_pt, w, l, direction):
     pt1 = rotate(center_pt, (center_pt[0]-w/2, center_pt[1]-l/2), direction, tuple=True)
@@ -99,15 +136,10 @@
     trajectory_label = data_dic['agent']['ego']['pose'][
                        scenario_frame_number - 1:scenario_frame_number + future_frames_number + 1, :].copy()
     trajectory_label -= ego_pose
-<<<<<<< HEAD
-    trajectory_label[:, 0] = trajectory_label[:, 0].copy() * cos_ - trajectory_label[:, 1].copy() * sin_
-    trajectory_label[:, 1] = trajectory_label[:, 0].copy() * sin_ + trajectory_label[:, 1].copy() * cos_
-=======
     traj_x = trajectory_label[:, 0].copy()
     traj_y = trajectory_label[:, 1].copy()
     trajectory_label[:, 0] = traj_x * cos_ - traj_y * sin_
     trajectory_label[:, 1] = traj_x * sin_ + traj_y * cos_
->>>>>>> 9e203f1c
     result_to_return['trajectory_label'] = trajectory_label[2:, :]
     action_label_scale = observation_kwargs["action_label_scale"]
     result_to_return['action_label'] = np.array(
@@ -151,17 +183,10 @@
                                     direction=-rotated_goal_pose[3])
     goal_contour = np.array(goal_contour, dtype=np.int32)
     goal_contour_high_res = int(high_res_raster_scale) * goal_contour
-<<<<<<< HEAD
-    goal_contour_high_res += observation_kwargs["high_res_raster_shape"][0]//2
-    cv2.drawContours(rasters_high_res_channels[0], [goal_contour_high_res], -1, (255, 255, 255), -1)
-    goal_contour_low_res = (low_res_raster_scale * goal_contour).astype(np.int64)
-    goal_contour_low_res += observation_kwargs["low_res_raster_shape"][0]//2
-=======
     goal_contour_high_res += observation_kwargs["high_res_raster_shape"][0] // 2
     cv2.drawContours(rasters_high_res_channels[0], [goal_contour_high_res], -1, (255, 255, 255), -1)
     goal_contour_low_res = (low_res_raster_scale * goal_contour).astype(np.int64)
     goal_contour_low_res += observation_kwargs["low_res_raster_shape"][0] // 2
->>>>>>> 9e203f1c
     cv2.drawContours(rasters_low_res_channels[0], [goal_contour_low_res], -1, (255, 255, 255), -1)
 
     # 'map_raster': (n, w, h),  # n is the number of road types and traffic lights types
@@ -180,24 +205,14 @@
         simplified_x, simplified_y = simplified_xyz_line.xy
         simplified_xyz = np.ones((len(simplified_x), 2)) * -1
         simplified_xyz[:, 0], simplified_xyz[:, 1] = simplified_x, simplified_y
-<<<<<<< HEAD
-        simplified_xyz[:, 0], simplified_xyz[:, 1] = simplified_xyz[:, 0].copy() * cos_ - simplified_xyz[:, 1].copy() * sin_,\
-                                                     simplified_xyz[:, 0].copy() * sin_ + simplified_xyz[:, 1].copy() * cos_
-=======
         simplified_xyz[:, 0], simplified_xyz[:, 1] = simplified_xyz[:, 0].copy() * cos_ - simplified_xyz[:,1].copy() * sin_, simplified_xyz[:, 0].copy() * sin_ + simplified_xyz[:, 1].copy() * cos_
->>>>>>> 9e203f1c
         simplified_xyz[:, 1] *= -1
         high_res_road = simplified_xyz * high_res_raster_scale
         low_res_road = simplified_xyz * low_res_raster_scale
         high_res_road = high_res_road.astype('int32')
         low_res_road = low_res_road.astype('int32')
-<<<<<<< HEAD
-        high_res_road += observation_kwargs["high_res_raster_shape"][0]//2
-        low_res_road += observation_kwargs["low_res_raster_shape"][0]//2
-=======
         high_res_road += observation_kwargs["high_res_raster_shape"][0] // 2
         low_res_road += observation_kwargs["low_res_raster_shape"][0] // 2
->>>>>>> 9e203f1c
 
         for j in range(simplified_xyz.shape[0] - 1):
             cv2.line(rasters_high_res_channels[road_type + 1], tuple(high_res_road[j, :2]),
@@ -209,17 +224,9 @@
     for i, key in enumerate(data_dic['agent']):
         for j, sample_frame in enumerate(sample_frames):
             pose = data_dic['agent'][key]['pose'][sample_frame, :].copy()
-<<<<<<< HEAD
-            if pose[0] < 0 and pose[1] < 0: 
-                continue
-            pose[:3] -= ego_pose[:3]
-             # TODO: heading : ego - pose work on file 0, nothing else to change
-            pose[3] = ego_pose[3] - pose[3]
-=======
             if pose[0] < 0 and pose[1] < 0:
                 continue
             pose[:4] -= ego_pose[:4]
->>>>>>> 9e203f1c
             if abs(pose[0]) > max_dis or abs(pose[1]) > max_dis:
                 continue
             agent_type = int(data_dic['agent'][key]['type'])
@@ -227,30 +234,13 @@
                             pose[0] * sin_ + pose[1] * cos_]
             shape = data_dic['agent'][key]['shape'][scenario_frame_number, :]
             # rect_pts = cv2.boxPoints(((rotated_pose[0], rotated_pose[1]),
-<<<<<<< HEAD
-                                    #   (shape[1], shape[0]), np.rad2deg(pose[3])))
-            rect_pts = generate_contour_pts((rotated_pose[1], rotated_pose[0]), w=shape[0], l=shape[1], direction=pose[3])
-=======
             #   (shape[1], shape[0]), np.rad2deg(pose[3])))
             rect_pts = generate_contour_pts((rotated_pose[1], rotated_pose[0]), w=shape[0], l=shape[1],
                                             direction=-pose[3])
->>>>>>> 9e203f1c
             rect_pts = np.array(rect_pts, dtype=np.int32)
 
             # draw on high resolution
             rect_pts_high_res = int(high_res_raster_scale) * rect_pts
-<<<<<<< HEAD
-            rect_pts_high_res += observation_kwargs["high_res_raster_shape"][0]//2
-            # TODO: 224 - x
-            # rect_pts_high_res[:, 0] = 224 - rect_pts_high_res[:, 0] 
-            cv2.drawContours(rasters_high_res_channels[1 + total_road_types + agent_type * len(sample_frames) + j], [rect_pts_high_res], -1, (255, 255, 255), -1)
-            # draw on low resolution
-            rect_pts_low_res = (low_res_raster_scale * rect_pts).astype(np.int64)
-            rect_pts_low_res += observation_kwargs["low_res_raster_shape"][0]//2
-            # TODO: 224 - x
-            # rect_pts_high_res[:, 0] = 224 - rect_pts_high_res[:, 0]
-            cv2.drawContours(rasters_low_res_channels[1 + total_road_types + agent_type * len(sample_frames) + j], [rect_pts_low_res], -1, (255, 255, 255), -1)
-=======
             rect_pts_high_res += observation_kwargs["high_res_raster_shape"][0] // 2
             # TODO: 224 - x
             # rect_pts_high_res[:, 0] = 224 - rect_pts_high_res[:, 0]
@@ -263,7 +253,6 @@
             # rect_pts_high_res[:, 0] = 224 - rect_pts_high_res[:, 0]
             cv2.drawContours(rasters_low_res_channels[1 + total_road_types + agent_type * len(sample_frames) + j],
                              [rect_pts_low_res], -1, (255, 255, 255), -1)
->>>>>>> 9e203f1c
 
     rasters_high_res = cv2.merge(rasters_high_res_channels).astype(bool)
     rasters_low_res = cv2.merge(rasters_low_res_channels).astype(bool)
@@ -275,15 +264,9 @@
     ego_poses = data_dic["agent"]["ego"]["pose"] - ego_pose
     rotated_poses = np.array([ego_poses[:, 0] * cos_ - ego_poses[:, 1] * sin_,
                               ego_poses[:, 0] * sin_ + ego_poses[:, 1] * cos_]).transpose((1, 0))
-<<<<<<< HEAD
-    
-    for i in range(len(sample_frames) - 1):
-        action = rotated_poses[sample_frames[i+1]] - rotated_poses[sample_frames[i]]
-=======
 
     for i in range(len(sample_frames) - 1):
         action = rotated_poses[sample_frames[i + 1]] - rotated_poses[sample_frames[i]]
->>>>>>> 9e203f1c
         context_actions.append(action)
     result_to_return["context_actions"] = np.array(context_actions, dtype=np.float32)
 
