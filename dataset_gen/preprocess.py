import numpy as np
import pickle
import math
import cv2
import shapely
import os
import torch
from concurrent.futures import ThreadPoolExecutor
from functools import partial
from transformers import FeatureExtractionMixin
from torch.utils.data._utils.collate import default_collate
from transformer4planning.utils import generate_contour_pts

def preprocess(dataset, dic_path, autoregressive=False):
    """
    This function is only designed to call dataset.map() function to preprocess the dataset without augmentations.
    """
    if autoregressive:
        preprocess_function = partial(autoregressive_rasterize, data_path=dic_path)
    else:
        preprocess_function = partial(static_coor_rasterize, data_path=dic_path)
    target_datasets= dataset.map(preprocess_function, 
                    batch_size=os.cpu_count(), drop_last_batch=True, 
                    writer_batch_size=10, num_proc=os.cpu_count())
    return target_datasets

def nuplan_collate_func(batch, dic_path=None, autoregressive=False, **encode_kwargs):
    """
    'nuplan_collate_fn' is designed for nuplan dataset online generation.
    To use it, you need to provide a dictionary path of road dictionaries and agent&traffic dictionaries,  
    as well as a dictionary of rasterization parameters.

    The batch is the raw indexes data for one nuplan data item, each data in batch includes:
    road_ids, route_ids, traffic_ids, agent_ids, file_name, frame_id, map and timestamp.
    """
    # padding for tensor data
    expected_padding_keys = ["road_ids", "route_ids", "traffic_ids"]
    agent_id_lengths = list()
    for i, d in enumerate(batch):
        agent_id_lengths.append(len(d["agent_ids"]))
    max_agent_id_length = max(agent_id_lengths)
    for i, d in enumerate(batch):
        agent_ids = d["agent_ids"]
        agent_ids.extend(["null"] * (max_agent_id_length - len(agent_ids)))
        batch[i]["agent_ids"] = agent_ids
    padded_tensors = dict()
    for key in expected_padding_keys:
        tensors = [data[key] for data in batch]
        padded_tensors[key] = torch.nn.utils.rnn.pad_sequence(tensors, batch_first=True, padding_value=-1)
        for i, _ in enumerate(batch):
            batch[i][key] = padded_tensors[key][i]

    # online rasterize
    if autoregressive:
        map_func = partial(autoregressive_rasterize, data_path=dic_path, **encode_kwargs)
    else:
        map_func = partial(static_coor_rasterize, data_path=dic_path, **encode_kwargs)
    # with ThreadPoolExecutor(max_workers=len(batch)) as executor:
    #     new_batch = list(executor.map(map_func, batch))
    new_batch = list()
    for i, d in enumerate(batch):
        rst = map_func(d)
        if rst is None:
            continue
        new_batch.append(rst)
    
    # process as data dictionary
    result = dict()
    for key in new_batch[0].keys():
        result[key] = default_collate([d[key] for d in new_batch])
    return result

<<<<<<< HEAD
def waymo_collate_func(batch, dic_path=None, autoregressive=False, **encode_kwargs):
    """
    'nuplan_collate_fn' is designed for nuplan dataset online generation.
    To use it, you need to provide a dictionary path of road dictionaries and agent&traffic dictionaries,  
    as well as a dictionary of rasterization parameters.

    The batch is the raw indexes data for one nuplan data item, each data in batch includes:
    road_ids, route_ids, traffic_ids, agent_ids, file_name, frame_id, map and timestamp.
    """
    # online rasterize TODO:autoregressive function transfer
    if autoregressive:
        map_func = partial(waymo_preprocess)
    else:
        raise NotImplementedError
    # with ThreadPoolExecutor(max_workers=len(batch)) as executor:
    #     batch = list(executor.map(map_func, batch))
    new_batch = list()
    for i, d in enumerate(batch):
        rst = map_func(d)
        if rst is None:
            continue
        new_batch.append(rst)
    
    # process as data dictionary
    result = dict()
    for key in new_batch[0].keys():
        result[key] = torch.cat([d[key] for d in new_batch], dim=0)
    return result
=======
>>>>>>> a0c0c1f0

def augmentation():
    pass


def save_raster(result_dic, debug_raster_path, agent_type_num, past_frames_num, image_file_name,
                high_scale, low_scale):
    # save rasters
    path_to_save = debug_raster_path
    # check if path not exist, create
    if not os.path.exists(path_to_save):
        os.makedirs(path_to_save)
        file_number = 0
    else:
        file_number = len(os.listdir(path_to_save))
        if file_number > 200:
            return
    image_shape = None
    for each_key in ['high_res_raster', 'low_res_raster']:
        """
        # channels:
        # 0: route raster
        # 1-20: road raster
        # 21-24: traffic raster
        # 25-56: agent raster (32=8 (agent_types) * 4 (sample_frames_in_past))
        """
        each_img = result_dic[each_key]
        goal = each_img[:, :, 0]
        road = each_img[:, :, :21]
        traffic_lights = each_img[:, :, 21:25]
        agent = each_img[:, :, 25:]
        # generate a color pallet of 20 in RGB space
        color_pallet = np.random.randint(0, 255, size=(21, 3)) * 0.5
        target_image = np.zeros([each_img.shape[0], each_img.shape[1], 3], dtype=np.float)
        image_shape = target_image.shape
        for i in range(21):
            road_per_channel = road[:, :, i].copy()
            # repeat on the third dimension into RGB space
            # replace the road channel with the color pallet
            if np.sum(road_per_channel) > 0:
                for k in range(3):
                    target_image[:, :, k][road_per_channel == 1] = color_pallet[i, k]
        for i in range(3):
            traffic_light_per_channel = traffic_lights[:, :, i].copy()
            # repeat on the third dimension into RGB space
            # replace the road channel with the color pallet
            if np.sum(traffic_light_per_channel) > 0:
                for k in range(3):
                    target_image[:, :, k][traffic_light_per_channel == 1] = color_pallet[i, k]
        target_image[:, :, 0][goal == 1] = 255
        # generate 9 values interpolated from 0 to 1
        agent_colors = np.array([[0.01 * 255] * past_frames_num,
                                 np.linspace(0, 255, past_frames_num),
                                 np.linspace(255, 0, past_frames_num)]).transpose()

        # print('test: ', past_frames_num, agent_type_num, agent.shape)
        for i in range(past_frames_num):
            for j in range(agent_type_num):
                # if j == 7:
                #     print('debug', np.sum(agent[:, :, j * 9 + i]), agent[:, :, j * 9 + i])
                agent_per_channel = agent[:, :, j * past_frames_num + i].copy()
                # agent_per_channel = agent_per_channel[:, :, None].repeat(3, axis=2)
                if np.sum(agent_per_channel) > 0:
                    for k in range(3):
                        target_image[:, :, k][agent_per_channel == 1] = agent_colors[i, k]
        cv2.imwrite(os.path.join(path_to_save, image_file_name + '_' + str(each_key) + '.png'), target_image)
    for each_key in ['context_actions', 'trajectory_label']:
        pts = result_dic[each_key]
        for scale in [high_scale, low_scale]:
            target_image = np.zeros(image_shape, dtype=np.float)
            for i in range(pts.shape[0]):
                x = int(pts[i, 0] * scale) + target_image.shape[0] // 2
                y = int(pts[i, 1] * scale) + target_image.shape[1] // 2
                if x < target_image.shape[0] and y < target_image.shape[1]:
                    target_image[x, y, :] = [255, 255, 255]
            cv2.imwrite(os.path.join(path_to_save, image_file_name + '_' + str(each_key) + '_' + str(scale) +'.png'), target_image)
    print('debug images saved to: ', path_to_save, file_number)


def static_coor_rasterize(sample, data_path, raster_shape=(224, 224),
                          frame_rate=20, past_seconds=2, future_seconds=8,
                          high_res_scale=4, low_res_scale=0.77,
                          road_types=20, agent_types=8, traffic_types=4,
                          past_sample_interval=4, future_sample_interval=4,
                          debug_raster_path=None):
    """
    :param sample: a dictionary containing the following keys:
        - file_name: the name of the file
        - map: the name of the map, ex: us-ma-boston
        - split: the split, train, val or test
        - road_ids: the ids of the road elements
        - agent_ids: the ids of the agents in string
        - traffic_ids: the ids of the traffic lights
        - traffic_status: the status of the traffic lights
        - route_ids: the ids of the routes
        - frame_id: the frame id of the current frame
        - debug_raster_path: if a debug_path past, will save rasterized images to disk, warning: will slow down the process
    :param data_path: the root path to load pickle files
    """
    # filename = sample["file_name"].item()
    # map = sample["map"].item()
    # split = sample["split"].item()
    # road_ids = sample["road_ids"].item()
    # agent_ids = sample["agent_ids"].item()
    # traffic_light_ids = sample["traffic_ids"].item()
    # traffic_light_states = sample["traffic_status"].item()
    # route_ids = sample["route_ids"].item()
    # frame_id = sample["frame_id"].item()

    filename = sample["file_name"]
    map = sample["map"]
    split = sample["split"]
    road_ids = sample["road_ids"].tolist()
    agent_ids = sample["agent_ids"]  # list of strings
    traffic_light_ids = sample["traffic_ids"].tolist()
    traffic_light_states = sample["traffic_status"].tolist()
    route_ids = sample["route_ids"].tolist()
    frame_id = sample["frame_id"]

    if map == 'sg-one-north':
        y_inverse = -1
    else:
        y_inverse = 1

    # clean traffic ids, for legacy reasons, there might be -1 in the list
    traffic_light_ids = [x for x in traffic_light_ids if x != -1]
    assert len(traffic_light_ids) == len(traffic_light_states), f'length of ids is not same as length of states, ids: {traffic_light_ids}, states: {traffic_light_states}'

    if os.path.exists(os.path.join(data_path, "map", f"{map}.pkl")):
        with open(os.path.join(data_path, "map", f"{map}.pkl"), "rb") as f:
            road_dic = pickle.load(f)
    else:
        print(f"Error: cannot load map {map} from {data_path}")
        return None

    # load agent and traffic dictionaries
    if os.path.exists(os.path.join(data_path, f"{split}", f"{map}", f"{filename}.pkl")):
        with open(os.path.join(data_path, f"{split}", f"{map}", f"{filename}.pkl"), "rb") as f:
            data_dic = pickle.load(f)
            agent_dic = data_dic["agent_dic"]
    else:
        print(f"Error: cannot load {filename} from {data_path}")
        return None

    # calculate frames to sample
    scenario_start_frame = frame_id - past_seconds * frame_rate
    scenario_end_frame = frame_id + future_seconds * frame_rate
    # for example,
    # [10, 11, ..., 10+(2+8)*20=210], interval=10
    # frames_to_sample = [10, 20, 30, .., 210]
    # [10, 11, ..., 10+(2+8)*20=210], past_interval=10, future_interval=1
    # frames_to_sample = [10, 20, 30, 31, .., 209, 210]
    sample_frames_in_past = list(range(scenario_start_frame, frame_id, past_sample_interval))
    sample_frames_in_future = list(range(frame_id, scenario_end_frame, future_sample_interval))
    sample_frames = sample_frames_in_past + sample_frames_in_future
    # sample_frames = list(range(scenario_start_frame, frame_id + 1, frame_sample_interval))

    # initialize rasters
    origin_ego_pose = agent_dic["ego"]["pose"][frame_id].copy()
    if np.isinf(origin_ego_pose[0]) or np.isinf(origin_ego_pose[1]):
        assert False, f"Error: ego pose is inf {origin_ego_pose}, not enough precision while generating dictionary"
    # channels:
    # 0: route raster
    # 1-20: road raster
    # 21-24: traffic raster
    # 25-56: agent raster (32=8 (agent_types) * 4 (sample_frames_in_past))
    total_raster_channels = 1 + road_types + traffic_types + agent_types * len(sample_frames_in_past)

    rasters_high_res = np.zeros([raster_shape[0],
                                 raster_shape[1],
                                 total_raster_channels], dtype=np.uint8)
    rasters_low_res = np.zeros([raster_shape[0],
                                raster_shape[1],
                                total_raster_channels], dtype=np.uint8)
    rasters_high_res_channels = cv2.split(rasters_high_res)
    rasters_low_res_channels = cv2.split(rasters_low_res)

    # route raster
    cos_, sin_ = math.cos(-origin_ego_pose[3] - math.pi / 2), math.sin(-origin_ego_pose[3] - math.pi / 2)

    for route_id in route_ids:
        if int(route_id) == -1:
            continue
        xyz = road_dic[int(route_id)]["xyz"].copy()
        xyz[:, :2] -= origin_ego_pose[:2]
        pts = list(zip(xyz[:, 0], xyz[:, 1]))
        line = shapely.geometry.LineString(pts)
        simplified_xyz_line = line.simplify(1)
        simplified_x, simplified_y = simplified_xyz_line.xy
        simplified_xyz = np.ones((len(simplified_x), 2)) * -1
        simplified_xyz[:, 0], simplified_xyz[:, 1] = simplified_x, simplified_y
        simplified_xyz[:, 0], simplified_xyz[:, 1] = simplified_xyz[:, 0].copy() * cos_ - simplified_xyz[:,1].copy() * sin_, simplified_xyz[:, 0].copy() * sin_ + simplified_xyz[:, 1].copy() * cos_
        simplified_xyz[:, 1] *= -1
        simplified_xyz[:, 1] *= y_inverse
        high_res_route = (simplified_xyz * high_res_scale + raster_shape[0] // 2).astype('int32')
        low_res_route = (simplified_xyz * low_res_scale + raster_shape[0] // 2).astype('int32')

        cv2.fillPoly(rasters_high_res_channels[0], np.int32([high_res_route[:, :2]]), (255, 255, 255))
        cv2.fillPoly(rasters_low_res_channels[0], np.int32([low_res_route[:, :2]]), (255, 255, 255))
    # road raster
    for road_id in road_ids:
        if int(road_id) == -1:
            continue
        xyz = road_dic[int(road_id)]["xyz"].copy()
        road_type = int(road_dic[int(road_id)]["type"])
        xyz[:, :2] -= origin_ego_pose[:2]
        pts = list(zip(xyz[:, 0], xyz[:, 1]))
        line = shapely.geometry.LineString(pts)
        simplified_xyz_line = line.simplify(1)
        simplified_x, simplified_y = simplified_xyz_line.xy
        simplified_xyz = np.ones((len(simplified_x), 2)) * -1
        simplified_xyz[:, 0], simplified_xyz[:, 1] = simplified_x, simplified_y
        simplified_xyz[:, 0], simplified_xyz[:, 1] = simplified_xyz[:, 0].copy() * cos_ - simplified_xyz[:,1].copy() * sin_, simplified_xyz[:, 0].copy() * sin_ + simplified_xyz[:, 1].copy() * cos_
        simplified_xyz[:, 1] *= -1
        simplified_xyz[:, 1] *= y_inverse
        high_res_road = (simplified_xyz * high_res_scale).astype('int32') + raster_shape[0] // 2
        low_res_road = (simplified_xyz * low_res_scale).astype('int32') + raster_shape[0] // 2
        if road_type in [5, 17, 18, 19]:
            cv2.fillPoly(rasters_high_res_channels[road_type + 1], np.int32([high_res_road[:, :2]]), (255, 255, 255))
            cv2.fillPoly(rasters_low_res_channels[road_type + 1], np.int32([low_res_road[:, :2]]), (255, 255, 255))
        else:
            for j in range(simplified_xyz.shape[0] - 1):
                cv2.line(rasters_high_res_channels[road_type + 1], tuple(high_res_road[j, :2]),
                        tuple(high_res_road[j + 1, :2]), (255, 255, 255), 2)
                cv2.line(rasters_low_res_channels[road_type + 1], tuple(low_res_road[j, :2]),
                        tuple(low_res_road[j + 1, :2]), (255, 255, 255), 2)
    # traffic channels drawing
    for idx, traffic_id in enumerate(traffic_light_ids):
        traffic_state = int(traffic_light_states[idx])
        if int(traffic_id) == -1 or int(traffic_id) not in list(road_dic.keys()):
            continue
        xyz = road_dic[int(traffic_id)]["xyz"].copy()
        xyz[:, :2] -= origin_ego_pose[:2]
        # traffic_state = traffic_dic[traffic_id.item()]["state"]
        pts = list(zip(xyz[:, 0], xyz[:, 1]))
        line = shapely.geometry.LineString(pts)
        simplified_xyz_line = line.simplify(1)
        simplified_x, simplified_y = simplified_xyz_line.xy
        simplified_xyz = np.ones((len(simplified_x), 2)) * -1
        simplified_xyz[:, 0], simplified_xyz[:, 1] = simplified_x, simplified_y
        simplified_xyz[:, 0], simplified_xyz[:, 1] = simplified_xyz[:, 0].copy() * cos_ - simplified_xyz[:, 1].copy() * sin_, simplified_xyz[:, 0].copy() * sin_ + simplified_xyz[:, 1].copy() * cos_
        simplified_xyz[:, 1] *= -1
        simplified_xyz[:, 1] *= y_inverse
        high_res_traffic = (simplified_xyz * high_res_scale).astype('int32') + raster_shape[0] // 2
        low_res_traffic = (simplified_xyz * low_res_scale).astype('int32') + raster_shape[0] // 2
        # traffic state order is GREEN, RED, YELLOW, UNKNOWN
        for j in range(simplified_xyz.shape[0] - 1):
            cv2.line(rasters_high_res_channels[1 + road_types + traffic_state],
                     tuple(high_res_traffic[j, :2]),
                     tuple(high_res_traffic[j + 1, :2]), (255, 255, 255), 2)
            cv2.line(rasters_low_res_channels[1 + road_types + traffic_state],
                     tuple(low_res_traffic[j, :2]),
                     tuple(low_res_traffic[j + 1, :2]), (255, 255, 255), 2)
    # agent raster
    cos_, sin_ = math.cos(-origin_ego_pose[3]), math.sin(-origin_ego_pose[3])
    for _, agent_id in enumerate(agent_ids):
        if agent_id == "null":
            continue
        if agent_id not in list(agent_dic.keys()):
            print('unknown agent id', agent_id)
            continue
        for i, sample_frame in enumerate(sample_frames_in_past):
            pose = agent_dic[agent_id]['pose'][sample_frame, :].copy()
            if pose[0] < 0 and pose[1] < 0:
                continue
            pose -= origin_ego_pose
            agent_type = int(agent_dic[agent_id]['type'])
            rotated_pose = [pose[0] * cos_ - pose[1] * sin_,
                            pose[0] * sin_ + pose[1] * cos_]
            shape = agent_dic[agent_id]['shape'][frame_id, :]
            # rect_pts = cv2.boxPoints(((rotated_pose[0], rotated_pose[1]),
            #   (shape[1], shape[0]), np.rad2deg(pose[3])))
            rect_pts = generate_contour_pts((rotated_pose[1], rotated_pose[0]), w=shape[0], l=shape[1],
                                            direction=-pose[3])
            rect_pts = np.array(rect_pts, dtype=np.int32)
            rect_pts[:, 1] *= y_inverse
            # draw on high resolution
            rect_pts_high_res = (high_res_scale * rect_pts).astype(np.int64) + raster_shape[0]//2
            # example: if frame_interval = 10, past frames = 40
            # channel number of [index:0-frame_0, index:1-frame_10, index:2-frame_20, index:3-frame_30, index:4-frame_40]  for agent_type = 0
            # channel number of [index:5-frame_0, index:6-frame_10, index:7-frame_20, index:8-frame_30, index:9-frame_40]  for agent_type = 1
            # ...
            cv2.drawContours(rasters_high_res_channels[1 + road_types + traffic_types + agent_type * len(sample_frames_in_past) + i],
                             [rect_pts_high_res], -1, (255, 255, 255), -1)
            # draw on low resolution
            rect_pts_low_res = (low_res_scale * rect_pts).astype(np.int64) + raster_shape[0]//2
            cv2.drawContours(rasters_low_res_channels[1 + road_types + traffic_types + agent_type * len(sample_frames_in_past) + i],
                             [rect_pts_low_res], -1, (255, 255, 255), -1)

    # context action computation
    cos_, sin_ = math.cos(-origin_ego_pose[3]), math.sin(-origin_ego_pose[3])
    context_actions = list()
    ego_poses = agent_dic["ego"]["pose"] - origin_ego_pose
    rotated_poses = np.array([ego_poses[:, 0] * cos_ - ego_poses[:, 1] * sin_,
                              ego_poses[:, 0] * sin_ + ego_poses[:, 1] * cos_,
                              np.zeros(ego_poses.shape[0]), ego_poses[:, -1]]).transpose((1, 0))
    rotated_poses[:, 1] *= y_inverse
    for i in sample_frames_in_past:
        action = rotated_poses[i]
        context_actions.append(action)

    # future trajectory
    # check if samples in the future is beyond agent_dic['ego']['pose'] length
    if sample_frames_in_future[-1] >= agent_dic['ego']['pose'].shape[0]:
        print('sample index beyond length of agent_dic: ', sample_frames_in_future[-1], agent_dic['ego']['pose'].shape[0])
        return None

    trajectory_label = agent_dic['ego']['pose'][sample_frames_in_future, :].copy()
    trajectory_label -= origin_ego_pose
    traj_x = trajectory_label[:, 0].copy()
    traj_y = trajectory_label[:, 1].copy()
    trajectory_label[:, 0] = traj_x * cos_ - traj_y * sin_
    trajectory_label[:, 1] = traj_x * sin_ + traj_y * cos_
    trajectory_label[:, 1] *= y_inverse

    rasters_high_res = cv2.merge(rasters_high_res_channels).astype(bool)
    rasters_low_res = cv2.merge(rasters_low_res_channels).astype(bool)

    result_to_return = dict()
    result_to_return["high_res_raster"] = np.array(rasters_high_res, dtype=bool)
    result_to_return["low_res_raster"] = np.array(rasters_low_res, dtype=bool)
    result_to_return["context_actions"] = np.array(context_actions, dtype=np.float32)
    result_to_return['trajectory_label'] = trajectory_label.astype(np.float32)

    if debug_raster_path is not None:
        # check if path not exist, create
        if not os.path.exists(debug_raster_path):
            os.makedirs(debug_raster_path)
        image_file_name = sample['file_name'] + '_' + str(int(sample['frame_id']))
        save_raster(result_to_return, debug_raster_path, agent_types, len(sample_frames_in_past), image_file_name,
                    high_res_scale, low_res_scale)

    return result_to_return


def autoregressive_rasterize(sample, data_path, raster_shape=(224, 224),
                             frame_rate=20, past_seconds=2, future_seconds=8,
                             high_res_scale=4, low_res_scale=0.77,
                             road_types=20, agent_types=8, traffic_types=4,
                             past_sample_interval=4, future_sample_interval=4):
    """
    :param sample: a dictionary containing the following keys:
        - file_name: the name of the file
        - map: the name of the map, ex: us-ma-boston
        - split: the split, train, val or test
        - road_ids: the ids of the road elements
        - agent_ids: the ids of the agents in string
        - traffic_ids: the ids of the traffic lights
        - traffic_status: the status of the traffic lights
        - route_ids: the ids of the routes
        - frame_id: the frame id of the current frame
    :param data_path: the root path to load pickle files
    """
    filename = sample["file_name"].item()
    map = sample["map"].item()
    split = sample["split"].item()
    road_ids = sample["road_ids"].item()
    agent_ids = sample["agent_ids"].item()
    traffic_light_ids = sample["traffic_ids"].item()
    traffic_light_states = sample["traffic_status"].item()
    route_ids = sample["route_ids"].item()
    frame_id = sample["frame_id"].item()

    if os.path.exists(os.path.join(data_path, "map", f"{map}.pkl")):
        with open(os.path.join(data_path, "map", f"{map}.pkl"), "rb") as f:
            road_dic = pickle.load(f)
    else:
        print(f"Error: cannot load map {map} from {data_path}")
        return None

    # load agent and traffic dictionaries
    if os.path.exists(os.path.join(data_path, f"{split}", f"{map}", f"{filename}.pkl")):
        with open(os.path.join(data_path, f"{split}", f"{map}", f"{filename}.pkl"), "rb") as f:
            data_dic = pickle.load(f)
            agent_dic = data_dic["agent_dic"]
    else:
        print(f"Error: cannot load {filename} from {data_path}")
        return None

    # calculate frames to sample
    scenario_start_frame = frame_id - past_seconds * frame_rate
    scenario_end_frame = frame_id + future_seconds * frame_rate
    # for example,
    # [10, 11, ..., 10+(2+8)*20=210], interval=10
    # frames_to_sample = [10, 20, 30, .., 210]
    # [10, 11, ..., 10+(2+8)*20=210], past_interval=10, future_interval=1
    # frames_to_sample = [10, 20, 30, 31, .., 209, 210]
    sample_frames_in_past = list(range(scenario_start_frame, frame_id, past_sample_interval))
    sample_frames_in_future = list(range(frame_id, scenario_end_frame, future_sample_interval))
    sample_frames = sample_frames_in_past + sample_frames_in_future
    # sample_frames = list(range(scenario_start_frame, frame_id + 1, frame_sample_interval))
    # initialize rasters
    total_raster_channels = 1 + road_types + traffic_types + agent_types
    trajectory_list = list()
    high_res_rasters_list = list()
    low_res_rasters_list = list()

    for frame in sample_frames:
        # update ego position
        ego_pose = agent_dic["ego"]["pose"][frame].copy()
        cos_, sin_ = math.cos(-ego_pose[3]), math.sin(-ego_pose[3])
        # trajectory label
        trajectory_label = agent_dic['ego']['pose'][frame + frame_sample_interval].copy()
        trajectory_label -= ego_pose
        traj_x = trajectory_label[0].copy()
        traj_y = trajectory_label[1].copy()
        trajectory_label[0] = traj_x * cos_ - traj_y * sin_
        trajectory_label[1] = traj_x * sin_ + traj_y * cos_
        trajectory_list.append(trajectory_label)

        # rasters encode
        rasters_high_res = np.zeros([raster_shape[0],
                                     raster_shape[1],
                                     total_raster_channels], dtype=np.uint8)
        rasters_low_res = np.zeros([raster_shape[0],
                                    raster_shape[1],
                                    total_raster_channels], dtype=np.uint8)
        rasters_high_res_channels = cv2.split(rasters_high_res)
        rasters_low_res_channels = cv2.split(rasters_low_res)
        # static roads elements drawing
        cos_, sin_ = math.cos(-ego_pose[3] - math.pi / 2), math.sin(-ego_pose[3] - math.pi / 2)
        for route_id in route_ids:
            if int(route_id) == -1:
                continue
            xyz = road_dic[int(route_id)]["xyz"].copy()
            xyz[:, :2] -= ego_pose[:2]
            pts = list(zip(xyz[:, 0], xyz[:, 1]))
            line = shapely.geometry.LineString(pts)
            simplified_xyz_line = line.simplify(1)
            simplified_x, simplified_y = simplified_xyz_line.xy
            simplified_xyz = np.ones((len(simplified_x), 2)) * -1
            simplified_xyz[:, 0], simplified_xyz[:, 1] = simplified_x, simplified_y
            simplified_xyz[:, 0], simplified_xyz[:, 1] = simplified_xyz[:, 0].copy() * cos_ - simplified_xyz[:, 1].copy() * sin_, simplified_xyz[:, 0].copy() * sin_ + simplified_xyz[:, 1].copy() * cos_
            simplified_xyz[:, 1] *= -1
            high_res_route = simplified_xyz * high_res_scale
            low_res_route = simplified_xyz * low_res_scale
            high_res_route = (high_res_route + raster_shape[0] // 2).astype('int32')
            low_res_route = (low_res_route + raster_shape[0] // 2).astype('int32')
            cv2.fillPoly(rasters_high_res_channels[0], np.int32([high_res_route[:, :2]]), (255, 255, 255))
            cv2.fillPoly(rasters_low_res_channels[0], np.int32([low_res_route[:, :2]]), (255, 255, 255))

        # road channels drawing
        for road_id in road_ids:
            if int(road_id) == -1:
                continue
            xyz = road_dic[int(road_id)]["xyz"].copy()
            road_type = int(road_dic[int(road_id)]["type"])
            xyz[:, :2] -= ego_pose[:2]
            # simplify road vector, can simplify about half of all the points
            pts = list(zip(xyz[:, 0], xyz[:, 1]))
            line = shapely.geometry.LineString(pts)
            simplified_xyz_line = line.simplify(1)
            simplified_x, simplified_y = simplified_xyz_line.xy
            simplified_xyz = np.ones((len(simplified_x), 2)) * -1
            simplified_xyz[:, 0], simplified_xyz[:, 1] = simplified_x, simplified_y
            simplified_xyz[:, 0], simplified_xyz[:, 1] = simplified_xyz[:, 0].copy() * cos_ - simplified_xyz[:, 1].copy() * sin_, simplified_xyz[:, 0].copy() * sin_ + simplified_xyz[:, 1].copy() * cos_
            simplified_xyz[:, 1] *= -1
            high_res_road = (simplified_xyz * high_res_scale).astype('int32') + raster_shape[0] // 2
            low_res_road = (simplified_xyz * low_res_scale).astype('int32') + raster_shape[0] // 2

            if road_type in [5, 17, 18, 19]:
                cv2.fillPoly(
                    rasters_high_res_channels[road_type + 1], np.int32([high_res_road[:, :2]]), (255, 255, 255))
                cv2.fillPoly(
                    rasters_low_res_channels[road_type + 1], np.int32([low_res_road[:, :2]]), (255, 255, 255))
            else:
                for j in range(simplified_xyz.shape[0] - 1):
                    cv2.line(rasters_high_res_channels[road_type + 1], tuple(high_res_road[j, :2]),
                             tuple(high_res_road[j + 1, :2]), (255, 255, 255), 2)
                    cv2.line(rasters_low_res_channels[road_type + 1], tuple(low_res_road[j, :2]),
                             tuple(low_res_road[j + 1, :2]), (255, 255, 255), 2)
        # traffic channels drawing
        for idx, traffic_id in enumerate(traffic_light_ids):
            traffic_state = int(traffic_light_states[idx])
            if int(traffic_id) == -1 or int(traffic_id) not in list(road_dic.keys()):
                continue
            xyz = road_dic[int(traffic_id)]["xyz"].copy()
            xyz[:, :2] -= origin_ego_pose[:2]
            pts = list(zip(xyz[:, 0], xyz[:, 1]))
            line = shapely.geometry.LineString(pts)
            simplified_xyz_line = line.simplify(1)
            simplified_x, simplified_y = simplified_xyz_line.xy
            simplified_xyz = np.ones((len(simplified_x), 2)) * -1
            simplified_xyz[:, 0], simplified_xyz[:, 1] = simplified_x, simplified_y
            simplified_xyz[:, 0], simplified_xyz[:, 1] = simplified_xyz[:, 0].copy() * cos_ \
                                                         - simplified_xyz[:,1].copy() * sin_, \
                                                         simplified_xyz[:,0].copy() * sin_ \
                                                         + simplified_xyz[:,1].copy() * cos_
            simplified_xyz[:, 1] *= -1
            high_res_traffic = (simplified_xyz * high_res_scale).astype('int32') + raster_shape[0] // 2
            low_res_traffic = (simplified_xyz * low_res_scale).astype('int32') + raster_shape[0] // 2
            # traffic state order is GREEN, RED, YELLOW, UNKNOWN
            for j in range(simplified_xyz.shape[0] - 1):
                cv2.line(rasters_high_res_channels[1 + road_types + traffic_state],
                         tuple(high_res_traffic[j, :2]),
                         tuple(high_res_traffic[j + 1, :2]), (255, 255, 255), 2)
                cv2.line(rasters_low_res_channels[1 + road_types + traffic_state],
                         tuple(low_res_traffic[j, :2]),
                         tuple(low_res_traffic[j + 1, :2]), (255, 255, 255), 2)
        # draw agent
        cos_, sin_ = math.cos(-ego_pose[3]), math.sin(-ego_pose[3])
        for agent_id in agent_ids:
            if agent_id == "null":
                continue
            pose = agent_dic[agent_id]['pose'][frame, :].copy()
            if pose[0] < 0 and pose[1] < 0:
                continue
            pose[:] -= ego_pose[:]
            agent_type = int(agent_dic[agent_id]['type'])
            rotated_pose = [pose[0] * cos_ - pose[1] * sin_,
                            pose[0] * sin_ + pose[1] * cos_]
            shape = agent_dic[agent_id]['shape'][frame, :]
            rect_pts = generate_contour_pts((rotated_pose[1], rotated_pose[0]), w=shape[0], l=shape[1],
                                            direction=-pose[3])
            rect_pts = np.array(rect_pts, dtype=np.int32)

            # draw on high resolution
            rect_pts_high_res = int(high_res_scale) * rect_pts + raster_shape[0] // 2
            cv2.drawContours(rasters_high_res_channels[1 + road_types + agent_type],
                             [rect_pts_high_res], -1, (255, 255, 255), -1)
            # draw on low resolution
            rect_pts_low_res = (low_res_scale * rect_pts).astype(np.int32) + raster_shape[0] // 2
            cv2.drawContours(rasters_low_res_channels[1 + road_types + agent_type],
                             [rect_pts_low_res], -1, (255, 255, 255), -1)

        rasters_high_res = cv2.merge(rasters_high_res_channels).astype(bool)
        rasters_low_res = cv2.merge(rasters_low_res_channels).astype(bool)
        high_res_rasters_list.append(rasters_high_res)
        low_res_rasters_list.append(rasters_low_res)


    
    result_to_return = {}
    result_to_return['trajectory'] = np.array(trajectory_list)
    # squeeze raster for less space occupy and faster disk write
    result_to_return['high_res_raster'] = np.array(high_res_rasters_list, dtype=bool).transpose(1, 2, 0, 3).reshape(224, 224, -1)
    result_to_return['low_res_raster'] = np.array(low_res_rasters_list, dtype=bool).transpose(1, 2, 0, 3).reshape(224, 224, -1)
    return result_to_return

def waymo_preprocess(sample, dynamic_center=False):
    filename = sample["file_name"]
    with open(filename, "rb") as f:
        info = pickle.load(f)

    track_infos = info['track_infos']

    track_index_to_predict = torch.tensor(info['tracks_to_predict']['track_index'])
    agent_trajs = torch.from_numpy(track_infos['trajs'])  # (num_objects, num_timestamp, 10)
    num_egos = track_index_to_predict.shape[0]

    num_agents, num_frames, num_attrs = agent_trajs.shape
    agent_trajs_res = torch.zeros((num_egos, 512, num_frames, num_attrs))
    if dynamic_center:
        agent_trajs_res[:, :, 0, 0], agent_trajs_res[:, :, 0, 1] = 0, 0
        for frame in range(num_frames):
            center, heading = agent_trajs[track_index_to_predict, frame, :3], agent_trajs[track_index_to_predict, frame, 6]

            if frame < num_frames - 1: 
                agent_trajs_res[:, :num_agents, frame + 1, :] = transform_trajs_to_center_coords(agent_trajs[:, frame + 1, :], center, heading, 6, dynamic_center)

            if frame == 10:
                map_polylines_data, map_polylines_mask = create_map_data_for_center_objects(
                    center_objects=center, heading=heading, map_infos=info['map_infos'],
                    center_offset=(30.0, 0),
                )   # (num_center_objects, num_topk_polylines, num_points_each_polyline, 9), (num_center_objects, num_topk_polylines, num_points_each_polyline)
            
            for i, track in enumerate(track_index_to_predict):
                if agent_trajs[track, frame, -1] == False:
                    if frame < num_frames - 1: agent_trajs_res[i, :, frame + 1, -1] = False
    else:
        center, heading = agent_trajs[track_index_to_predict, 10, :3], agent_trajs[track_index_to_predict, 10, 6]
        agent_trajs_res[:, :num_agents, :, :] = transform_trajs_to_center_coords(agent_trajs, center, heading, 6, dynamic_center)
        map_polylines_data, map_polylines_mask = create_map_data_for_center_objects(
                    center_objects=center, heading=heading, map_infos=info['map_infos'],
                    center_offset=(30.0, 0),
                )
    
    agent_trajs_res = agent_trajs_res.permute(0, 2, 1, 3)
    map_data = torch.from_numpy(map_polylines_data)
    map_mask = torch.from_numpy(map_polylines_mask)
    ret_dict = {
        "agent_trajs": agent_trajs_res,
        "track_index_to_predict": track_index_to_predict.view(-1, 1),
        "map_polyline": map_data, 
        "map_polylines_mask": map_mask,
        }
    
    return ret_dict

def transform_trajs_to_center_coords(obj_trajs, center_xyz, center_heading, heading_index, no_time_dim=False):
    """
    Args:
        obj_trajs (num_objects, num_timestamps, num_attrs):
            first three values of num_attrs are [x, y, z] or [x, y]
        center_xyz (num_center_objects, 3 or 2): [x, y, z] or [x, y]
        center_heading (num_center_objects):
        heading_index: the index of heading angle in the num_attr-axis of obj_trajs
    """
    if no_time_dim:
        num_objects, num_attrs = obj_trajs.shape
        num_center_objects = center_xyz.shape[0]
        assert center_xyz.shape[0] == center_heading.shape[0]
        assert center_xyz.shape[1] in [3, 2]

        obj_trajs = obj_trajs.clone().view(1, num_objects, num_attrs).repeat(num_center_objects, 1,  1)
        obj_trajs[:, :, 0:center_xyz.shape[1]] -= center_xyz[:, None, :]
        obj_trajs[:, :, 0:2] = rotate_points_along_z(
            points=obj_trajs[:, :, 0:2].view(num_center_objects, -1, 2),
            angle=-center_heading
        ).view(num_center_objects, num_objects, 2)

        obj_trajs[:, :, heading_index] -= center_heading[:, None]
    else:
        num_objects, num_frame, num_attrs = obj_trajs.shape
        num_center_objects = center_xyz.shape[0]
        assert center_xyz.shape[0] == center_heading.shape[0]
        assert center_xyz.shape[1] in [3, 2]

        obj_trajs = obj_trajs.clone().view(1, num_objects, num_frame, num_attrs).repeat(num_center_objects, 1,  1, 1)
        obj_trajs[:, :, :, 0:center_xyz.shape[1]] -= center_xyz[:, None, None, :]
        obj_trajs[:, :, :, 0:2] = rotate_points_along_z(
            points=obj_trajs[:, :, :, 0:2].view(num_center_objects, -1, 2),
            angle=-center_heading
        ).view(num_center_objects, num_objects, num_frame, 2)

        obj_trajs[:, :, :, heading_index] -= center_heading[:, None, None]

    return obj_trajs

def generate_batch_polylines_from_map(polylines, point_sampled_interval=1, vector_break_dist_thresh=1.0, num_points_each_polyline=20):
    """
    Args:
        polylines (num_points, 7): [x, y, z, dir_x, dir_y, dir_z, global_type]

    Returns:
        ret_polylines: (num_polylines, num_points_each_polyline, 7)
        ret_polylines_mask: (num_polylines, num_points_each_polyline)
    """
    point_dim = polylines.shape[-1]

    sampled_points = polylines[::point_sampled_interval]
    sampled_points_shift = np.roll(sampled_points, shift=1, axis=0)
    buffer_points = np.concatenate((sampled_points[:, 0:2], sampled_points_shift[:, 0:2]), axis=-1) # [ed_x, ed_y, st_x, st_y]
    buffer_points[0, 2:4] = buffer_points[0, 0:2]

    break_idxs = (np.linalg.norm(buffer_points[:, 0:2] - buffer_points[:, 2:4], axis=-1) > vector_break_dist_thresh).nonzero()[0]
    polyline_list = np.array_split(sampled_points, break_idxs, axis=0)
    ret_polylines = []
    ret_polylines_mask = []

    def append_single_polyline(new_polyline):
        cur_polyline = np.zeros((num_points_each_polyline, point_dim), dtype=np.float32)
        cur_valid_mask = np.zeros((num_points_each_polyline), dtype=np.int32)
        cur_polyline[:len(new_polyline)] = new_polyline
        cur_valid_mask[:len(new_polyline)] = 1
        ret_polylines.append(cur_polyline)
        ret_polylines_mask.append(cur_valid_mask)

    for k in range(len(polyline_list)):
        if polyline_list[k].__len__() <= 0:
            continue
        for idx in range(0, len(polyline_list[k]), num_points_each_polyline):
            append_single_polyline(polyline_list[k][idx: idx + num_points_each_polyline])

    ret_polylines = np.stack(ret_polylines, axis=0)
    ret_polylines_mask = np.stack(ret_polylines_mask, axis=0)

    ret_polylines = torch.from_numpy(ret_polylines)
    ret_polylines_mask = torch.from_numpy(ret_polylines_mask)

    # # CHECK the results
    # polyline_center = ret_polylines[:, :, 0:2].sum(dim=1) / ret_polyline_valid_mask.sum(dim=1).float()[:, None]  # (num_polylines, 2)
    # center_dist = (polyline_center - ret_polylines[:, 0, 0:2]).norm(dim=-1)
    # assert center_dist.max() < 10
    return ret_polylines, ret_polylines_mask

def create_map_data_for_center_objects(center_objects, heading, map_infos, center_offset):
    """
    Args:
        center_objects (num_center_objects, 10): [cx, cy, cz, dx, dy, dz, heading, vel_x, vel_y, valid]
        map_infos (dict):
            all_polylines (num_points, 7): [x, y, z, dir_x, dir_y, dir_z, global_type]
        center_offset (2):, [offset_x, offset_y]
    Returns:
        map_polylines (num_center_objects, num_topk_polylines, num_points_each_polyline, 9): [x, y, z, dir_x, dir_y, dir_z, global_type, pre_x, pre_y]
        map_polylines_mask (num_center_objects, num_topk_polylines, num_points_each_polyline)
    """
    num_center_objects = center_objects.shape[0]

    # transform object coordinates by center objects
    def transform_to_center_coordinates(neighboring_polylines, neighboring_polyline_valid_mask):
        neighboring_polylines[:, :, :, 0:3] -= center_objects[:, None, None, 0:3]
        neighboring_polylines[:, :, :, 0:2] = rotate_points_along_z(
            points=neighboring_polylines[:, :, :, 0:2].view(num_center_objects, -1, 2),
            angle=-heading
        ).view(num_center_objects, -1, batch_polylines.shape[1], 2)
        neighboring_polylines[:, :, :, 3:5] = rotate_points_along_z(
            points=neighboring_polylines[:, :, :, 3:5].view(num_center_objects, -1, 2),
            angle=-heading
        ).view(num_center_objects, -1, batch_polylines.shape[1], 2)

        # use pre points to map
        # (num_center_objects, num_polylines, num_points_each_polyline, num_feat)
        xy_pos_pre = neighboring_polylines[:, :, :, 0:2]
        xy_pos_pre = torch.roll(xy_pos_pre, shifts=1, dims=-2)
        xy_pos_pre[:, :, 0, :] = xy_pos_pre[:, :, 1, :]
        neighboring_polylines = torch.cat((neighboring_polylines, xy_pos_pre), dim=-1)

        neighboring_polylines[neighboring_polyline_valid_mask == 0] = 0
        return neighboring_polylines, neighboring_polyline_valid_mask

    polylines = torch.from_numpy(map_infos['all_polylines'].copy())

    batch_polylines, batch_polylines_mask = generate_batch_polylines_from_map(
        polylines=polylines.numpy(), point_sampled_interval=1,
        vector_break_dist_thresh=1.0,
        num_points_each_polyline=20,
    )  # (num_polylines, num_points_each_polyline, 9), (num_polylines, num_points_each_polyline)

    # collect a number of closest polylines for each center objects
    num_of_src_polylines = 768
    map_polylines = torch.zeros((num_center_objects, num_of_src_polylines, batch_polylines.shape[-2], batch_polylines.shape[-1]))
    map_polylines_mask = torch.zeros((num_center_objects, num_of_src_polylines, batch_polylines.shape[-2]))
    if len(batch_polylines) > num_of_src_polylines:
        polyline_center = batch_polylines[:, :, 0:2].sum(dim=1) / torch.clamp_min(batch_polylines_mask.sum(dim=1).float()[:, None], min=1.0)
        center_offset_rot = torch.from_numpy(np.array(center_offset, dtype=np.float32))[None, :].repeat(num_center_objects, 1)
        center_offset_rot = rotate_points_along_z(
            points=center_offset_rot.view(num_center_objects, 1, 2),
            angle=heading
        ).view(num_center_objects, 2)

        pos_of_map_centers = center_objects[:, 0:2] + center_offset_rot

        dist = (pos_of_map_centers[:, None, :] - polyline_center[None, :, :]).norm(dim=-1)  # (num_center_objects, num_polylines)
        topk_dist, topk_idxs = dist.topk(k=num_of_src_polylines, dim=-1, largest=False)
        map_polylines = batch_polylines[topk_idxs]  # (num_center_objects, num_topk_polylines, num_points_each_polyline, 7)
        map_polylines_mask = batch_polylines_mask[topk_idxs]  # (num_center_objects, num_topk_polylines, num_points_each_polyline)
    else:
        map_polylines[:, :len(batch_polylines), :, :] = batch_polylines[None, :, :, :].repeat(num_center_objects, 1, 1, 1)
        map_polylines_mask[:, :len(batch_polylines), :] = batch_polylines_mask[None, :, :].repeat(num_center_objects, 1, 1)

    map_polylines, map_polylines_mask = transform_to_center_coordinates(
        neighboring_polylines=map_polylines,
        neighboring_polyline_valid_mask=map_polylines_mask
    )

    map_polylines = map_polylines.numpy()
    map_polylines_mask = map_polylines_mask.numpy()

    return map_polylines, map_polylines_mask

def rotate_points_along_z(points, angle):
    """
    Args:
        points: (B, N, 3 + C)
        angle: (B), angle along z-axis, angle increases x ==> y
    Returns:

    """
    points, is_numpy = check_numpy_to_torch(points)
    angle, _ = check_numpy_to_torch(angle)

    cosa = torch.cos(angle)
    sina = torch.sin(angle)
    zeros = angle.new_zeros(points.shape[0])
    if points.shape[-1] == 2:
        rot_matrix = torch.stack((
            cosa,  sina,
            -sina, cosa
        ), dim=1).view(-1, 2, 2).float()
        points_rot = torch.matmul(points, rot_matrix)
    else:
        ones = angle.new_ones(points.shape[0])
        rot_matrix = torch.stack((
            cosa,  sina, zeros,
            -sina, cosa, zeros,
            zeros, zeros, ones
        ), dim=1).view(-1, 3, 3).float()
        points_rot = torch.matmul(points[:, :, 0:3], rot_matrix)
        points_rot = torch.cat((points_rot, points[:, :, 3:]), dim=-1)
    return points_rot.numpy() if is_numpy else points_rot


def check_numpy_to_torch(x):
    if isinstance(x, np.ndarray):
        return torch.from_numpy(x).float(), True
    return x, False<|MERGE_RESOLUTION|>--- conflicted
+++ resolved
@@ -70,7 +70,6 @@
         result[key] = default_collate([d[key] for d in new_batch])
     return result
 
-<<<<<<< HEAD
 def waymo_collate_func(batch, dic_path=None, autoregressive=False, **encode_kwargs):
     """
     'nuplan_collate_fn' is designed for nuplan dataset online generation.
@@ -99,8 +98,6 @@
     for key in new_batch[0].keys():
         result[key] = torch.cat([d[key] for d in new_batch], dim=0)
     return result
-=======
->>>>>>> a0c0c1f0
 
 def augmentation():
     pass
