import numpy as np
import pickle
import math
import cv2
import shapely
import os
import torch
from concurrent.futures import ThreadPoolExecutor
from functools import partial
from transformers import FeatureExtractionMixin
from torch.utils.data._utils.collate import default_collate
from transformer4planning.utils import generate_contour_pts

def preprocess(dataset, dic_path, autoregressive=False):
    """
    This function is only designed to call dataset.map() function to preprocess the dataset without augmentations.
    """
    if autoregressive:
        preprocess_function = partial(dynamic_coor_rasterize, datapath=dic_path)
    else:
        preprocess_function = partial(static_coor_rasterize, datapath=dic_path)
    target_datasets= dataset.map(preprocess_function, 
                    batch_size=os.cpu_count(), drop_last_batch=True, 
                    writer_batch_size=10, num_proc=os.cpu_count())
    return target_datasets

def nuplan_collate_func(batch, dic_path=None, autoregressive=False, **encode_kwargs):
    """
    'nuplan_collate_fn' is designed for nuplan dataset online generation.
    To use it, you need to provide a dictionary path of road dictionaries and agent&traffic dictionaries,  
    as well as a dictionary of rasterization parameters.

    The batch is the raw indexes data for one nuplan data item, each data in batch includes:
    road_ids, route_ids, traffic_ids, agent_ids, file_name, frame_id, map and timestamp.
    """
    # padding for tensor data
    expected_padding_keys = ["road_ids", "route_ids", "traffic_ids"]
    agent_id_lengths = list()
    for i, d in enumerate(batch):
        agent_id_lengths.append(len(d["agent_ids"]))
    max_agent_id_length = max(agent_id_lengths)
    for i, d in enumerate(batch):
        agent_ids = d["agent_ids"]
        agent_ids.extend(["null"] * (max_agent_id_length - len(agent_ids)))
        batch[i]["agent_ids"] = agent_ids
    padded_tensors = dict()
    for key in expected_padding_keys:
        tensors = [data[key] for data in batch]
        padded_tensors[key] = torch.nn.utils.rnn.pad_sequence(tensors, batch_first=True, padding_value=-1)
        for i, _ in enumerate(batch):
            batch[i][key] = padded_tensors[key][i]

    # online rasterize
    if autoregressive:
        map_func = partial(dynamic_coor_rasterize, datapath=dic_path, **encode_kwargs)
    else:
        map_func = partial(static_coor_rasterize, datapath=dic_path, **encode_kwargs) 
    # with ThreadPoolExecutor(max_workers=len(batch)) as executor:
    #     new_batch = list(executor.map(map_func, batch))
    new_batch = list()
    for i, d in enumerate(batch):
        rst = map_func(d)
        if rst is None:
            continue
        new_batch.append(rst)
    
    # process as data dictionary
    result = dict()
    for key in new_batch[0].keys():
        result[key] = default_collate([d[key] for d in new_batch])
    return result

def augmentation():
    pass

def static_coor_rasterize(sample, datapath, raster_shape=(224, 224),
                            frame_rate=20, past_seconds=2, future_seconds=8,
                            high_res_scale=4, low_res_scale=0.77, frame_sample_interval=4,
                            road_types=20, agent_types=8, traffic_types=4):
    """
    coordinate is the ego pose at frame_id
    parameters:
        road_dic: a dictionary stores all the road elements, for one city
        agent_dic: a dictionary stores all the agents elements at each timestamp, for one file
        road_ids: a list of all the visible road elements id, for one scenario
        agent_ids: a list of all the visible agents at each timestamp, for one scenario
        traffic_ids: a list of all the visible traffic elements at each timestamp, for one scenario
        route_ids: a list of all the route ids, for one scenario 
        frame_id: the scenairo's frame number in one file  
    """
    filename = sample["file_name"]
    map = sample["map"]
    split = sample["split"]
    with open(os.path.join(datapath, "map", f"{map}.pkl"), "rb") as f:
        road_dic = pickle.load(f)
    # load agent and traffic dictionaries
<<<<<<< HEAD
    data_dic = None    
    traffic_dic = sample["traffic_dic"]
    if os.path.exists(os.path.join(datapath, f"{split}", f"{map}", f"{filename}.pkl")):
        with open(os.path.join(datapath, f"{split}", f"{map}", f"{filename}.pkl"), "rb") as f:
            data_dic = pickle.load(f)  
            agent_dic = data_dic["agent_dic"]
            # traffic_dic = data_dic["traffic_dic"] # load traffic dictonary from dic per file, which is a legacy way
=======
    data_dic = None
    traffic_dic = sample["traffic_dic"]
    if os.path.exists(os.path.join(datapath, f"{split}", f"{map}", f"{filename}.pkl")):
        with open(os.path.join(datapath, f"{split}", f"{map}", f"{filename}.pkl"), "rb") as f:
            data_dic = pickle.load(f)
            agent_dic = data_dic["agent_dic"]
            # traffic_dic = data_dic["traffic_dic"]  # load traffic dictionary from dic per file
>>>>>>> 5db3718a
    if data_dic is None:
        return None
    road_ids = sample["road_ids"]
    agent_ids = sample["agent_ids"]
    traffic_ids = sample["traffic_ids"]
    route_ids = sample["route_ids"]
    frame_id = sample["frame_id"].item()
    # initialize rasters
    scenario_start_frame = frame_id - past_seconds * frame_rate
    scenario_end_frame = frame_id + future_seconds * frame_rate
    sample_frames = list(range(scenario_start_frame, frame_id + 1, frame_sample_interval))
    origin_ego_pose = agent_dic["ego"]["pose"][frame_id]

    total_raster_channels = 1 + road_types + traffic_types + agent_types * len(sample_frames)
    rasters_high_res = np.zeros([raster_shape[0],
                                raster_shape[1],
                                total_raster_channels], dtype=np.uint8)
    rasters_low_res = np.zeros([raster_shape[0],
                                raster_shape[1],
                                total_raster_channels], dtype=np.uint8)
    rasters_high_res_channels = cv2.split(rasters_high_res)
    rasters_low_res_channels = cv2.split(rasters_low_res)


    # route raster
    cos_, sin_ = math.cos(-origin_ego_pose[3] - math.pi / 2), math.sin(-origin_ego_pose[3] - math.pi / 2)
    for route_id in route_ids:
        if route_id.item() == -1:
            continue
        xyz = road_dic[route_id.item()]["xyz"].copy()
        xyz[:, :2] -= origin_ego_pose[:2]
        pts = list(zip(xyz[:, 0], xyz[:, 1]))
        line = shapely.geometry.LineString(pts)
        simplified_xyz_line = line.simplify(1)
        simplified_x, simplified_y = simplified_xyz_line.xy
        simplified_xyz = np.ones((len(simplified_x), 2)) * -1
        simplified_xyz[:, 0], simplified_xyz[:, 1] = simplified_x, simplified_y
        simplified_xyz[:, 0], simplified_xyz[:, 1] = simplified_xyz[:, 0].copy() * cos_ - simplified_xyz[:,1].copy() * sin_, simplified_xyz[:, 0].copy() * sin_ + simplified_xyz[:, 1].copy() * cos_
        simplified_xyz[:, 1] *= -1
        high_res_route = (simplified_xyz * high_res_scale).astype('int32') + raster_shape[0] // 2
        low_res_route = (simplified_xyz * low_res_scale).astype('int32') + raster_shape[0] // 2
        cv2.fillPoly(rasters_high_res_channels[0], np.int32([high_res_route[:, :2]]), (255, 255, 255))
        cv2.fillPoly(rasters_low_res_channels[0], np.int32([low_res_route[:, :2]]), (255, 255, 255))
    # road raster
    for road_id in road_ids:
        if road_id.item() == -1:
            continue
        xyz = road_dic[road_id.item()]["xyz"].copy()
        road_type = int(road_dic[road_id.item()]["type"])
        xyz[:, :2] -= origin_ego_pose[:2]
        pts = list(zip(xyz[:, 0], xyz[:, 1]))
        line = shapely.geometry.LineString(pts)
        simplified_xyz_line = line.simplify(1)
        simplified_x, simplified_y = simplified_xyz_line.xy
        simplified_xyz = np.ones((len(simplified_x), 2)) * -1
        simplified_xyz[:, 0], simplified_xyz[:, 1] = simplified_x, simplified_y
        simplified_xyz[:, 0], simplified_xyz[:, 1] = simplified_xyz[:, 0].copy() * cos_ - simplified_xyz[:,1].copy() * sin_, simplified_xyz[:, 0].copy() * sin_ + simplified_xyz[:, 1].copy() * cos_
        simplified_xyz[:, 1] *= -1
        high_res_road = (simplified_xyz * high_res_scale).astype('int32') + raster_shape[0] // 2
        low_res_road = (simplified_xyz * low_res_scale).astype('int32') + raster_shape[0] // 2
        if road_type in [5, 17, 18, 19]:
            cv2.fillPoly(rasters_high_res_channels[road_type + 1], np.int32([high_res_road[:, :2]]), (255, 255, 255))
            cv2.fillPoly(rasters_low_res_channels[road_type + 1], np.int32([low_res_road[:, :2]]), (255, 255, 255))
        else:
            for j in range(simplified_xyz.shape[0] - 1):
                cv2.line(rasters_high_res_channels[road_type + 1], tuple(high_res_road[j, :2]),
                        tuple(high_res_road[j + 1, :2]), (255, 255, 255), 2)
                cv2.line(rasters_low_res_channels[road_type + 1], tuple(low_res_road[j, :2]),
                        tuple(low_res_road[j + 1, :2]), (255, 255, 255), 2)
    # traffic raster
    for traffic_id in traffic_ids:
        if traffic_id.item() == -1 or traffic_id.item() not in list(traffic_dic.keys()):
            continue
        xyz = road_dic[traffic_id.item()]["xyz"].copy()
        xyz[:, :2] -= origin_ego_pose[:2]
        traffic_state = traffic_dic[traffic_id.item()]["state"]
        pts = list(zip(xyz[:, 0], xyz[:, 1]))
        line = shapely.geometry.LineString(pts)
        simplified_xyz_line = line.simplify(1)
        simplified_x, simplified_y = simplified_xyz_line.xy
        simplified_xyz = np.ones((len(simplified_x), 2)) * -1
        simplified_xyz[:, 0], simplified_xyz[:, 1] = simplified_x, simplified_y
        simplified_xyz[:, 0], simplified_xyz[:, 1] = simplified_xyz[:, 0].copy() * cos_ - simplified_xyz[:,
                                                                                          1].copy() * sin_, simplified_xyz[
                                                                                                            :,
                                                                                                            0].copy() * sin_ + simplified_xyz[
                                                                                                                               :,
                                                                                                                               1].copy() * cos_
        simplified_xyz[:, 1] *= -1
        high_res_traffic = (simplified_xyz * high_res_scale).astype('int32') + raster_shape[0] // 2
        low_res_traffic = (simplified_xyz * low_res_scale).astype('int32') + raster_shape[0] // 2
        # traffic state order is GREEN, RED, YELLOW, UNKNOWN
        for j in range(simplified_xyz.shape[0] - 1):
            cv2.line(rasters_high_res_channels[1 + road_types + traffic_state], \
                     tuple(high_res_traffic[j, :2]),
                     tuple(high_res_traffic[j + 1, :2]), (255, 255, 255), 2)
            cv2.line(rasters_low_res_channels[1 + road_types + traffic_state], \
                     tuple(low_res_traffic[j, :2]),
                     tuple(low_res_traffic[j + 1, :2]), (255, 255, 255), 2)
    # traffic raster
    for traffic_id in traffic_ids:
        if traffic_id.item() == -1 or traffic_id.item() not in list(traffic_dic.keys()):
            continue
        xyz = road_dic[traffic_id.item()]["xyz"].copy()
        xyz[:, :2] -= origin_ego_pose[:2]
        traffic_state = traffic_dic[traffic_id.item()]["state"]
        pts = list(zip(xyz[:, 0], xyz[:, 1]))
        line = shapely.geometry.LineString(pts)
        simplified_xyz_line = line.simplify(1)
        simplified_x, simplified_y = simplified_xyz_line.xy
        simplified_xyz = np.ones((len(simplified_x), 2)) * -1
        simplified_xyz[:, 0], simplified_xyz[:, 1] = simplified_x, simplified_y
        simplified_xyz[:, 0], simplified_xyz[:, 1] = simplified_xyz[:, 0].copy() * cos_ - simplified_xyz[:,
                                                                                          1].copy() * sin_, simplified_xyz[
                                                                                                            :,
                                                                                                            0].copy() * sin_ + simplified_xyz[
                                                                                                                               :,
                                                                                                                               1].copy() * cos_
        simplified_xyz[:, 1] *= -1
        high_res_traffic = (simplified_xyz * high_res_scale).astype('int32') + raster_shape[0] // 2
        low_res_traffic = (simplified_xyz * low_res_scale).astype('int32') + raster_shape[0] // 2
        # traffic state order is GREEN, RED, YELLOW, UNKNOWN
        for j in range(simplified_xyz.shape[0] - 1):
            cv2.line(rasters_high_res_channels[1 + road_types + traffic_state], \
                     tuple(high_res_traffic[j, :2]),
                     tuple(high_res_traffic[j + 1, :2]), (255, 255, 255), 2)
            cv2.line(rasters_low_res_channels[1 + road_types + traffic_state], \
<<<<<<< HEAD
                    tuple(low_res_traffic[j, :2]),
                    tuple(low_res_traffic[j + 1, :2]), (255, 255, 255), 2)
=======
                     tuple(low_res_traffic[j, :2]),
                     tuple(low_res_traffic[j + 1, :2]), (255, 255, 255), 2)
>>>>>>> 5db3718a
    for state in traffic_dic.keys():
        traffic_ids = traffic_dic[state]
        state = int(state)
        for traffic_id in traffic_ids:
            if traffic_id == -1:
                continue
            xyz = road_dic[traffic_id]
            pts = list(zip(xyz[:, 0], xyz[:, 1]))
            line = shapely.geometry.LineString(pts)
            simplified_xyz_line = line.simplify(1)
            simplified_x, simplified_y = simplified_xyz_line.xy
            simplified_xyz = np.ones((len(simplified_x), 2)) * -1
            simplified_xyz[:, 0], simplified_xyz[:, 1] = simplified_x, simplified_y
<<<<<<< HEAD
            simplified_xyz[:, 0], simplified_xyz[:, 1] = simplified_xyz[:, 0].copy() * cos_ - simplified_xyz[:,1].copy() * sin_, simplified_xyz[:, 0].copy() * sin_ + simplified_xyz[:, 1].copy() * cos_
            simplified_xyz[:, 1] *= -1
            high_res_traffic = (simplified_xyz * high_res_scale).astype('int32') + raster_shape[0] // 2
            low_res_traffic = (simplified_xyz * low_res_scale).astype('int32') + raster_shape[0] // 2
        
        for j in range(simplified_xyz.shape[0] - 1):
            cv2.line(rasters_high_res_channels[1 + road_types + state], \
                    tuple(high_res_traffic[j, :2]),
                    tuple(high_res_traffic[j + 1, :2]), (255, 255, 255), 2)
            cv2.line(rasters_low_res_channels[1 + road_types + state], \
                    tuple(low_res_traffic[j, :2]),
                    tuple(low_res_traffic[j + 1, :2]), (255, 255, 255), 2)
=======
            simplified_xyz[:, 0], simplified_xyz[:, 1] = simplified_xyz[:, 0].copy() * cos_ - simplified_xyz[:,1].copy() * sin_, simplified_xyz[:,0].copy() * sin_ + simplified_xyz[:,1].copy() * cos_
            simplified_xyz[:, 1] *= -1
            high_res_traffic = (simplified_xyz * high_res_scale).astype('int32') + raster_shape[0] // 2
            low_res_traffic = (simplified_xyz * low_res_scale).astype('int32') + raster_shape[0] // 2

        for j in range(simplified_xyz.shape[0] - 1):
            cv2.line(rasters_high_res_channels[1 + road_types + state], \
                     tuple(high_res_traffic[j, :2]),
                     tuple(high_res_traffic[j + 1, :2]), (255, 255, 255), 2)
            cv2.line(rasters_low_res_channels[1 + road_types + state], \
                     tuple(low_res_traffic[j, :2]),
                     tuple(low_res_traffic[j + 1, :2]), (255, 255, 255), 2)
>>>>>>> 5db3718a
    # agent raster
    cos_, sin_ = math.cos(-origin_ego_pose[3]), math.sin(-origin_ego_pose[3])
    for _, agent_id in enumerate(agent_ids):
        if agent_id == "null":
            continue
        for i, sample_frame in enumerate(sample_frames):
            pose = agent_dic[agent_id]['pose'][sample_frame, :].copy()
            if pose[0] < 0 and pose[1] < 0:
                continue
            pose -= origin_ego_pose
            agent_type = int(agent_dic[agent_id]['type'])
            rotated_pose = [pose[0] * cos_ - pose[1] * sin_,
                            pose[0] * sin_ + pose[1] * cos_]
            shape = agent_dic[agent_id]['shape'][frame_id, :]
            # rect_pts = cv2.boxPoints(((rotated_pose[0], rotated_pose[1]),
            #   (shape[1], shape[0]), np.rad2deg(pose[3])))
            rect_pts = generate_contour_pts((rotated_pose[1], rotated_pose[0]), w=shape[0], l=shape[1],
                                            direction=-pose[3])
            rect_pts = np.array(rect_pts, dtype=np.int32)

            # draw on high resolution
            rect_pts_high_res = (high_res_scale * rect_pts).astype(np.int64) + raster_shape[0]//2
        
            cv2.drawContours(rasters_high_res_channels[1 + road_types + traffic_types + agent_type * len(sample_frames) + i],
                            [rect_pts_high_res], -1, (255, 255, 255), -1)
            # draw on low resolution
            rect_pts_low_res = (low_res_scale * rect_pts).astype(np.int64) + raster_shape[0]//2
            cv2.drawContours(rasters_low_res_channels[1 + road_types + traffic_types + agent_type * len(sample_frames) + i],
                            [rect_pts_low_res], -1, (255, 255, 255), -1)
    
    # context action computation
    cos_, sin_ = math.cos(-origin_ego_pose[3]), math.sin(-origin_ego_pose[3])
    context_actions = list()
    ego_poses = agent_dic["ego"]["pose"] - origin_ego_pose
    rotated_poses = np.array([ego_poses[:, 0] * cos_ - ego_poses[:, 1] * sin_,
                              ego_poses[:, 0] * sin_ + ego_poses[:, 1] * cos_,
                              np.zeros(ego_poses.shape[0]), ego_poses[:, -1]]).transpose((1, 0))

    for i in range(len(sample_frames) - 1):
        action = rotated_poses[sample_frames[i]]
        context_actions.append(action)
    
    # future trajectory 
    trajectory_label = agent_dic['ego']['pose'][
                       frame_id:scenario_end_frame + 1, :].copy()
    trajectory_label -= origin_ego_pose
    traj_x = trajectory_label[:, 0].copy()
    traj_y = trajectory_label[:, 1].copy()
    trajectory_label[:, 0] = traj_x * cos_ - traj_y * sin_
    trajectory_label[:, 1] = traj_x * sin_ + traj_y * cos_

    result_to_return = dict()
    result_to_return["high_res_raster"] = rasters_high_res
    result_to_return["low_res_raster"] = rasters_low_res
    result_to_return["context_actions"] = np.array(context_actions, dtype=np.float32)
    result_to_return['trajectory_label'] = trajectory_label[1:, :].astype(np.float32)
    
    return result_to_return

def dynamic_coor_rasterize(sample, datapath, raster_shape=(224, 224),
                            frame_rate=20, past_seconds=2, future_seconds=8,
                            high_res_scale=4, low_res_scale=0.77, frame_sample_interval=4,
                            road_types=20, agent_types=8, traffic_types=4):
    filename = sample["file_name"]
    map = sample["map"]
    split = sample["split"]
    with open(os.path.join(datapath, "map", f"{map}.pkl"), "rb") as f:
        road_dic = pickle.load(f)

    # if filename in ['2021.10.22.18.45.52_veh-28_01175_01298', '2021.10.22.18.45.52_veh-28_00651_00768']:
    #     return None
    traffic_dic = sample["traffic_dic"]
    if os.path.exists(os.path.join(datapath, f"{split}", f"{map}", f"{filename}.pkl")):
        with open(os.path.join(datapath, f"{split}/{filename}.pkl"), "rb") as f:
            data_dic = pickle.load(f)
            agent_dic = data_dic["agent_dic"]
        # traffic_dic = data_dic["traffic_dic"]
    else:
        return None

    road_ids = sample["road_ids"]
    agent_ids = sample["agent_ids"]
    traffic_ids = sample["traffic_ids"]
    route_ids = sample["route_ids"]
    frame_id = sample["frame_id"].item()

    # initialize rasters
    scenario_start_frame = frame_id - past_seconds * frame_rate
    scenario_end_frame = frame_id + future_seconds * frame_rate
    sample_frames = list(range(scenario_start_frame, frame_id + 1, frame_sample_interval))

    total_raster_channels = 1 + road_types + traffic_types + agent_types
    trajectory_list = list()
    high_res_rasters_list = list()
    low_res_rasters_list = list()

    for frame in sample_frames:
        # update ego position
        ego_pose = agent_dic["ego"]["pose"][frame].copy()
        cos_, sin_ = math.cos(-ego_pose[3]), math.sin(-ego_pose[3])

        # trajectory label
        trajectory_label = agent_dic['ego']['pose'][frame + frame_sample_interval].copy()
        trajectory_label -= ego_pose
        traj_x = trajectory_label[0].copy()
        traj_y = trajectory_label[1].copy()
        trajectory_label[0] = traj_x * cos_ - traj_y * sin_
        trajectory_label[1] = traj_x * sin_ + traj_y * cos_
        trajectory_list.append(trajectory_label)

        # rasters encode
        rasters_high_res = np.zeros([raster_shape[0],
                                    raster_shape[1],
                                    total_raster_channels], dtype=np.uint8)
        rasters_low_res = np.zeros([raster_shape[0],
                                    raster_shape[1],
                                    total_raster_channels], dtype=np.uint8)
        rasters_high_res_channels = cv2.split(rasters_high_res)
        rasters_low_res_channels = cv2.split(rasters_low_res)   
        # static roads elements drawing
        cos_, sin_ = math.cos(-ego_pose[3] - math.pi / 2), math.sin(-ego_pose[3] - math.pi / 2)
        for route_id in route_ids:
            if route_id.item() == -1:
                continue
            xyz = road_dic[route_id.item()]["xyz"].copy()
            xyz[:, :2] -= ego_pose[:2]
            pts = list(zip(xyz[:, 0], xyz[:, 1]))
            line = shapely.geometry.LineString(pts)
            simplified_xyz_line = line.simplify(1)
            simplified_x, simplified_y = simplified_xyz_line.xy
            simplified_xyz = np.ones((len(simplified_x), 2)) * -1
            simplified_xyz[:, 0], simplified_xyz[:, 1] = simplified_x, simplified_y
            simplified_xyz[:, 0], simplified_xyz[:, 1] = simplified_xyz[:, 0].copy() * cos_ - simplified_xyz[:,1].copy() * sin_, simplified_xyz[:, 0].copy() * sin_ + simplified_xyz[:, 1].copy() * cos_
            simplified_xyz[:, 1] *= -1
            high_res_route = simplified_xyz * high_res_scale
            low_res_route = simplified_xyz * low_res_scale
            high_res_route = (high_res_route + raster_shape[0] // 2).astype('int32')
            low_res_route = (low_res_route + raster_shape[0] // 2).astype('int32')
            cv2.fillPoly(rasters_high_res_channels[0], np.int32([high_res_route[:, :2]]), (255, 255, 255))
            cv2.fillPoly(rasters_low_res_channels[0], np.int32([low_res_route[:, :2]]), (255, 255, 255))
        
        # road channels drawing
        for road_id in road_ids:
            if road_id.item() == -1:
                continue
            xyz = road_dic[road_id.item()]["xyz"].copy()
            road_type = int(road_dic[road_id.item()]["type"])
            xyz[:, :2] -= ego_pose[:2]
            # simplify road vector, can simplify about half of all the points
            pts = list(zip(xyz[:, 0], xyz[:, 1]))
            line = shapely.geometry.LineString(pts)
            simplified_xyz_line = line.simplify(1)
            simplified_x, simplified_y = simplified_xyz_line.xy
            simplified_xyz = np.ones((len(simplified_x), 2)) * -1
            simplified_xyz[:, 0], simplified_xyz[:, 1] = simplified_x, simplified_y
            simplified_xyz[:, 0], simplified_xyz[:, 1] = simplified_xyz[:, 0].copy() * cos_ - simplified_xyz[:,1].copy() * sin_, simplified_xyz[:, 0].copy() * sin_ + simplified_xyz[:, 1].copy() * cos_
            simplified_xyz[:, 1] *= -1
            high_res_road = (simplified_xyz * high_res_scale).astype('int32') + raster_shape[0] // 2
            low_res_road = (simplified_xyz * low_res_scale).astype('int32') + raster_shape[0] // 2

            if road_type in [5, 17, 18, 19]:
                cv2.fillPoly(rasters_high_res_channels[road_type + 1], np.int32([high_res_road[:, :2]]), (255, 255, 255))
                cv2.fillPoly(rasters_low_res_channels[road_type + 1], np.int32([low_res_road[:, :2]]), (255, 255, 255))
            else:
                for j in range(simplified_xyz.shape[0] - 1):
                    cv2.line(rasters_high_res_channels[road_type + 1], tuple(high_res_road[j, :2]),
                            tuple(high_res_road[j + 1, :2]), (255, 255, 255), 2)
                    cv2.line(rasters_low_res_channels[road_type + 1], tuple(low_res_road[j, :2]),
                            tuple(low_res_road[j + 1, :2]), (255, 255, 255), 2)
        # traffic channels drawing
        # for traffic_id in traffic_ids:
        #     if traffic_id.item() == -1 or traffic_id.item() not in list(traffic_dic.keys()):
        #         continue
        #     xyz = road_dic[traffic_id.item()]["xyz"].copy()
        #     xyz[:, :2] -= ego_pose[:2]
        #     traffic_state = traffic_dic[traffic_id.item()]["state"]
<<<<<<< HEAD

        #     pts = list(zip(xyz[:, 0], xyz[:, 1]))
        #     line = shapely.geometry.LineString(pts)
        #     simplified_xyz_line = line.simplify(1)
        #     simplified_x, simplified_y = simplified_xyz_line.xy
        #     simplified_xyz = np.ones((len(simplified_x), 2)) * -1
        #     simplified_xyz[:, 0], simplified_xyz[:, 1] = simplified_x, simplified_y
        #     simplified_xyz[:, 0], simplified_xyz[:, 1] = simplified_xyz[:, 0].copy() * cos_ - simplified_xyz[:,1].copy() * sin_, simplified_xyz[:, 0].copy() * sin_ + simplified_xyz[:, 1].copy() * cos_
        #     simplified_xyz[:, 1] *= -1
        #     high_res_traffic = (simplified_xyz * high_res_scale).astype('int32') + raster_shape[0] // 2
        #     low_res_traffic = (simplified_xyz * low_res_scale).astype('int32') + raster_shape[0] // 2
        #     # traffic state order is GREEN, RED, YELLOW, UNKNOWN
        #     for j in range(simplified_xyz.shape[0] - 1):
        #         cv2.line(rasters_high_res_channels[1 + road_types + traffic_state], \
        #                 tuple(high_res_traffic[j, :2]),
        #                 tuple(high_res_traffic[j + 1, :2]), (255, 255, 255), 2)
        #         cv2.line(rasters_low_res_channels[1 + road_types + traffic_state], \
        #                 tuple(low_res_traffic[j, :2]),
        #                 tuple(low_res_traffic[j + 1, :2]), (255, 255, 255), 2)
        
        # for the case that traffic data_dic stored in sample
        for state in traffic_dic.keys():
            traffic_ids = traffic_dic[state]
            state = int(state)
            for traffic_id in traffic_ids:
                if traffic_id == -1:
                    continue
                xyz = road_dic[traffic_id]
                pts = list(zip(xyz[:, 0], xyz[:, 1]))
                line = shapely.geometry.LineString(pts)
                simplified_xyz_line = line.simplify(1)
                simplified_x, simplified_y = simplified_xyz_line.xy
                simplified_xyz = np.ones((len(simplified_x), 2)) * -1
                simplified_xyz[:, 0], simplified_xyz[:, 1] = simplified_x, simplified_y
                simplified_xyz[:, 0], simplified_xyz[:, 1] = simplified_xyz[:, 0].copy() * cos_ - simplified_xyz[:,1].copy() * sin_, simplified_xyz[:, 0].copy() * sin_ + simplified_xyz[:, 1].copy() * cos_
                simplified_xyz[:, 1] *= -1
                high_res_traffic = (simplified_xyz * high_res_scale).astype('int32') + raster_shape[0] // 2
                low_res_traffic = (simplified_xyz * low_res_scale).astype('int32') + raster_shape[0] // 2
            
            for j in range(simplified_xyz.shape[0] - 1):
                cv2.line(rasters_high_res_channels[1 + road_types + state], \
                        tuple(high_res_traffic[j, :2]),
                        tuple(high_res_traffic[j + 1, :2]), (255, 255, 255), 2)
                cv2.line(rasters_low_res_channels[1 + road_types + state], \
                        tuple(low_res_traffic[j, :2]),
                        tuple(low_res_traffic[j + 1, :2]), (255, 255, 255), 2)
=======
        #
        #     pts = list(zip(xyz[:, 0], xyz[:, 1]))
        #     line = shapely.geometry.LineString(pts)
        #     simplified_xyz_line = line.simplify(1)
        #     simplified_x, simplified_y = simplified_xyz_line.xy
        #     simplified_xyz = np.ones((len(simplified_x), 2)) * -1
        #     simplified_xyz[:, 0], simplified_xyz[:, 1] = simplified_x, simplified_y
        #     simplified_xyz[:, 0], simplified_xyz[:, 1] = simplified_xyz[:, 0].copy() * cos_ - simplified_xyz[:,1].copy() * sin_, simplified_xyz[:, 0].copy() * sin_ + simplified_xyz[:, 1].copy() * cos_
        #     simplified_xyz[:, 1] *= -1
        #     high_res_traffic = (simplified_xyz * high_res_scale).astype('int32') + raster_shape[0] // 2
        #     low_res_traffic = (simplified_xyz * low_res_scale).astype('int32') + raster_shape[0] // 2
        #     # traffic state order is GREEN, RED, YELLOW, UNKNOWN
        #     for j in range(simplified_xyz.shape[0] - 1):
        #         cv2.line(rasters_high_res_channels[1 + road_types + traffic_state], \
        #                 tuple(high_res_traffic[j, :2]),
        #                 tuple(high_res_traffic[j + 1, :2]), (255, 255, 255), 2)
        #         cv2.line(rasters_low_res_channels[1 + road_types + traffic_state], \
        #                 tuple(low_res_traffic[j, :2]),
        #                 tuple(low_res_traffic[j + 1, :2]), (255, 255, 255), 2)

        # for the case that traffic data_dic stored in sample
        for state in traffic_dic.keys():
            traffic_ids = traffic_dic[state]
            state = int(state)
            for traffic_id in traffic_ids:
                if traffic_id == -1:
                    continue
                xyz = road_dic[traffic_id]
                pts = list(zip(xyz[:, 0], xyz[:, 1]))
                line = shapely.geometry.LineString(pts)
                simplified_xyz_line = line.simplify(1)
                simplified_x, simplified_y = simplified_xyz_line.xy
                simplified_xyz = np.ones((len(simplified_x), 2)) * -1
                simplified_xyz[:, 0], simplified_xyz[:, 1] = simplified_x, simplified_y
                simplified_xyz[:, 0], simplified_xyz[:, 1] = simplified_xyz[:,0].copy() * cos_ - simplified_xyz[:,1].copy() * sin_, simplified_xyz[:,0].copy() * sin_ + simplified_xyz[:,1].copy() * cos_
                simplified_xyz[:, 1] *= -1
                high_res_traffic = (simplified_xyz * high_res_scale).astype('int32') + raster_shape[0] // 2
                low_res_traffic = (simplified_xyz * low_res_scale).astype('int32') + raster_shape[0] // 2

            for j in range(simplified_xyz.shape[0] - 1):
                cv2.line(rasters_high_res_channels[1 + road_types + state], \
                         tuple(high_res_traffic[j, :2]),
                         tuple(high_res_traffic[j + 1, :2]), (255, 255, 255), 2)
                cv2.line(rasters_low_res_channels[1 + road_types + state], \
                         tuple(low_res_traffic[j, :2]),
                         tuple(low_res_traffic[j + 1, :2]), (255, 255, 255), 2)
>>>>>>> 5db3718a
        # draw agent
        cos_, sin_ = math.cos(-ego_pose[3]), math.sin(-ego_pose[3])
        for agent_id in agent_ids:
            if agent_id == "null":
                continue
            pose = agent_dic[agent_id]['pose'][frame, :].copy()
            if pose[0] < 0 and pose[1] < 0:
                continue
            pose[:] -= ego_pose[:]
            agent_type = int(agent_dic[agent_id]['type'])
            rotated_pose = [pose[0] * cos_ - pose[1] * sin_,
                            pose[0] * sin_ + pose[1] * cos_]
            shape = agent_dic[agent_id]['shape'][frame, :]
            rect_pts = generate_contour_pts((rotated_pose[1], rotated_pose[0]), w=shape[0], l=shape[1],
                                            direction=-pose[3])
            rect_pts = np.array(rect_pts, dtype=np.int32)

            # draw on high resolution
            rect_pts_high_res = int(high_res_scale) * rect_pts + raster_shape[0] // 2
            cv2.drawContours(rasters_high_res_channels[1 + road_types + agent_type],
                            [rect_pts_high_res], -1, (255, 255, 255), -1)
            # draw on low resolution
            rect_pts_low_res = (low_res_scale * rect_pts).astype(np.int32) + raster_shape[0] // 2
            cv2.drawContours(rasters_low_res_channels[1 + road_types + agent_type],
                            [rect_pts_low_res], -1, (255, 255, 255), -1)
            
        rasters_high_res = cv2.merge(rasters_high_res_channels).astype(bool)
        rasters_low_res = cv2.merge(rasters_low_res_channels).astype(bool)
        high_res_rasters_list.append(rasters_high_res)
        low_res_rasters_list.append(rasters_low_res)
    
    result_to_return = {}
    result_to_return['trajectory'] = np.array(trajectory_list)
    # squeeze raster for less space occupy and faster disk write
    result_to_return['high_res_raster'] = np.array(high_res_rasters_list, dtype=bool).transpose(1, 2, 0, 3).reshape(224, 224, -1)
    result_to_return['low_res_raster'] = np.array(low_res_rasters_list, dtype=bool).transpose(1, 2, 0, 3).reshape(224, 224, -1)
    return result_to_return<|MERGE_RESOLUTION|>--- conflicted
+++ resolved
@@ -94,15 +94,6 @@
     with open(os.path.join(datapath, "map", f"{map}.pkl"), "rb") as f:
         road_dic = pickle.load(f)
     # load agent and traffic dictionaries
-<<<<<<< HEAD
-    data_dic = None    
-    traffic_dic = sample["traffic_dic"]
-    if os.path.exists(os.path.join(datapath, f"{split}", f"{map}", f"{filename}.pkl")):
-        with open(os.path.join(datapath, f"{split}", f"{map}", f"{filename}.pkl"), "rb") as f:
-            data_dic = pickle.load(f)  
-            agent_dic = data_dic["agent_dic"]
-            # traffic_dic = data_dic["traffic_dic"] # load traffic dictonary from dic per file, which is a legacy way
-=======
     data_dic = None
     traffic_dic = sample["traffic_dic"]
     if os.path.exists(os.path.join(datapath, f"{split}", f"{map}", f"{filename}.pkl")):
@@ -110,7 +101,6 @@
             data_dic = pickle.load(f)
             agent_dic = data_dic["agent_dic"]
             # traffic_dic = data_dic["traffic_dic"]  # load traffic dictionary from dic per file
->>>>>>> 5db3718a
     if data_dic is None:
         return None
     road_ids = sample["road_ids"]
@@ -238,13 +228,8 @@
                      tuple(high_res_traffic[j, :2]),
                      tuple(high_res_traffic[j + 1, :2]), (255, 255, 255), 2)
             cv2.line(rasters_low_res_channels[1 + road_types + traffic_state], \
-<<<<<<< HEAD
-                    tuple(low_res_traffic[j, :2]),
-                    tuple(low_res_traffic[j + 1, :2]), (255, 255, 255), 2)
-=======
                      tuple(low_res_traffic[j, :2]),
                      tuple(low_res_traffic[j + 1, :2]), (255, 255, 255), 2)
->>>>>>> 5db3718a
     for state in traffic_dic.keys():
         traffic_ids = traffic_dic[state]
         state = int(state)
@@ -258,20 +243,6 @@
             simplified_x, simplified_y = simplified_xyz_line.xy
             simplified_xyz = np.ones((len(simplified_x), 2)) * -1
             simplified_xyz[:, 0], simplified_xyz[:, 1] = simplified_x, simplified_y
-<<<<<<< HEAD
-            simplified_xyz[:, 0], simplified_xyz[:, 1] = simplified_xyz[:, 0].copy() * cos_ - simplified_xyz[:,1].copy() * sin_, simplified_xyz[:, 0].copy() * sin_ + simplified_xyz[:, 1].copy() * cos_
-            simplified_xyz[:, 1] *= -1
-            high_res_traffic = (simplified_xyz * high_res_scale).astype('int32') + raster_shape[0] // 2
-            low_res_traffic = (simplified_xyz * low_res_scale).astype('int32') + raster_shape[0] // 2
-        
-        for j in range(simplified_xyz.shape[0] - 1):
-            cv2.line(rasters_high_res_channels[1 + road_types + state], \
-                    tuple(high_res_traffic[j, :2]),
-                    tuple(high_res_traffic[j + 1, :2]), (255, 255, 255), 2)
-            cv2.line(rasters_low_res_channels[1 + road_types + state], \
-                    tuple(low_res_traffic[j, :2]),
-                    tuple(low_res_traffic[j + 1, :2]), (255, 255, 255), 2)
-=======
             simplified_xyz[:, 0], simplified_xyz[:, 1] = simplified_xyz[:, 0].copy() * cos_ - simplified_xyz[:,1].copy() * sin_, simplified_xyz[:,0].copy() * sin_ + simplified_xyz[:,1].copy() * cos_
             simplified_xyz[:, 1] *= -1
             high_res_traffic = (simplified_xyz * high_res_scale).astype('int32') + raster_shape[0] // 2
@@ -284,7 +255,6 @@
             cv2.line(rasters_low_res_channels[1 + road_types + state], \
                      tuple(low_res_traffic[j, :2]),
                      tuple(low_res_traffic[j + 1, :2]), (255, 255, 255), 2)
->>>>>>> 5db3718a
     # agent raster
     cos_, sin_ = math.cos(-origin_ego_pose[3]), math.sin(-origin_ego_pose[3])
     for _, agent_id in enumerate(agent_ids):
@@ -461,54 +431,6 @@
         #     xyz = road_dic[traffic_id.item()]["xyz"].copy()
         #     xyz[:, :2] -= ego_pose[:2]
         #     traffic_state = traffic_dic[traffic_id.item()]["state"]
-<<<<<<< HEAD
-
-        #     pts = list(zip(xyz[:, 0], xyz[:, 1]))
-        #     line = shapely.geometry.LineString(pts)
-        #     simplified_xyz_line = line.simplify(1)
-        #     simplified_x, simplified_y = simplified_xyz_line.xy
-        #     simplified_xyz = np.ones((len(simplified_x), 2)) * -1
-        #     simplified_xyz[:, 0], simplified_xyz[:, 1] = simplified_x, simplified_y
-        #     simplified_xyz[:, 0], simplified_xyz[:, 1] = simplified_xyz[:, 0].copy() * cos_ - simplified_xyz[:,1].copy() * sin_, simplified_xyz[:, 0].copy() * sin_ + simplified_xyz[:, 1].copy() * cos_
-        #     simplified_xyz[:, 1] *= -1
-        #     high_res_traffic = (simplified_xyz * high_res_scale).astype('int32') + raster_shape[0] // 2
-        #     low_res_traffic = (simplified_xyz * low_res_scale).astype('int32') + raster_shape[0] // 2
-        #     # traffic state order is GREEN, RED, YELLOW, UNKNOWN
-        #     for j in range(simplified_xyz.shape[0] - 1):
-        #         cv2.line(rasters_high_res_channels[1 + road_types + traffic_state], \
-        #                 tuple(high_res_traffic[j, :2]),
-        #                 tuple(high_res_traffic[j + 1, :2]), (255, 255, 255), 2)
-        #         cv2.line(rasters_low_res_channels[1 + road_types + traffic_state], \
-        #                 tuple(low_res_traffic[j, :2]),
-        #                 tuple(low_res_traffic[j + 1, :2]), (255, 255, 255), 2)
-        
-        # for the case that traffic data_dic stored in sample
-        for state in traffic_dic.keys():
-            traffic_ids = traffic_dic[state]
-            state = int(state)
-            for traffic_id in traffic_ids:
-                if traffic_id == -1:
-                    continue
-                xyz = road_dic[traffic_id]
-                pts = list(zip(xyz[:, 0], xyz[:, 1]))
-                line = shapely.geometry.LineString(pts)
-                simplified_xyz_line = line.simplify(1)
-                simplified_x, simplified_y = simplified_xyz_line.xy
-                simplified_xyz = np.ones((len(simplified_x), 2)) * -1
-                simplified_xyz[:, 0], simplified_xyz[:, 1] = simplified_x, simplified_y
-                simplified_xyz[:, 0], simplified_xyz[:, 1] = simplified_xyz[:, 0].copy() * cos_ - simplified_xyz[:,1].copy() * sin_, simplified_xyz[:, 0].copy() * sin_ + simplified_xyz[:, 1].copy() * cos_
-                simplified_xyz[:, 1] *= -1
-                high_res_traffic = (simplified_xyz * high_res_scale).astype('int32') + raster_shape[0] // 2
-                low_res_traffic = (simplified_xyz * low_res_scale).astype('int32') + raster_shape[0] // 2
-            
-            for j in range(simplified_xyz.shape[0] - 1):
-                cv2.line(rasters_high_res_channels[1 + road_types + state], \
-                        tuple(high_res_traffic[j, :2]),
-                        tuple(high_res_traffic[j + 1, :2]), (255, 255, 255), 2)
-                cv2.line(rasters_low_res_channels[1 + road_types + state], \
-                        tuple(low_res_traffic[j, :2]),
-                        tuple(low_res_traffic[j + 1, :2]), (255, 255, 255), 2)
-=======
         #
         #     pts = list(zip(xyz[:, 0], xyz[:, 1]))
         #     line = shapely.geometry.LineString(pts)
@@ -555,7 +477,6 @@
                 cv2.line(rasters_low_res_channels[1 + road_types + state], \
                          tuple(low_res_traffic[j, :2]),
                          tuple(low_res_traffic[j + 1, :2]), (255, 255, 255), 2)
->>>>>>> 5db3718a
         # draw agent
         cos_, sin_ = math.cos(-ego_pose[3]), math.sin(-ego_pose[3])
         for agent_id in agent_ids:
