import os
import pickle
import sys
from copy import deepcopy
from typing import List, Type

import cv2
import math
import numpy as np
import numpy.typing as npt
import shapely
import torch
# import interactive_sim.envs.util as util
from transformers import (HfArgumentParser)
from transformers import TransfoXLConfig
from transformers.configuration_utils import PretrainedConfig
from transformers.trainer_utils import get_last_checkpoint

from nuplan.common.actor_state.ego_state import DynamicCarState, EgoState
from nuplan.common.actor_state.state_representation import Point2D
from nuplan.common.actor_state.state_representation import StateSE2, StateVector2D, TimePoint
from nuplan.common.maps.maps_datatypes import SemanticMapLayer
from nuplan.planning.simulation.observation.observation_type import DetectionsTracks, Observation
from nuplan.planning.simulation.planner.abstract_planner import AbstractPlanner, PlannerInitialization, PlannerInput
from nuplan.planning.simulation.trajectory.abstract_trajectory import AbstractTrajectory
<<<<<<< HEAD
from nuplan.planning.simulation.controller.motion_model.kinematic_bicycle import KinematicBicycleModel
from nuplan.common.maps.maps_datatypes import RasterLayer, RasterMap, SemanticMapLayer, StopLineType, VectorLayer
from nuplan.common.actor_state.state_representation import Point2D
from transformers import (HfArgumentParser)
from transformers.trainer_utils import get_last_checkpoint
from transformers.configuration_utils import PretrainedConfig
sys.path.append("../")
from models.model import TransfoXLModelNuPlan, GPTModelNuPlan
from runner import ModelArguments, DataTrainingArguments
from dataset_gen.nuplan_obs import generate_contour_pts
=======
from nuplan.planning.simulation.trajectory.interpolated_trajectory import InterpolatedTrajectory

sys.path.append("/home/shiduozhang/Project/transformer4planning")
from tutorials.transformer4planning.models.model import TransfoXLModelNuPlan
from tutorials.transformer4planning.runner import ModelArguments
from tutorials.transformer4planning.dataset_gen.nuplan_obs import generate_contour_pts

count = 0

>>>>>>> e32eb4fc

def get_angle_of_a_line(pt1, pt2):
    # angle from horizon to the right, counter-clockwise,
    x1, y1 = pt1
    x2, y2 = pt2
    angle = math.atan2(y2 - y1, x2 - x1)
    return angle


class ControlTFPlanner(AbstractPlanner):
    """
    Planner with Pretrained Control Transformer
    """

    def __init__(self,
                 horizon_seconds: float,
                 sampling_time: float,
                 acceleration: npt.NDArray[np.float32],
                 max_velocity: float = 5.0,
                 target_velocity=None,
                 min_gap_to_lead_agent=None,
                 steering_angle: float = 0.0,
                 per_instance_encoding: bool = False,
<<<<<<< HEAD
                 use_nsm = False,
                 model_type = "gpt"):
=======
                 use_nsm=False,
                 **kwargs):
>>>>>>> e32eb4fc
        self.horizon_seconds = TimePoint(int(horizon_seconds * 1e6))
        self.samping_time = TimePoint(int(sampling_time * 1e6))
        self.acceleration = StateVector2D(acceleration[0], acceleration[1])
        self.max_velocity = max_velocity
        self.steering_angle = steering_angle

        # model initialization and configuration
        parser = HfArgumentParser((ModelArguments))
        model_args = parser.parse_args_into_dataclasses()[0]
        model_args.use_nsm = use_nsm
        model_args.per_instance_encoding = per_instance_encoding
        model_args.model_pretrain_name_or_path="/home/shiduozhang/Project/transformer4planning/checkpoints/gpt/checkpoint-2800"
        assert model_args.model_pretrain_name_or_path is not None
<<<<<<< HEAD
        if "xl" in model_type:  
            self.model = TransfoXLModelNuPlan.from_pretrained(model_args.model_pretrain_name_or_path, \
                                                            model_args=model_args) 
        elif "gpt" in model_type:
            self.model = GPTModelNuPlan.from_pretrained(model_args.model_pretrain_name_or_path, \
                                                            model_args=model_args) 
        self.model_type = model_type
=======
        # model_args.use_nsm = False
        model_args.per_instance_encoding = False
        if model_args.model_name == 'TransfoXLModelNuPlan':
            self.model = TransfoXLModelNuPlan.from_pretrained(model_args.model_pretrain_name_or_path, \
                                                              model_args=model_args)
        else:
            config_p = TransfoXLConfig()
            config_p.n_layer = 4
            config_p.d_embed = 256
            config_p.d_model = 256
            config_p.d_inner = 1024
            self.model = TransfoXLModelNuPlan(config_p, model_args=model_args)
>>>>>>> e32eb4fc
        self.model.config.pad_token_id = 0
        self.model.config.eos_token_id = 0
        self.load_state_dict()

    def load_state_dict(self):
        checkpoint = get_last_checkpoint("/public/MARS/datasets/nuPlanCache/checkpoint/nonsm_onlytraj/")
        if os.path.isfile(os.path.join(checkpoint, "config.json")):
            print(os.path.join(checkpoint, "config.json"))
            config = PretrainedConfig.from_json_file(os.path.join(checkpoint, "config.json"))
        if os.path.isfile(os.path.join(checkpoint, "pytorch_model.bin")):
            print(os.path.join(checkpoint, "pytorch_model.bin"))
            state_dict = torch.load(os.path.join(checkpoint, "pytorch_model.bin"), map_location="cpu", )
            new_state_dict = {}
            new_state_dict = deepcopy(state_dict)
            for k, v in state_dict.items():
                if 'current_m_decoder' in k:
                    new_state_dict.pop(k)
                    print(k)
            state_dict = new_state_dict
            self.model.load_state_dict(state_dict)
        else:
            raise RuntimeError("No checkpoint in current directory")

    def initialize(self, initialization: List[PlannerInitialization]) -> None:
        """ Inherited, see superclass. """
        self.initialization = initialization
        self.goal = initialization.mission_goal
        self.route_roadblock_ids = initialization.route_roadblock_ids
        self.map_api = initialization.map_api

    def name(self) -> str:
        """ Inherited, see superclass. """
        return self.__class__.__name__

    def observation_type(self) -> Type[Observation]:
        return DetectionsTracks

    def compute_planner_trajectory(self, current_input: PlannerInput) -> List[AbstractTrajectory]:
<<<<<<< HEAD
        history = current_input
        ego_states = history.ego_state_buffer # a list of ego trajectory
=======
        global count
        count += 1
        print("count: ", count)
        history = current_input.history
        ego_states = history.ego_state_buffer  # a list of ego trajectory
>>>>>>> e32eb4fc
        context_length = len(ego_states)
        # trajectory as format of [(x, y, yaw)]
        ego_trajectory = np.array([(ego_states[i].waypoint.center.x, \
                                    ego_states[i].waypoint.center.y, \
                                    ego_states[i].waypoint.heading) for i in range(context_length)])
        ego_shape = np.array([ego_states[-1].waypoint.oriented_box.height, \
                              ego_states[-1].waypoint.oriented_box.width])
        agents = [history.observation_buffer[i].tracked_objects.get_agents() for i in range(context_length)]
        statics = [history.observation_buffer[i].tracked_objects.get_static_objects() for i in range(context_length)]
        road_dic = get_road_dict(self.map_api, Point2D(ego_trajectory[-1][0], ego_trajectory[-1][1]))
<<<<<<< HEAD
        if "xl" in self.model_type:
            high_res_raster, low_res_raster, context_action = self.compute_raster_input(ego_trajectory, agents, statics, road_dic, ego_shape)
=======
        high_res_raster, low_res_raster, context_action = self.compute_raster_input(ego_trajectory, agents, statics,
                                                                                    road_dic, ego_shape)
        if torch.cuda.is_available():
            self.model.to('cuda')
            output = self.model(intended_maneuver_vector=torch.zeros((1), dtype=torch.int32), \
                                current_maneuver_vector=torch.zeros((1, 12), dtype=torch.float32), \
                                context_actions=torch.tensor(context_action).unsqueeze(0).to('cuda'), \
                                high_res_raster=torch.tensor(high_res_raster).unsqueeze(0).to('cuda'), \
                                low_res_raster=torch.tensor(low_res_raster).unsqueeze(0).to('cuda'))
            # pred_traj [80, 4]
            pred_traj = output[-1][-1].squeeze(0).detach().cpu().numpy()
        else:
>>>>>>> e32eb4fc
            output = self.model(intended_maneuver_vector=torch.zeros((1), dtype=torch.int32), \
                                current_maneuver_vector=torch.zeros((1, 12), dtype=torch.float32), \
                                context_actions=torch.tensor(context_action).unsqueeze(0), \
                                high_res_raster=torch.tensor(high_res_raster).unsqueeze(0), \
                                low_res_raster=torch.tensor(low_res_raster).unsqueeze(0))
            pred_traj = output[-1][-1].squeeze(0).detach().numpy()
<<<<<<< HEAD
        elif "gpt" in self.model_type:
            high_res_raster, low_res_raster, trajectory = self.compute_raster_sequence_input(ego_trajectory, agents, statics, road_dic, ego_shape)
            result = self.model.generate(
                intended_maneuver_vector=None,
                current_maneuver_vector=None,
                high_res_raster=torch.tensor(high_res_raster).unsqueeze(0).to(torch.float32),
                low_res_raster=torch.tensor(low_res_raster).unsqueeze(0).to(torch.float32),
                trajectory=torch.tensor(trajectory).unsqueeze(0).to(torch.float32)
            )
            pred_traj = result["trajectory"]
=======

        # rotate pred_traj
        rot_eye = np.eye(pred_traj.shape[1])
        rot = np.array(
            [[np.cos(ego_trajectory[-1][2]), -np.sin(ego_trajectory[-1][2])],
             [np.sin(ego_trajectory[-1][2]), np.cos(ego_trajectory[-1][2])]]
        )
        rot_eye[:2, :2] = rot
        pred_traj = rot_eye @ pred_traj.T
        pred_traj = pred_traj.T

>>>>>>> e32eb4fc
        # build output
        ego_state = history.ego_states[-1]
        state = EgoState(
            car_footprint=ego_state.car_footprint,
            dynamic_car_state=DynamicCarState.build_from_rear_axle(
                ego_state.car_footprint.rear_axle_to_center_dist,
                ego_state.dynamic_car_state.rear_axle_velocity_2d,
                self.acceleration,
            ),
            tire_steering_angle=self.steering_angle,
            is_in_auto_mode=True,
            time_point=ego_state.time_point
        )
        trajectory: List[EgoState] = [state]
        for i in range(0, pred_traj.shape[0] - 1):
            new_time_point = TimePoint(state.time_point.time_us + 1e5)
            state = EgoState.build_from_center(
                center=StateSE2(pred_traj[i + 1, 0] + ego_trajectory[-1][0],
                                pred_traj[i + 1, 1] + ego_trajectory[-1][1],
                                ego_trajectory[-1][2]),
                center_velocity_2d=StateVector2D((pred_traj[i + 1, 0] - pred_traj[i, 0]) / 0.1,
                                                 (pred_traj[i + 1, 1] - pred_traj[i, 1]) / 0.1),
                center_acceleration_2d=StateVector2D(0, 0),
                tire_steering_angle=state.tire_steering_angle,
                time_point=new_time_point,
                vehicle_parameters=state.car_footprint.vehicle_parameters,
                is_in_auto_mode=True,
                angular_vel=state.dynamic_car_state.angular_velocity,
                angular_accel=state.dynamic_car_state.angular_acceleration
            )
            trajectory.append(state)
        return InterpolatedTrajectory(trajectory)

    def compute_raster_input(self, ego_trajectory, agents_seq, statics_seq, road_dic, ego_shape=None, max_dis=500):
        """
        the first dimension is the sequence length, each timestep include n-items.
        agent_seq and statics_seq are both agents in raster definition
        """
        ego_pose = ego_trajectory[-1]  # (x, y, yaw) in current timestamp
        cos_, sin_ = math.cos(ego_pose[2]), math.sin(ego_pose[2])

        ## hyper initilization
        total_road_types = 20
        total_agent_types = 8
        context_length = 9
        high_res_raster_scale = 4
        low_res_raster_scale = 0.77

        total_raster_channels = 1 + total_road_types + total_agent_types * 9
        rasters_high_res = np.zeros([224, 224, total_raster_channels], dtype=np.uint8)
        rasters_low_res = np.zeros([224, 224, total_raster_channels], dtype=np.uint8)
        rasters_high_res_channels = cv2.split(rasters_high_res)
        rasters_low_res_channels = cv2.split(rasters_low_res)
        # downsampling from ego_trajectory, agent_seq and statics_seq
        downsample_indexs = [0, 2, 5, 7, 10, 12, 15, 18, 21]
        downsample_agents_seq = list()
        downsample_statics_seq = list()
        downsample_ego_trajectory = list()
        for i in downsample_indexs:
            downsample_agents_seq.append(agents_seq[i].copy())
            downsample_statics_seq.append(statics_seq[i].copy())
            downsample_ego_trajectory.append(ego_trajectory[i].copy())
        del agents_seq, statics_seq, ego_trajectory
        agents_seq = downsample_agents_seq
        ego_trajectory = downsample_ego_trajectory
        statics_seq = downsample_statics_seq
        # goal channel
        if self.goal is None:
            relative_goal = ego_pose
        else:
            relative_goal = np.array([0, 0, 0]) - ego_pose
        rotated_goal_pose = [relative_goal[0] * cos_ - relative_goal[1] * sin_,
                             relative_goal[0] * sin_ + relative_goal[1] * cos_,
                             relative_goal[2]]
        goal_contour = generate_contour_pts((rotated_goal_pose[1], rotated_goal_pose[0]), w=ego_shape[0],
                                            l=ego_shape[1],
                                            direction=-rotated_goal_pose[2])
        goal_contour = np.array(goal_contour, dtype=np.int32)
        goal_contour_high_res = int(high_res_raster_scale) * goal_contour + 112
        cv2.drawContours(rasters_high_res_channels[0], [goal_contour_high_res], -1, (255, 255, 255), -1)
        goal_contour_low_res = int(low_res_raster_scale) * goal_contour + 112
        cv2.drawContours(rasters_low_res_channels[0], [goal_contour_low_res], -1, (255, 255, 255), -1)

        # road element computation
        for i, key in enumerate(road_dic):
            xyz = road_dic[key]["xyz"].copy()
            road_type = int(road_dic[key]['type'])
            xyz[:, :2] -= ego_pose[:2]
            if (abs(xyz[0, 0]) > max_dis and abs(xyz[-1, 0]) > max_dis) or (
                    abs(xyz[0, 1]) > max_dis and abs(xyz[-1, 1]) > max_dis):
                continue
            # simplify road vector, can simplify about half of all the points
            pts = list(zip(xyz[:, 0], xyz[:, 1]))
            line = shapely.geometry.LineString(pts)
            simplified_xyz_line = line.simplify(1)
            simplified_x, simplified_y = simplified_xyz_line.xy
            simplified_xyz = np.ones((len(simplified_x), 2)) * -1
            simplified_xyz[:, 0], simplified_xyz[:, 1] = simplified_x, simplified_y
            simplified_xyz[:, 0], simplified_xyz[:, 1] = simplified_xyz[:, 0] * cos_ - simplified_xyz[:,
                                                                                       1] * sin_, simplified_xyz[:,
                                                                                                  0] * sin_ + simplified_xyz[
                                                                                                              :,
                                                                                                              1] * cos_
            simplified_xyz[:, 1] *= -1
            high_res_road = simplified_xyz * high_res_raster_scale
            low_res_road = simplified_xyz * low_res_raster_scale
            high_res_road = high_res_road.astype('int32') + 112
            low_res_road = low_res_road.astype('int32') + 112

            for j in range(simplified_xyz.shape[0] - 1):
                cv2.line(rasters_high_res_channels[road_type + 1], tuple(high_res_road[j, :2]),
                         tuple(high_res_road[j + 1, :2]), (255, 255, 255), 2)
                cv2.line(rasters_low_res_channels[road_type + 1], tuple(low_res_road[j, :2]),
                         tuple(low_res_road[j + 1, :2]), (255, 255, 255), 2)

        # agent element computation
        ## statics include CZONE_SIGN,BARRIER,TRAFFIC_CONE,GENERIC_OBJECT,
        # TODO:merge the statics，agents and ego agents
        # total_agents_seq = list()
        # for agents, statics in zip(agents_seq, statics_seq):
        # total_agents = list()
        # total_agents.extend(agents)
        # total_agents.extend(statics)
        # total_agents_seq.append(total_agents)
        cos_, sin_ = math.cos(-ego_pose[2]), math.sin(-ego_pose[2])
        for i, statics in enumerate(statics_seq):
            for j, static in enumerate(statics):
                static_type = static.tracked_object_type.value
                pose = np.array([static.box.center.point.x, static.box.center.point.y, static.box.center.heading])
                pose -= ego_pose
                if abs(pose[0]) > max_dis or abs(pose[1]) > max_dis:
                    continue
                rotated_pose = [pose[0] * cos_ - pose[1] * sin_,
                                pose[0] * sin_ + pose[1] * cos_]
                shape = np.array([static.box.height, static.box.width])
                rect_pts = generate_contour_pts((rotated_pose[1], rotated_pose[0]), w=shape[0], l=shape[1],
                                                direction=-pose[2])
                rect_pts = np.array(rect_pts, dtype=np.int32)
                rect_pts_high_res = int(high_res_raster_scale) * rect_pts + 112
                cv2.drawContours(rasters_high_res_channels[1 + total_road_types + static_type * 9 + i],
                                 [rect_pts_high_res], -1, (255, 255, 255), -1)
                # draw on low resolution
                rect_pts_low_res = int(low_res_raster_scale) * rect_pts + 112
                cv2.drawContours(rasters_low_res_channels[1 + total_road_types + static_type * 9 + i],
                                 [rect_pts_low_res], -1, (255, 255, 255), -1)

        ## agent includes VEHICLE, PEDESTRIAN, BICYCLE, EGO(except)
        for i, agents in enumerate(agents_seq):
            for j, agent in enumerate(agents):
                agent_type = agent.tracked_object_type.value
                pose = np.array([agent.box.center.point.x, agent.box.center.point.y, agent.box.center.heading])
                pose -= ego_pose
                if (abs(pose[0]) > max_dis or abs(pose[1]) > max_dis):
                    continue
                rotated_pose = [pose[0] * cos_ - pose[1] * sin_,
                                pose[0] * sin_ + pose[1] * cos_]
                shape = np.array([agent.box.height, agent.box.width])
                rect_pts = generate_contour_pts((rotated_pose[1], rotated_pose[0]), w=shape[0], l=shape[1],
                                                direction=-pose[2])
                rect_pts = np.array(rect_pts, dtype=np.int32)
                rect_pts_high_res = int(high_res_raster_scale) * rect_pts + 112
                cv2.drawContours(rasters_high_res_channels[1 + total_road_types + agent_type * 9 + i],
                                 [rect_pts_high_res], -1, (255, 255, 255), -1)
                # draw on low resolution
                rect_pts_low_res = int(low_res_raster_scale) * rect_pts + 112
                cv2.drawContours(rasters_low_res_channels[1 + total_road_types + agent_type * 9 + i],
                                 [rect_pts_low_res], -1, (255, 255, 255), -1)

        for i, pose in enumerate(ego_trajectory):
            agent_type = 7  # type EGO is 7
            pose -= ego_pose
            rotated_pose = [pose[0] * cos_ - pose[1] * sin_,
                            pose[0] * sin_ + pose[1] * cos_]
            rect_pts = generate_contour_pts((rotated_pose[1], rotated_pose[0]),
                                            w=ego_shape[0], l=ego_shape[1],
                                            direction=-pose[2])
            rect_pts = np.int0(rect_pts)
            rect_pts_high_res = int(high_res_raster_scale) * rect_pts + 112
            cv2.drawContours(rasters_high_res_channels[1 + total_road_types + agent_type * 9 + i], [rect_pts_high_res],
                             -1, (255, 255, 255), -1)
            # draw on low resolution
            rect_pts_low_res = int(low_res_raster_scale) * rect_pts + 112
            cv2.drawContours(rasters_low_res_channels[1 + total_road_types + agent_type * 9 + i], [rect_pts_low_res],
                             -1, (255, 255, 255), -1)

        rasters_high_res = cv2.merge(rasters_high_res_channels).astype(bool)
        rasters_low_res = cv2.merge(rasters_low_res_channels).astype(bool)

        # context_actions computation
        context_actions = list()
        ego_poses = ego_trajectory - ego_pose
        rotated_poses = np.array([ego_poses[:, 0] * cos_ - ego_poses[:, 1] * sin_,
                                  ego_poses[:, 0] * sin_ + ego_poses[:, 1] * cos_,
                                  np.zeros(ego_poses.shape[0]), ego_poses[:, -1]]).transpose((1, 0))
        for i in range(len(rotated_poses) - 1):
            action = rotated_poses[i + 1] - rotated_poses[i]
            context_actions.append(action)

        return rasters_high_res, rasters_low_res, np.array(context_actions, dtype=np.float32)

<<<<<<< HEAD
    def compute_raster_sequence_input(self, ego_trajectory, agents_seq, statics_seq, road_dic, ego_shape=None, max_dis=500):
        ## hyper initilization
        total_road_types = 20
        total_agent_types = 8
        high_res_raster_scale = 4
        low_res_raster_scale = 0.77
        high_res_raster_shape = (224, 224)
        low_res_raster_shape = (224, 224)

        total_agents_seq = list()
        for agents, statics in zip(agents_seq, statics_seq):
            total_agents = agents + statics
            total_agents_seq.append(total_agents)

        total_raster_channels = 1 + total_road_types + total_agent_types
        trajectory_list = list()
        high_res_rasters_list = list()
        low_res_rasters_list = list()
        # downsampling from ego_trajectory, agent_seq and statics_seq
        downsample_indexs = [0, 2, 5, 7, 10, 12, 15, 18, 21]
       
        for i, frame in enumerate(downsample_indexs):
            # update ego position
            ego_pose = ego_trajectory[frame]
            cos_, sin_ = math.cos(-ego_pose[2]), math.sin(-ego_pose[2])

            # trajectory label
            if i < len(downsample_indexs) - 1: 
                trajectory_label = ego_trajectory[downsample_indexs[i+1]].copy()
                trajectory_label -= ego_pose
                traj_x = trajectory_label[0].copy()
                traj_y = trajectory_label[1].copy()
                trajectory_label[0] = traj_x * cos_ - traj_y * sin_
                trajectory_label[1] = traj_x * sin_ + traj_y * cos_
                trajectory_list.append([trajectory_label[0], trajectory_label[1], 0, trajectory_label[2]])

            # raster encoding
            rasters_high_res = np.zeros([high_res_raster_shape[0],
                                        high_res_raster_shape[1],
                                        total_raster_channels], dtype=np.uint8)
            rasters_low_res = np.zeros([low_res_raster_shape[0],
                                        low_res_raster_shape[1],
                                        total_raster_channels], dtype=np.uint8)
            rasters_high_res_channels = cv2.split(rasters_high_res)
            rasters_low_res_channels = cv2.split(rasters_low_res) 
            
            # static roads elements drawing
            cos_, sin_ = math.cos(-ego_pose[2] - math.pi / 2), math.sin(-ego_pose[2] - math.pi / 2)
            # sample and draw the goal routes
            route_ids = self.route_roadblock_ids
            routes = []
            for route_id in route_ids:
                if route_id  in road_dic.keys():
                    routes.append(road_dic[route_id])
            # routes = [road_dic[route_id] for route_id in route_ids]
            
            for route in routes:
                xyz = route["xyz"].copy()
                xyz[:, :2] -= ego_pose[:2]
                if (abs(xyz[0, 0]) > max_dis and abs(xyz[-1, 0]) > max_dis) or (
                    abs(xyz[0, 1]) > max_dis and abs(xyz[-1, 1]) > max_dis):
                    continue
                pts = list(zip(xyz[:, 0], xyz[:, 1]))
                line = shapely.geometry.LineString(pts)
                simplified_xyz_line = line.simplify(1)
                simplified_x, simplified_y = simplified_xyz_line.xy
                simplified_xyz = np.ones((len(simplified_x), 2)) * -1
                simplified_xyz[:, 0], simplified_xyz[:, 1] = simplified_x, simplified_y
                simplified_xyz[:, 0], simplified_xyz[:, 1] = simplified_xyz[:, 0].copy() * cos_ - simplified_xyz[:,1].copy() * sin_, simplified_xyz[:, 0].copy() * sin_ + simplified_xyz[:, 1].copy() * cos_
                simplified_xyz[:, 1] *= -1
                high_res_route = simplified_xyz * high_res_raster_scale
                low_res_route = simplified_xyz * low_res_raster_scale
                high_res_route = high_res_route.astype('int32')
                low_res_route = low_res_route.astype('int32')
                high_res_route += high_res_raster_shape[0] // 2
                low_res_route += low_res_raster_shape[0] // 2
                for j in range(simplified_xyz.shape[0] - 1):
                    cv2.line(rasters_high_res_channels[0], tuple(high_res_route[j, :2]),
                            tuple(high_res_route[j + 1, :2]), (255, 255, 255), 2)
                    cv2.line(rasters_low_res_channels[0], tuple(low_res_route[j, :2]),
                            tuple(low_res_route[j + 1, :2]), (255, 255, 255), 2)
            
            # road type channel drawing
            for i, key in enumerate(road_dic):
                xyz = road_dic[key]["xyz"].copy()
                road_type = int(road_dic[key]['type'])
                xyz[:, :2] -= ego_pose[:2]
                if (abs(xyz[0, 0]) > max_dis and abs(xyz[-1, 0]) > max_dis) or (
                        abs(xyz[0, 1]) > max_dis and abs(xyz[-1, 1]) > max_dis):
                    continue
                # simplify road vector, can simplify about half of all the points
                pts = list(zip(xyz[:, 0], xyz[:, 1]))
                line = shapely.geometry.LineString(pts)
                simplified_xyz_line = line.simplify(1)
                simplified_x, simplified_y = simplified_xyz_line.xy
                simplified_xyz = np.ones((len(simplified_x), 2)) * -1
                simplified_xyz[:, 0], simplified_xyz[:, 1] = simplified_x, simplified_y
                simplified_xyz[:, 0], simplified_xyz[:, 1] = simplified_xyz[:, 0].copy() * cos_ - simplified_xyz[:,1].copy() * sin_, simplified_xyz[:, 0].copy() * sin_ + simplified_xyz[:, 1].copy() * cos_
                simplified_xyz[:, 1] *= -1
                high_res_road = simplified_xyz * high_res_raster_scale
                low_res_road = simplified_xyz * low_res_raster_scale
                high_res_road = high_res_road.astype('int32')
                low_res_road = low_res_road.astype('int32')
                high_res_road += high_res_raster_shape[0] // 2
                low_res_road += low_res_raster_shape[0] // 2

                for j in range(simplified_xyz.shape[0] - 1):
                    cv2.line(rasters_high_res_channels[road_type + 1], tuple(high_res_road[j, :2]),
                            tuple(high_res_road[j + 1, :2]), (255, 255, 255), 2)
                    cv2.line(rasters_low_res_channels[road_type + 1], tuple(low_res_road[j, :2]),
                            tuple(low_res_road[j + 1, :2]), (255, 255, 255), 2)
            
            # draw on agents
            cos_, sin_ = math.cos(-ego_pose[2]), math.sin(-ego_pose[2])
            agents = total_agents_seq[frame]
            for j, agent in enumerate(agents):
                agent_type = agent.tracked_object_type.value
                pose = np.array([agent.box.center.point.x, agent.box.center.point.y, agent.box.center.heading])
                pose -= ego_pose
                if (abs(pose[0]) > max_dis or abs(pose[1]) > max_dis):
                    continue
                rotated_pose = [pose[0] * cos_ - pose[1] * sin_,
                                pose[0] * sin_ + pose[1] * cos_]
                shape = np.array([agent.box.height, agent.box.width])
                rect_pts = generate_contour_pts((rotated_pose[1], rotated_pose[0]), w=shape[0], l=shape[1],
                                                direction=-pose[2])
                rect_pts = np.array(rect_pts, dtype=np.int32)
                # draw on high resolution
                rect_pts_high_res = int(high_res_raster_scale) * rect_pts
                rect_pts_high_res += high_res_raster_shape[0] // 2
                cv2.drawContours(rasters_high_res_channels[1 + total_road_types + agent_type],
                                [rect_pts_high_res], -1, (255, 255, 255), -1)
                # draw on low resolution
                rect_pts_low_res = (low_res_raster_scale * rect_pts).astype(np.int64)
                rect_pts_low_res += low_res_raster_shape[0] // 2
                cv2.drawContours(rasters_low_res_channels[1 + total_road_types + agent_type],
                                [rect_pts_low_res], -1, (255, 255, 255), -1)
        
            rasters_high_res = cv2.merge(rasters_high_res_channels).astype(bool)
            rasters_low_res = cv2.merge(rasters_low_res_channels).astype(bool)
            high_res_rasters_list.append(rasters_high_res)
            low_res_rasters_list.append(rasters_low_res)
        
        return np.array(high_res_rasters_list, dtype=bool), np.array(low_res_rasters_list, dtype=bool), np.array(trajectory_list)
    
=======

>>>>>>> e32eb4fc
def get_road_dict(map_api, ego_pose_center):
    road_dic = {}
    # Collect lane information, following nuplan.planning.training.preprocessing.feature_builders.vector_builder_utils.get_neighbor_vector_map

    # currently NuPlan only supports these map obj classes
    selected_objs = [SemanticMapLayer.LANE, SemanticMapLayer.LANE_CONNECTOR]
    selected_objs += [SemanticMapLayer.ROADBLOCK, SemanticMapLayer.ROADBLOCK_CONNECTOR]
    selected_objs += [SemanticMapLayer.INTERSECTION, SemanticMapLayer.STOP_LINE, SemanticMapLayer.CROSSWALK]
    selected_objs += [SemanticMapLayer.WALKWAYS, SemanticMapLayer.CARPARK_AREA]

    all_selected_map_instances = map_api.get_proximal_map_objects(ego_pose_center, 999999,
<<<<<<< HEAD
                                                                    selected_objs)
                                                                                                                
=======
                                                                  selected_objs)

>>>>>>> e32eb4fc
    all_selected_objs_to_render = []

    for layer_name in list(all_selected_map_instances.keys()):
        all_selected_obj = all_selected_map_instances[layer_name]
        map_layer_type = layer_name.value
        for selected_obj in all_selected_obj:
            map_obj_id = selected_obj.id
            if map_obj_id in road_dic:
                continue
            speed_limit = 80
            has_traffic_light = -1
            incoming = []
            outgoing = []
            upper_level = []
            lower_level = []
            connector = 0
            if layer_name in [SemanticMapLayer.STOP_LINE]:
                # PED_CROSSING = 0
                # STOP_SIGN = 1
                # TRAFFIC_LIGHT = 2
                # TURN_STOP = 3
                # YIELD = 4
                if selected_obj.stop_line_type not in [0, 1]:
                    continue
            elif layer_name in [SemanticMapLayer.LANE, SemanticMapLayer.LANE_CONNECTOR]:
                line_x, line_y = selected_obj.baseline_path.linestring.coords.xy
                if selected_obj.speed_limit_mps is not None:
                    speed_limit = selected_obj.speed_limit_mps * 3600 / 1609.34  # mps(meters per second) to mph(miles per hour)
                if selected_obj.has_traffic_lights() is not None:
                    has_traffic_light = 1 if selected_obj.has_traffic_lights() else 0
                incoming = [int(obj.id) for obj in selected_obj.incoming_edges]
                outgoing = [int(obj.id) for obj in selected_obj.outgoing_edges]
                upper_level = [int(selected_obj.get_roadblock_id())]
                connector = 1 if layer_name == SemanticMapLayer.LANE_CONNECTOR else 0
            elif layer_name in [SemanticMapLayer.ROADBLOCK, SemanticMapLayer.ROADBLOCK_CONNECTOR]:
                line_x, line_y = selected_obj.polygon.exterior.coords.xy
                incoming = [int(obj.id) for obj in selected_obj.incoming_edges]
                outgoing = [int(obj.id) for obj in selected_obj.outgoing_edges]
                lower_level = [int(obj.id) for obj in selected_obj.interior_edges]
                connector = 1 if layer_name == SemanticMapLayer.ROADBLOCK_CONNECTOR else 0
            else:
                line_x, line_y = selected_obj.polygon.exterior.coords.xy

            num_of_pts = len(line_x)

            road_xy_np = np.ones([num_of_pts, 3]) * -1
            road_dir_np = np.ones([num_of_pts, 1]) * -1

            for i in range(num_of_pts):
                road_xy_np[i, 0] = line_x[i]
                road_xy_np[i, 1] = line_y[i]
                if i != 0:
                    road_dir_np[i, 0] = get_angle_of_a_line(pt1=[road_xy_np[i - 1, 0], road_xy_np[i - 1, 1]],
                                                            pt2=[road_xy_np[i, 0], road_xy_np[i, 1]])

            new_dic = {
                'dir': road_dir_np, 'type': int(map_layer_type), 'turning': connector,
                'next_lanes': outgoing, 'previous_lanes': incoming,
                'outbound': 0, 'marking': 0,
                'vector_dir': road_dir_np, 'xyz': road_xy_np[:, :3],
                'speed_limit': speed_limit,  # in mph,
                'upper_level': upper_level, 'lower_level': lower_level,
                'render': map_obj_id in all_selected_objs_to_render,
            }
            road_dic[int(map_obj_id)] = new_dic

    # print("Road loaded with ", len(list(road_dic.keys())), " road elements.")
    return road_dic


if __name__ == "__main__":
    with open("/public/MARS/datasets/nuPlanCache/checkpoint/history.pkl", "rb") as f:
        input = pickle.load(f)

    with open("/public/MARS/datasets/nuPlanCache/checkpoint/init.pkl", "rb") as f:
        initial = pickle.load(f)
    map_api = initial.map_api
    ego_pose = (input.ego_state_buffer[-1].waypoint.center.x, \
                input.ego_state_buffer[-1].waypoint.center.y)
    ego_pose = Point2D(ego_pose[0], ego_pose[1])
    radius = 500
    # map_objects = map_api.get_available_map_objects()
    # map_raster_objects = map_api.get_available_raster_layers()
    selected_objs = [SemanticMapLayer.LANE, SemanticMapLayer.LANE_CONNECTOR]
    selected_objs += [SemanticMapLayer.ROADBLOCK, SemanticMapLayer.ROADBLOCK_CONNECTOR]
    selected_objs += [SemanticMapLayer.INTERSECTION, SemanticMapLayer.STOP_LINE, SemanticMapLayer.CROSSWALK]
    selected_objs += [SemanticMapLayer.WALKWAYS, SemanticMapLayer.CARPARK_AREA]
    # map_objects = map_api.get_proximal_map_objects(ego_pose, radius, selected_objs)
    # road_dict = get_road_dict(map_api, ego_pose)
    planner = ControlTFPlanner(10, 0.1, np.array([5, 5]))
    planner.initialize(initial)
    planner.compute_planner_trajectory(input)<|MERGE_RESOLUTION|>--- conflicted
+++ resolved
@@ -23,7 +23,6 @@
 from nuplan.planning.simulation.observation.observation_type import DetectionsTracks, Observation
 from nuplan.planning.simulation.planner.abstract_planner import AbstractPlanner, PlannerInitialization, PlannerInput
 from nuplan.planning.simulation.trajectory.abstract_trajectory import AbstractTrajectory
-<<<<<<< HEAD
 from nuplan.planning.simulation.controller.motion_model.kinematic_bicycle import KinematicBicycleModel
 from nuplan.common.maps.maps_datatypes import RasterLayer, RasterMap, SemanticMapLayer, StopLineType, VectorLayer
 from nuplan.common.actor_state.state_representation import Point2D
@@ -34,17 +33,6 @@
 from models.model import TransfoXLModelNuPlan, GPTModelNuPlan
 from runner import ModelArguments, DataTrainingArguments
 from dataset_gen.nuplan_obs import generate_contour_pts
-=======
-from nuplan.planning.simulation.trajectory.interpolated_trajectory import InterpolatedTrajectory
-
-sys.path.append("/home/shiduozhang/Project/transformer4planning")
-from tutorials.transformer4planning.models.model import TransfoXLModelNuPlan
-from tutorials.transformer4planning.runner import ModelArguments
-from tutorials.transformer4planning.dataset_gen.nuplan_obs import generate_contour_pts
-
-count = 0
-
->>>>>>> e32eb4fc
 
 def get_angle_of_a_line(pt1, pt2):
     # angle from horizon to the right, counter-clockwise,
@@ -68,13 +56,9 @@
                  min_gap_to_lead_agent=None,
                  steering_angle: float = 0.0,
                  per_instance_encoding: bool = False,
-<<<<<<< HEAD
-                 use_nsm = False,
-                 model_type = "gpt"):
-=======
                  use_nsm=False,
+                 model_type = "gpt",
                  **kwargs):
->>>>>>> e32eb4fc
         self.horizon_seconds = TimePoint(int(horizon_seconds * 1e6))
         self.samping_time = TimePoint(int(sampling_time * 1e6))
         self.acceleration = StateVector2D(acceleration[0], acceleration[1])
@@ -88,7 +72,6 @@
         model_args.per_instance_encoding = per_instance_encoding
         model_args.model_pretrain_name_or_path="/home/shiduozhang/Project/transformer4planning/checkpoints/gpt/checkpoint-2800"
         assert model_args.model_pretrain_name_or_path is not None
-<<<<<<< HEAD
         if "xl" in model_type:  
             self.model = TransfoXLModelNuPlan.from_pretrained(model_args.model_pretrain_name_or_path, \
                                                             model_args=model_args) 
@@ -96,20 +79,6 @@
             self.model = GPTModelNuPlan.from_pretrained(model_args.model_pretrain_name_or_path, \
                                                             model_args=model_args) 
         self.model_type = model_type
-=======
-        # model_args.use_nsm = False
-        model_args.per_instance_encoding = False
-        if model_args.model_name == 'TransfoXLModelNuPlan':
-            self.model = TransfoXLModelNuPlan.from_pretrained(model_args.model_pretrain_name_or_path, \
-                                                              model_args=model_args)
-        else:
-            config_p = TransfoXLConfig()
-            config_p.n_layer = 4
-            config_p.d_embed = 256
-            config_p.d_model = 256
-            config_p.d_inner = 1024
-            self.model = TransfoXLModelNuPlan(config_p, model_args=model_args)
->>>>>>> e32eb4fc
         self.model.config.pad_token_id = 0
         self.model.config.eos_token_id = 0
         self.load_state_dict()
@@ -148,16 +117,8 @@
         return DetectionsTracks
 
     def compute_planner_trajectory(self, current_input: PlannerInput) -> List[AbstractTrajectory]:
-<<<<<<< HEAD
         history = current_input
         ego_states = history.ego_state_buffer # a list of ego trajectory
-=======
-        global count
-        count += 1
-        print("count: ", count)
-        history = current_input.history
-        ego_states = history.ego_state_buffer  # a list of ego trajectory
->>>>>>> e32eb4fc
         context_length = len(ego_states)
         # trajectory as format of [(x, y, yaw)]
         ego_trajectory = np.array([(ego_states[i].waypoint.center.x, \
@@ -168,30 +129,14 @@
         agents = [history.observation_buffer[i].tracked_objects.get_agents() for i in range(context_length)]
         statics = [history.observation_buffer[i].tracked_objects.get_static_objects() for i in range(context_length)]
         road_dic = get_road_dict(self.map_api, Point2D(ego_trajectory[-1][0], ego_trajectory[-1][1]))
-<<<<<<< HEAD
         if "xl" in self.model_type:
             high_res_raster, low_res_raster, context_action = self.compute_raster_input(ego_trajectory, agents, statics, road_dic, ego_shape)
-=======
-        high_res_raster, low_res_raster, context_action = self.compute_raster_input(ego_trajectory, agents, statics,
-                                                                                    road_dic, ego_shape)
-        if torch.cuda.is_available():
-            self.model.to('cuda')
-            output = self.model(intended_maneuver_vector=torch.zeros((1), dtype=torch.int32), \
-                                current_maneuver_vector=torch.zeros((1, 12), dtype=torch.float32), \
-                                context_actions=torch.tensor(context_action).unsqueeze(0).to('cuda'), \
-                                high_res_raster=torch.tensor(high_res_raster).unsqueeze(0).to('cuda'), \
-                                low_res_raster=torch.tensor(low_res_raster).unsqueeze(0).to('cuda'))
-            # pred_traj [80, 4]
-            pred_traj = output[-1][-1].squeeze(0).detach().cpu().numpy()
-        else:
->>>>>>> e32eb4fc
             output = self.model(intended_maneuver_vector=torch.zeros((1), dtype=torch.int32), \
                                 current_maneuver_vector=torch.zeros((1, 12), dtype=torch.float32), \
                                 context_actions=torch.tensor(context_action).unsqueeze(0), \
                                 high_res_raster=torch.tensor(high_res_raster).unsqueeze(0), \
                                 low_res_raster=torch.tensor(low_res_raster).unsqueeze(0))
             pred_traj = output[-1][-1].squeeze(0).detach().numpy()
-<<<<<<< HEAD
         elif "gpt" in self.model_type:
             high_res_raster, low_res_raster, trajectory = self.compute_raster_sequence_input(ego_trajectory, agents, statics, road_dic, ego_shape)
             result = self.model.generate(
@@ -202,19 +147,6 @@
                 trajectory=torch.tensor(trajectory).unsqueeze(0).to(torch.float32)
             )
             pred_traj = result["trajectory"]
-=======
-
-        # rotate pred_traj
-        rot_eye = np.eye(pred_traj.shape[1])
-        rot = np.array(
-            [[np.cos(ego_trajectory[-1][2]), -np.sin(ego_trajectory[-1][2])],
-             [np.sin(ego_trajectory[-1][2]), np.cos(ego_trajectory[-1][2])]]
-        )
-        rot_eye[:2, :2] = rot
-        pred_traj = rot_eye @ pred_traj.T
-        pred_traj = pred_traj.T
-
->>>>>>> e32eb4fc
         # build output
         ego_state = history.ego_states[-1]
         state = EgoState(
@@ -415,7 +347,6 @@
 
         return rasters_high_res, rasters_low_res, np.array(context_actions, dtype=np.float32)
 
-<<<<<<< HEAD
     def compute_raster_sequence_input(self, ego_trajectory, agents_seq, statics_seq, road_dic, ego_shape=None, max_dis=500):
         ## hyper initilization
         total_road_types = 20
@@ -561,9 +492,6 @@
         
         return np.array(high_res_rasters_list, dtype=bool), np.array(low_res_rasters_list, dtype=bool), np.array(trajectory_list)
     
-=======
-
->>>>>>> e32eb4fc
 def get_road_dict(map_api, ego_pose_center):
     road_dic = {}
     # Collect lane information, following nuplan.planning.training.preprocessing.feature_builders.vector_builder_utils.get_neighbor_vector_map
@@ -575,13 +503,8 @@
     selected_objs += [SemanticMapLayer.WALKWAYS, SemanticMapLayer.CARPARK_AREA]
 
     all_selected_map_instances = map_api.get_proximal_map_objects(ego_pose_center, 999999,
-<<<<<<< HEAD
                                                                     selected_objs)
                                                                                                                 
-=======
-                                                                  selected_objs)
-
->>>>>>> e32eb4fc
     all_selected_objs_to_render = []
 
     for layer_name in list(all_selected_map_instances.keys()):
