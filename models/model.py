--- conflicted
+++ resolved
@@ -665,16 +665,12 @@
         if self.predict_intended_maneuver and intended_maneuver_vector is not None:
             loss_fct = CrossEntropyLoss()
             loss_to_add = loss_fct(intended_m_logits.view(-1, 12), intended_maneuver_vector.view(-1).long())    
-<<<<<<< HEAD
             loss += loss_to_add
 
         if self.predict_current_maneuver and current_maneuver_vector is not None:
             loss_fct = MSELoss()
             loss_to_add = loss_fct(current_c_confifence.squeeze(), current_maneuver_vector.squeeze())
             loss += loss_to_add
-=======
-            loss += loss_to_add * 1000
->>>>>>> 1b043e75
         
         if self.predict_trajectory and self.traj_decoder is not None:
             loss_fct = MSELoss(reduction="mean")
@@ -913,11 +909,7 @@
         ego_trajectory[-1] = yaw
         next_normalized_trajectories = list()
         for idx in range(0, trajectory.shape[1]):
-<<<<<<< HEAD
             cos_, sin_ = torch.cos(-ego_trajectory[:, -1, -1]), torch.sin(-ego_trajectory[:, -1, -1])
-=======
-            cos_, sin_ = torch.cos(-ego_trajectory[:, -1, 3]), torch.sin(-ego_trajectory[:, -1, 3])
->>>>>>> 1b043e75
             cos_.to(device)
             sin_.to(device)
             delta_yaw = torch.arctan(torch.divide(trajectory[:, idx, 1], trajectory[:, idx, 0]))
