try:
    # imports for runner
    from models.TransformerXL.model import *
    from models.GPT2.models import *
    from models.nsm import NSMDecoder
    from models.encoders import *
    from models.decoders import *
except:
    # imports for unit test
    from TransformerXL.model import *
    from GPT2.models import *
    from nsm import NSMDecoder
    from encoders import *
    from decoders import *

import torch.nn as nn
from transformers import GPT2Model,GPT2PreTrainedModel
_CHECKPOINT_FOR_DOC = "transfo-xl-wt103"
_CONFIG_FOR_DOC = "TransfoXLConfig"

class TransfoXLModelNuPlan(TransfoXLPreTrainedModel):
    _keys_to_ignore_on_load_missing = [r"h\.\d+\.attn\.masked_bias", r"lm_head.weight"]

    def __init__(self, config, **kwargs):
        super().__init__(config)
        self.transformer = TransfoXLModel(config)
        model_args = kwargs['model_args']
        self.use_nsm = model_args.use_nsm
        self.predict_trajectory = model_args.predict_trajectory
        self.predict_trajectory_with_stopflag = model_args.predict_trajectory_with_stopflag

        self.predict_intended_maneuver = model_args.predict_intended_maneuver
        self.predict_current_maneuver = model_args.predict_current_maneuver
        self.maneuver_repeat = model_args.maneuver_repeat
        self.predict_trajectory_with_nsm = model_args.predict_trajectory_with_nsm
        self.mask_history_intended_maneuver = model_args.mask_history_intended_maneuver
        self.mask_history_current_maneuver = model_args.mask_history_current_maneuver
        self.predict_intended_maneuver_change = model_args.predict_intended_maneuver_change
        self.predict_intended_maneuver_change_non_persuasive = model_args.predict_intended_maneuver_change_non_persuasive
        self.predict_current_maneuver_change = model_args.predict_current_maneuver_change
        
        in_channels = 29 # raster: goal + road_type + agent_type
        if self.use_nsm and self.predict_trajectory_with_stopflag:
            n_embed = config.d_embed // 3 # high res + low res + intented m
        else:
            n_embed = config.d_embed // 2

        self.cnn_downsample = CNNDownSamplingResNet18(n_embed, in_channels=in_channels)
        
        self.intended_m_embed = nn.Sequential(nn.Embedding(num_embeddings=30, embedding_dim=n_embed), nn.Tanh())
        self.action_m_embed = nn.Sequential(nn.Linear(4, config.d_embed), nn.Tanh())

        if self.predict_trajectory_with_nsm:
            self.nsm_decoder = NSMDecoder(config.d_embed)
        
        if self.predict_trajectory_with_stopflag:
            self.stop_flag_embed = nn.Sequential(nn.Embedding(num_embeddings=30, embedding_dim=config.d_embed), nn.Tanh())

        self.traj_decoder = None
        if self.predict_trajectory:
            embed_sz = 2 * config.d_embed if self.predict_trajectory_with_stopflag else config.d_embed    
            self.traj_decoder = DecoderResCat(config.d_inner, embed_sz, out_features=4)
        if self.predict_intended_maneuver:
            self.intended_m_decoder = DecoderResCat(config.d_inner, config.d_embed, out_features=12)
        if self.predict_current_maneuver:
            self.current_m_decoder = DecoderResCat(config.d_inner, config.d_embed, out_features=12)


        if self.predict_intended_maneuver_change:
            self.intended_m_change_decoder = DecoderResCat(config.d_inner, config.d_embed, out_features=2)
        if self.predict_current_maneuver_change:
            self.current_m_change_decoder = DecoderResCat(config.d_inner, config.d_embed, out_features=1)
 
        # end of added
        # Initialize weights and apply final processing
        self.post_init()

    def prepare_raster(self, images):
        # raster_images = np.array(images, dtype=np.float32)
        # raster_images = torch.tensor(raster_images, device=device, dtype=torch.float32)
        raster_images = images.permute(0, 3, 1, 2).contiguous().to(torch.float32)
        # print('debug: ', raster_images.shape)
        return raster_images

    @add_start_docstrings_to_model_forward(TRANSFO_XL_INPUTS_DOCSTRING)
    @add_code_sample_docstrings(
        checkpoint=_CHECKPOINT_FOR_DOC,
        output_type=TransfoXLNuPlanNSMOutput,
        config_class=_CONFIG_FOR_DOC,
    )
    def forward(
        self,
        # input_ids: Optional[torch.LongTensor] = None,
        intended_maneuver_vector: Optional[torch.LongTensor] = None,
        current_maneuver_vector: Optional[torch.LongTensor] = None,
        trajectory_label: Optional[torch.LongTensor] = None,
        context_actions:Optional[torch.LongTensor] = None,
        intended_maneuver_label: Optional[torch.LongTensor] = None,
        current_maneuver_label: Optional[torch.LongTensor] = None,
        high_res_raster: Optional[torch.LongTensor] = None,
        low_res_raster: Optional[torch.LongTensor] = None,

        mems: Optional[List[torch.FloatTensor]] = None,
        head_mask: Optional[torch.FloatTensor] = None,
        # inputs_embeds: Optional[torch.FloatTensor] = None,
        # labels: Optional[torch.LongTensor] = None,
        output_attentions: Optional[bool] = None,
        output_hidden_states: Optional[bool] = None,
        return_dict: Optional[bool] = True,
        **kwargs,
    ) -> Union[Tuple, TransfoXLNuPlanNSMOutput]:


        r"""
        labels (`torch.LongTensor` of shape `(batch_size,)`, *optional*):
            Labels for computing the sequence classification/regression loss. Indices should be in `[0, ...,
            config.num_labels - 1]`. If `config.num_labels == 1` a regression loss is computed (Mean-Square loss), If
            `config.num_labels > 1` a classification loss is computed (Cross-Entropy).
        """
        device = high_res_raster.device
        # with history menuever label input
        if self.use_nsm and self.predict_trajectory_with_stopflag:
            if len(intended_maneuver_vector.shape) == 2 and len(current_maneuver_vector.shape) == 3:
                if self.maneuver_repeat:
                    intended_maneuver_vector = intended_maneuver_vector[:, -1].unsqueeze(1).repeat(1, 9)
                    current_maneuver_vector = current_maneuver_vector[:, -1, :].unsqueeze(1).repeat(1, 9, 1)
            # without history menuever label input
            else: 
                intended_maneuver_vector = intended_maneuver_vector.unsqueeze(1).repeat(1, 9)
                current_maneuver_vector = current_maneuver_vector.unsqueeze(1).repeat(1, 9, 1)
        else:
            intended_maneuver_vector = None
            current_maneuver_vector = None
            intended_maneuver_label = None
            current_maneuver_label = None
        
        if self.predict_trajectory_with_stopflag:
            stopflag = torch.eq(intended_maneuver_label, 1) # bsz,  -> bsz, 
            stopflag_embed = self.stop_flag_embed(stopflag.to(device).long())

        return_dict = return_dict if return_dict is not None else self.config.use_return_dict


        if self.mask_history_intended_maneuver:
            intended_maneuver_vector[:] = 0
        if self.mask_history_current_maneuver:
            current_maneuver_vector[:] = 0.0

        if intended_maneuver_vector is not None and current_maneuver_vector is not None:
            intended_maneuver_embed = self.intended_m_embed(intended_maneuver_vector.to(device))  # [bsz, hidden_size]
        else:
            intended_maneuver_embed = None

        batch_size, h, w, total_channels = high_res_raster.shape
        ## action embedding 
        action_embeds = self.action_m_embed(context_actions)
        
        high_res_seq = self.cat_raster_seq(high_res_raster.permute(0, 3, 2, 1).to(device))
        low_res_seq = self.cat_raster_seq(low_res_raster.permute(0, 3, 2, 1).to(device))
        batch_size, context_length, c, h, w = high_res_seq.shape
        # embed with the format of (batchsize*history, n_embed) => (batchsize, history, n_embed): both high and low res => (batchsize, history, 2*n_embed)
        high_res_embed = self.cnn_downsample(
            high_res_seq.to(torch.float32).reshape(batch_size * context_length, c, h, w))
        low_res_embed = self.cnn_downsample(
            low_res_seq.to(torch.float32).reshape(batch_size * context_length, c, h, w))
        high_res_embed = high_res_embed.reshape(batch_size, context_length, -1)
        low_res_embed = low_res_embed.reshape(batch_size, context_length, -1)

        if intended_maneuver_embed is not None:
            state_embeds = torch.cat((intended_maneuver_embed,
                                    high_res_embed,
                                    low_res_embed), dim=-1).to(torch.float32)
        else:   
            state_embeds = torch.cat((high_res_embed,
                                     low_res_embed), dim=-1).to(torch.float32)
        
        if trajectory_label is not None:
            trajectory_label = trajectory_label[:, 1::2, :] # downsample the 20hz trajectory to 10hz
            pred_length = trajectory_label.shape[1]
        else:
            pred_length = 80
        
        
        # n_embed is 2/4 multiple because different embeddings are concated togaher at the same timestep.
        n_embed = action_embeds.shape[-1]
        input_embeds = torch.zeros(
            (batch_size, context_length * 2 - 1, n_embed),
            dtype=torch.float32,
            device=device
        )
        input_embeds[:, ::2, :] = state_embeds
        input_embeds[:, 1::2, :] = action_embeds
        
        # to keep input and output at the same dimension
        input_embeds = torch.cat([input_embeds, torch.zeros((batch_size, pred_length, n_embed), device=device)], dim=1)

        transformer_outputs = self.transformer(
            None,
            mems=mems,
            head_mask=head_mask,
            inputs_embeds=input_embeds,
            output_attentions=output_attentions,
            output_hidden_states=output_hidden_states,
            return_dict=return_dict,
        )
        transformer_outputs_hidden_state = transformer_outputs['last_hidden_state']

        assert (
            self.config.pad_token_id is not None or batch_size == 1
        ), "Cannot handle batch sizes > 1 if no padding token is defined."

        intended_m_logits = None
        current_m_logits = None
        if self.predict_intended_maneuver and intended_maneuver_vector is not None:
            intended_m_logits = self.intended_m_decoder(transformer_outputs_hidden_state[:, 0, :])
        if self.predict_current_maneuver and current_maneuver_vector is not None:
            current_m_logits = self.current_m_decoder(transformer_outputs_hidden_state[:, 1, :])
            current_c_confifence = torch.softmax(current_m_logits, dim=-1)
        
        # TODO: NSMdecoder with both transformer hidden states and intended manuever
        if self.traj_decoder is not None:
            traj_hidden_state = transformer_outputs_hidden_state[:, -pred_length:, :]
            if self.predict_trajectory_with_stopflag:
                traj_hidden_state = torch.cat([traj_hidden_state, stopflag_embed.repeat(1, pred_length, 1)], dim=-1)
            # expected shape for pred trajectory is (b, pred_length, 4)
            traj_pred = self.traj_decoder(traj_hidden_state)
        else:
            traj_pred = None
        
        if self.predict_trajectory_with_nsm:
            assert not self.predict_trajectory, 'Duplicate loss computation, donnot use predict_trajectory and predict_trajectory_with_nsm at the same time'
            lerp_weights = torch.arange(1.0, 1.0 + pred_length).float().to(device) / pred_length
            # interpolated_weights: [batch_size, pred_length, 12], linear interpolated from current to predicted next step weights
            interpolated_weights = torch.lerp(current_maneuver_label.unsqueeze(1).repeat(1, pred_length, 1),  # [20, 12] -> [20, pred_length, 12]
                                              current_c_confifence.unsqueeze(1).repeat(1, pred_length, 1),  #[20, 12] -> [20, pred_length, 12]
                                              lerp_weights.unsqueeze(0).unsqueeze(-1).repeat(batch_size, 1, 12))  #[pred_length] -> [1, pred_length, 12]
            # [batch_size, pred_length, d_embed] -> [batch_size, pred_length, d_embed]
            traj_hidden_state = self.nsm_decoder(hidden_states=transformer_outputs_hidden_state[:, 2:pred_length+2, :].reshape(-1, n_embed),
                                                 weight_blend=interpolated_weights.view(-1, 12))
            # traj_pred: [batch_size, pred_length, 4]
            traj_pred = self.traj_decoder(traj_hidden_state.reshape(batch_size, pred_length, n_embed))

        loss = torch.tensor(0, dtype=torch.float32, device=device)
        self.config_problem_type = 'NuPlan_NSM_SingleStep_Planning'
<<<<<<< HEAD

        if self.predict_intended_maneuver and intended_maneuver_label is not None:
            loss_fct = CrossEntropyLoss()
            loss_to_add = loss_fct(intended_m_logits.view(-1, 12), intended_maneuver_label.view(-1).long())
            loss += loss_to_add
            
        elif self.predict_intended_maneuver_change and intended_maneuver_label is not None:
            loss_fct = CrossEntropyLoss()
            intended_maneuver_vector_next = intended_maneuver_vector[:, -1].view(-1, 1)  # [batch_size, 1]
            change_label = intended_maneuver_label == intended_maneuver_vector_next
            if self.predict_intended_maneuver_change_non_persuasive:
                # must change into or change from one of the non-persuasive maneuvers
                non_persuasive_m = [3, 4, 5, 6, 7, 8, 9, 10, 11]
                mask_t0 = torch.any(
                    torch.stack([torch.eq(intended_maneuver_label, aelem).logical_or_(torch.eq(intended_maneuver_label, aelem)) for aelem in non_persuasive_m],
                                dim=0), dim=0)
                mask_t0 = mask_t0.logical_and_(torch.eq(intended_maneuver_vector_next, 0))
                mask_t1 = torch.any(
                    torch.stack([torch.eq(intended_maneuver_vector_next, aelem).logical_or_(torch.eq(intended_maneuver_vector_next, aelem)) for aelem in non_persuasive_m],
                                dim=0), dim=0)
                mask_t1 = mask_t1.logical_and_(torch.eq(intended_maneuver_label, 0))
                mask = mask_t0.logical_or_(mask_t1)
                change_label = change_label.logical_and_(mask)
            loss_to_add = loss_fct(intended_m_logits.view(batch_size, 2), change_label.view(batch_size).long())
            loss += loss_to_add

        if self.predict_current_maneuver and current_maneuver_label is not None:
            loss_fct = MSELoss()
            loss_to_add = loss_fct(current_c_confifence.squeeze(), current_maneuver_label.squeeze()) * 10000
            loss += loss_to_add        
        if trajectory_label is not None and self.traj_decoder is not None:
            loss_fct = MSELoss(reduction="mean")
            loss += loss_fct(traj_pred, trajectory_label.to(device))
=======
        if self.training:
            if self.not_same_scale != 1:
                scaler = torch.ones(intended_maneuver_label.shape, dtype=torch.float32,
                                    device=device) * self.not_same_scale
                ones = torch.ones(intended_maneuver_label.shape, dtype=torch.float32, device=device)
                scaler[intended_maneuver_label == intended_maneuver_vector] = ones[
                    intended_maneuver_label == intended_maneuver_vector]

            if self.predict_intended_maneuver and intended_maneuver_label is not None:
                loss_fct = CrossEntropyLoss()
                loss_to_add = loss_fct(intended_m_logits.view(-1, 12), intended_maneuver_label.view(-1).long())
                if self.not_same_scale != 1:
                    loss += loss_to_add * torch.mean(scaler)
                else:
                    loss += loss_to_add
            elif self.predict_intended_maneuver_change and intended_maneuver_label is not None:
                loss_fct = CrossEntropyLoss()
                intended_maneuver_vector_next = intended_maneuver_vector[:, -1].view(batch_size)  # [batch_size]
                intended_maneuver_label = intended_maneuver_label.view(batch_size)  # [batch_size]
                change_label = intended_maneuver_label != intended_maneuver_vector_next
                if self.predict_intended_maneuver_change_non_persuasive:
                    # must change into or change from one of the non-persuasive maneuvers
                    non_persuasive_m = [3, 4, 5, 6, 7, 8, 9, 10, 11]
                    mask_t0 = torch.any(
                        torch.stack([torch.eq(intended_maneuver_label, aelem).logical_or_(
                            torch.eq(intended_maneuver_label, aelem)) for aelem in non_persuasive_m],
                                    dim=0), dim=0)
                    mask_t0 = mask_t0.logical_and_(torch.eq(intended_maneuver_vector_next, 0))
                    mask_t1 = torch.any(
                        torch.stack([torch.eq(intended_maneuver_vector_next, aelem).logical_or_(
                            torch.eq(intended_maneuver_vector_next, aelem)) for aelem in non_persuasive_m],
                                    dim=0), dim=0)
                    mask_t1 = mask_t1.logical_and_(torch.eq(intended_maneuver_label, 0))
                    mask = mask_t0.logical_or_(mask_t1)
                    change_label = change_label.logical_and_(mask)
                loss_to_add = loss_fct(intended_m_logits.view(batch_size, 2), change_label.view(batch_size).long())
                loss += loss_to_add

            if self.predict_current_maneuver and current_maneuver_label is not None:
                loss_fct = MSELoss()
                loss_to_add = loss_fct(current_c_confifence.squeeze(), current_maneuver_label.squeeze()) * 10000
                if self.not_same_scale != 1:
                    loss += loss_to_add * torch.mean(scaler)
                else:
                    loss += loss_to_add
            elif self.predict_current_maneuver_change and current_maneuver_label is not None:
                loss_fct = MSELoss()
                batch_size_indices = torch.arange(batch_size, dtype=torch.long, device=device)
                change_label = current_maneuver_label[batch_size_indices, intended_maneuver_label.flatten()] - \
                               current_maneuver_vector[batch_size_indices, -1, intended_maneuver_label.flatten()]
                loss_to_add = loss_fct(current_c_confifence.squeeze(), change_label.squeeze())
                loss += loss_to_add

            if trajectory_label is not None and self.traj_decoder is not None:
                loss_fct = MSELoss(reduction="mean")
                loss += loss_fct(traj_pred, trajectory_label.to(device))
>>>>>>> bce27bd5

        pooled_logits = [intended_m_logits, current_m_logits, traj_pred]
        if not return_dict:
            output = (pooled_logits,) + transformer_outputs[1:]
            return ((loss,) + output) if loss is not None else output

        return TransfoXLNuPlanNSMOutput(
            loss=loss,
            logits=current_m_logits.cpu() if current_m_logits is not None else 0,
            mems=transformer_outputs.mems,
            hidden_states=transformer_outputs.hidden_states,
            attentions=transformer_outputs.attentions,
            all_logits=pooled_logits
        )
        
    def cat_raster_seq(self, raster:Optional[torch.LongTensor]):
        """
        input raster can be either high resolution raster or low resolution raster
        expected input size: [bacthsize, channel, h, w], and channel is consisted of goal(1d)+roadtype(20d)+agenttype*time(8*9d)
        """
        framenum = 9 # default for 2s and 5hz sampling
        b, c, h, w = raster.shape
        agent_type = 8
        road_type = 20

        goal_raster = raster[:, 0, :, :].reshape(b, 1, h, w)
        road_ratser = raster[:, 1:21, :, :]
        result = torch.zeros((b, framenum, agent_type + road_type + 1, h, w), device=raster.device)
        for i in range(framenum):
            agent_raster = raster[:, 1 + road_type + i::framenum, :, :]
            raster_i = torch.cat([goal_raster, road_ratser, agent_raster], dim = 1) # expected format (b, 1+20+8, h, w)
            result[:, i, :, :, :] = raster_i
        # return format (batchsize, history_frame_number, channels_per_frame, h, w)
        return result


class GPTModelNuPlan(GPT2PreTrainedModel):
    def __init__(self, config, **kwargs):
        super().__init__(config)
        self.transformer = GPT2Model(config)
        model_args = kwargs['model_args']
        self.use_nsm = model_args.use_nsm
        self.predict_trajectory = model_args.predict_trajectory
        self.predict_intended_maneuver = model_args.predict_intended_maneuver
        # self.predict_current_maneuver = model_args.predict_current_maneuver
        self.recover_obs = model_args.recover_obs
        self.predict_trajectory_with_nsm = model_args.predict_trajectory_with_nsm
        self.mask_history_intended_maneuver = model_args.mask_history_intended_maneuver
        self.mask_history_current_maneuver = model_args.mask_history_current_maneuver

        in_channels = 29 # raster: goal + road_type + agent_type    
        n_embed = config.n_embd // 2

        self.cnn_downsample = CNNDownSamplingResNet18(n_embed, in_channels=in_channels)
        
        self.intended_m_embed = nn.Sequential(nn.Embedding(num_embeddings=30, embedding_dim=config.n_embd), nn.Tanh())
        self.action_m_embed = nn.Sequential(nn.Linear(4, config.n_embd), nn.Tanh())

        # if self.predict_trajectory_with_nsm:
        self.nsm_decoder = NSMDecoder(config.n_embd)

        self.traj_decoder = None
        if self.predict_trajectory:
            self.traj_decoder = DecoderResCat(model_args.d_inner, config.n_embd, out_features=4)
        if self.predict_intended_maneuver:
            self.intended_m_decoder = DecoderResCat(model_args.d_inner, config.n_embd, out_features=12)
        if model_args.predict_current_maneuver:
            assert False, 'Deprecated: Do not predict current maneuver, use linear interpolation instead'
            self.current_m_decoder = DecoderResCat(model_args.d_inner, config.n_embd, out_features=12)
        if self.recover_obs:
            self.obs_embed_decoder = DecoderResCat(model_args.d_inner, config.n_embd, out_features=config.n_embd)
        # end of added
        # Initialize weights and apply final processing
        self.model_parallel = False
        self.device_map = None
        self.post_init()

    @add_start_docstrings(PARALLELIZE_DOCSTRING)
    def parallelize(self, device_map=None):
        warnings.warn(
            "`GPT2LMHeadModel.parallelize` is deprecated and will be removed in v5 of Transformers, you should load"
            " your model with `device_map='balanced'` in the call to `from_pretrained`. You can also provide your own"
            " `device_map` but it needs to be a dictionary module_name to device, so for instance {'transformer.h.0':"
            " 0, 'transformer.h.1': 1, ...}",
            FutureWarning,
        )
        self.device_map = (
            get_device_map(len(self.transformer.h), range(torch.cuda.device_count()))
            if device_map is None
            else device_map
        )
        assert_device_map(self.device_map, len(self.transformer.h))
        self.transformer.parallelize(self.device_map)
        self.cnn_downsample = self.cnn_downsample.to(self.transformer.first_device)
        self.intended_m_embed = self.intended_m_embed.to(self.transformer.first_device)
        self.intended_m_decoder = self.intended_m_decoder.to(self.transformer.first_device)
        self.current_m_decoder = self.current_m_decoder.to(self.transformer.first_device)
        self.nsm_decoder = self.nsm_decoder.to(self.transformer.first_device)
        self.traj_decoder = self.traj_decoder.to(self.transformer.first_device)
        self.model_parallel = True

    @add_start_docstrings(DEPARALLELIZE_DOCSTRING)
    def deparallelize(self):
        warnings.warn(
            "Like `parallelize`, `deparallelize` is deprecated and will be removed in v5 of Transformers.",
            FutureWarning,
        )
        self.transformer.deparallelize()
        self.transformer = self.transformer.to("cpu")
        self.cnn_downsample = self.cnn_downsample.to("cpu")
        self.intended_m_embed = self.intended_m_embed.to("cpu")
        self.intended_m_decoder = self.intended_m_decoder.to("cpu")
        self.current_m_decoder = self.current_m_decoder.to("cpu")
        self.nsm_decoder = self.nsm_decoder.to("cpu")
        self.traj_decoder = self.traj_decoder.to("cpu")
        self.model_parallel = False
        torch.cuda.empty_cache()
    
    @property
    def mode(self):
        # pred mode: Obs-Maneuver-Action Pair: [m,a | o,m,a | ... | o,m,a]
        if (self.predict_trajectory or self.predict_trajectory_with_nsm)\
            and self.predict_intended_maneuver \
            and self.recover_obs:
            return "PRED-OMA"
        
        # pred mode: Maneuver-Action Pair: [m,a | m,a |... | m,a]
        elif (self.predict_trajectory or self.predict_trajectory_with_nsm) \
            and self.predict_intended_maneuver \
            and not self.recover_obs:
            return "PRED-MA"
        
        # pred mode: Only Action
        elif (self.predict_trajectory or self.predict_trajectory_with_nsm) \
            and not self.predict_intended_maneuver \
            and not self.recover_obs:
            return "PRED-A"

        elif (self.predict_trajectory or self.predict_trajectory_with_nsm) \
            and not self.predict_current_maneuver and not self.predict_intended_maneuver \
            and self.recover_obs:
            return "PRED-OA"
        
    def forward(
        self,
        intended_maneuver_vector: Optional[torch.Tensor] = None,
        current_maneuver_vector: Optional[torch.Tensor] = None,
        high_res_raster: Optional[torch.Tensor] = None,
        low_res_raster: Optional[torch.Tensor] = None,
        trajectory: Optional[torch.Tensor] = None,
        past_key_values: Optional[Tuple[Tuple[torch.Tensor]]] = None,
        attention_mask: Optional[torch.FloatTensor] = None,
        token_type_ids: Optional[torch.LongTensor] = None,
        position_ids: Optional[torch.LongTensor] = None,
        head_mask: Optional[torch.FloatTensor] = None,
        encoder_hidden_states: Optional[torch.Tensor] = None,
        encoder_attention_mask: Optional[torch.FloatTensor] = None,
        use_cache: Optional[bool] = None,
        output_attentions: Optional[bool] = None,
        output_hidden_states: Optional[bool] = None,
        return_dict: Optional[bool] = None,
        past_seq: Optional[int] = 8,
        **kwargs
    ) -> Union[Tuple, CausalLMOutputWithCrossAttentions]:
        """
        intended_maneuver_vector:  batch_size, seq
        current_maneuver_vector: batch_size, seq, 12
        high_res_raster: batch_size, seq, h, w, c (c=29)
        low_res_raster: batch_size, seq, h, w, c (c=29)
        trajectory: batch_size, seq, 4
        """
        if len(high_res_raster.shape) == 4: # convert (b, h, w, seq*c) ->(b, seq, h, w, c)
            _b, _h, _w, _= high_res_raster.shape
            high_res_raster = high_res_raster.reshape(_b, _h, _w, -1, 29).permute(0, 3, 1, 2, 4)
            low_res_raster = low_res_raster.reshape(_b, _h, _w, -1, 29).permute(0, 3, 1, 2, 4)
        
        return_dict = return_dict if return_dict is not None else self.config.use_return_dict
        device = high_res_raster.device
        # with history menuever label input
            
        if self.mask_history_intended_maneuver:
            intended_maneuver_vector[:] = 0
        if self.mask_history_current_maneuver:
            current_maneuver_vector[:] = 0.0

        if intended_maneuver_vector is not None and current_maneuver_vector is not None:
            intended_maneuver_embed = self.intended_m_embed(intended_maneuver_vector.to(device))  # [bsz, hidden_size]
        else:
            intended_maneuver_embed = None
            
        ## ratser embedding and concat to state embedding
        high_res_raster = high_res_raster.permute(0, 1, 4, 2, 3)
        low_res_raster = low_res_raster.permute(0, 1, 4, 2, 3)
        batch_size, seq, c, h, w = high_res_raster.shape
        future_seq = seq - past_seq
        # embed with the format of (batchsize*history, n_embed) => (batchsize, history, n_embed): both high and low res => (batchsize, history, 2*n_embed) 
        high_res_embed = self.cnn_downsample(high_res_raster.to(torch.float32).reshape(batch_size * seq, c, h, w)).reshape(batch_size, seq, -1)
        low_res_embed = self.cnn_downsample(low_res_raster.to(torch.float32).reshape(batch_size * seq, c, h, w)).reshape(batch_size, seq, -1)
        
        state_embeds = torch.cat((high_res_embed,
                                      low_res_embed), dim=-1).to(torch.float32)
        ## maneuver embedding
        if intended_maneuver_embed is not None:       
            maneuver_embeds = intended_maneuver_embed.to(torch.float32)
        else:
            maneuver_embeds = None
        
        ## action embedding 
        action_embeds = self.action_m_embed(trajectory)
        n_embed = action_embeds.shape[-1]
        
        # concat state embeding, maneuver embeding, action embeding
        if self.use_nsm:
            input_embeds_past = torch.cat((
                    torch.zeros_like(state_embeds[:, :past_seq+1, :]), torch.zeros_like(maneuver_embeds[:, :past_seq, :]), torch.zeros_like(action_embeds[:, :past_seq, :])
                ), dim=1)
            input_embeds_past[:, ::3, :] = state_embeds[:, :past_seq+1, :]
            input_embeds_past[:, 1::3, :] = maneuver_embeds[:, :past_seq, :]
            input_embeds_past[:, 2::3, :] = action_embeds[:, :past_seq, :]
        else:
            input_embeds_past = torch.cat((
                torch.zeros_like(state_embeds[:, :past_seq+1]), torch.zeros_like(action_embeds[:, :past_seq, :])
            ), dim=1)
            input_embeds_past[:, ::2, :] = state_embeds[:, :past_seq+1, :]
            input_embeds_past[:, 1::2, :] = action_embeds[:, :past_seq, :]

        total_past_length = input_embeds_past.shape[1]
        if self.mode == "PRED-OMA":
            if self.use_nsm:
                input_embeds = torch.cat((
                    torch.zeros_like(state_embeds), torch.zeros_like(maneuver_embeds), torch.zeros_like(action_embeds)
                ), dim=1)
                input_embeds[:, ::3, :] = state_embeds
                input_embeds[:, 1::3, :] = maneuver_embeds
                input_embeds[:, 2::3, :] = action_embeds
            else:
                input_embeds_future = torch.cat((
                    torch.zeros_like(maneuver_embeds[:, past_seq:, :]), torch.zeros_like(action_embeds[:, past_seq:, :]),torch.zeros_like(state_embeds[:, past_seq+1:, :])
                ),dim=1)
                input_embeds_future[:, ::3, :] = maneuver_embeds[:, past_seq:, :]
                input_embeds_future[:, 1::3, :] = action_embeds[:, past_seq:, :]
                input_embeds_future[:, 2::3, :] = state_embeds[:, past_seq+1:, :]
                input_embeds = torch.cat((input_embeds_past, input_embeds_future), dim=1)
        else: 
            
            if self.mode == "PRED-MA":
                input_embeds_future = torch.cat((
                    torch.zeros_like(maneuver_embeds[:, past_seq:, :]), torch.zeros_like(action_embeds[:, past_seq:, :])
                ), dim=1)
                input_embeds_future[:, ::2, :] = maneuver_embeds[:, past_seq:, :]
                input_embeds_future[:, 1::2, :] = action_embeds[:, past_seq:, :]
            elif self.mode == "PRED-OA":
                input_embeds_future = torch.cat((
                    torch.zeros_like(state_embeds[:, past_seq+1:, :]), torch.zeros_like(action_embeds[:, past_seq:, :])
                ), dim=1)
                input_embeds_future[:, ::2, :] = action_embeds[:, past_seq:, :]
                input_embeds_future[:, 1::2, :] = state_embeds[:, past_seq+1:, :]  
            elif self.mode == "PRED-A":
                input_embeds_future = action_embeds[:, past_seq:, :]
            input_embeds = torch.cat((input_embeds_past, input_embeds_future), dim=1)
        # input_embeds = torch.zeros(
        #     (batch_size, input_seq, n_embed), dtype=torch.float32, device=device)
        # input_embeds[:, ::3, :] = state_embeds
        # input_embeds[:, 1::3, :] = maneuver_embeds
        # input_embeds[:, 2::3, :] = action_embeds

        transformer_outputs = self.transformer(
            past_key_values=past_key_values,
            attention_mask=attention_mask,
            token_type_ids=token_type_ids,
            position_ids=position_ids,
            head_mask=head_mask,
            inputs_embeds=input_embeds,
            encoder_hidden_states=encoder_hidden_states,
            encoder_attention_mask=encoder_attention_mask,
            use_cache=use_cache,
            output_attentions=output_attentions,
            output_hidden_states=output_hidden_states,
            return_dict=return_dict,
        )
        hidden_states = transformer_outputs[0]
        # compute correspond hidden states to predict
        if self.use_nsm:
            manuever_hidden_states_past = hidden_states[:, :total_past_length-1, :][:, ::3, :]
            action_hidden_states_past = hidden_states[:, :total_past_length-1, :][:, 1::3, :]
            obs_recover_hidden_states_past = hidden_states[:, :total_past_length-1, :][:, 2::3]
            if self.mode == "PRED-OMA":
                manuever_hidden_states = hidden_states[:, ::3, :]
                action_hidden_states = hidden_states[:, 1::3, :]
                obs_recover_hidden_states = hidden_states[:, 2::3, :]   
            elif self.mode == "PRED-MA":
                manuever_hidden_states_future = hidden_states[:, total_past_length-1:-1, :][:, ::2]
                action_hidden_states_future = hidden_states[:, total_past_length-1:, :][:, 1::2]
                manuever_hidden_states = torch.cat((manuever_hidden_states_past, manuever_hidden_states_future), dim=1)
                action_hidden_states = torch.cat((action_hidden_states_past, action_hidden_states_future), dim=1)
            elif self.mode == "PRED-OA":
                obs_recover_hidden_states_future = hidden_states[:, total_past_length-1:, :][:, 1::2]
                action_hidden_states_future = hidden_states[:, total_past_length-1:, :][:, ::2]
                obs_recover_hidden_states = torch.cat((obs_recover_hidden_states_past, obs_recover_hidden_states_future),dim=1)
                action_hidden_states = torch.cat((action_hidden_states_past, action_hidden_states_future), dim=1)
            elif self.mode == "PRED-A":
                action_hidden_states_future = hidden_states[:, total_past_length-1:-1, :]
                action_hidden_states = torch.cat((action_hidden_states_past, action_hidden_states_future), dim=1)
        else:
            manuever_hidden_states_past = hidden_states[:, :total_past_length-1, :][:, ::2, :]
            action_hidden_states_past = hidden_states[:, :total_past_length-1, :][:, ::2, :]
            obs_recover_hidden_states_past = hidden_states[:, :total_past_length-1, :][:, 1::2, :]
            if self.mode == "PRED-OMA":
                manuever_hidden_states_future = hidden_states[:, total_past_length-1:-1, :][:, ::3]
                action_hidden_states_future = hidden_states[:, total_past_length-1:, :][:, 1::3]
                obs_recover_hidden_states_future = hidden_states[:, total_past_length-1:, :][:, 2::3]
                manuever_hidden_states = torch.cat((manuever_hidden_states_past, manuever_hidden_states_future), dim=1)
                obs_recover_hidden_states = torch.cat((obs_recover_hidden_states_past, obs_recover_hidden_states_future), dim=1)               
            elif self.mode == "PRED-MA":
                manuever_hidden_states_future = hidden_states[:, total_past_length-1:-1, :][:, ::2]
                action_hidden_states_future = hidden_states[:, total_past_length-1:, :][:, 1::2]
                manuever_hidden_states = torch.cat((manuever_hidden_states_past, manuever_hidden_states_future), dim=1)
                action_hidden_states = torch.cat((action_hidden_states_past, action_hidden_states_future), dim=1)
            elif self.mode == "PRED-OA":
                action_hidden_states = hidden_states[:, ::2, :]
                obs_recover_hidden_states = hidden_states[:, 1::2, :]
            elif self.mode == "PRED-A":
                action_hidden_states_future = hidden_states[:, total_past_length-1:-1, :]
                action_hidden_states = torch.cat((action_hidden_states_past, action_hidden_states_future), dim=1)
        
        intended_m_logits = None
        current_m_logits = None
        traj_logits = None
        if self.predict_intended_maneuver and intended_maneuver_vector is not None:
            intended_m_logits = self.intended_m_decoder(manuever_hidden_states)
        
        if self.traj_decoder is not None and not self.predict_trajectory_with_nsm:
            # expected shape for pred trajectory is (b, pred_length, 4)
            traj_logits = self.traj_decoder(action_hidden_states)

        if self.predict_trajectory_with_nsm:
            assert not self.predict_trajectory, 'Duplicate loss computation, donnot use predict_trajectory and predict_trajectory_with_nsm at the same time'
            lerp_weights = torch.arange(1.0, 1.0 + seq).float().to(device) / seq
            # interpolated_weights: [batch_size, pred_length, 12], linear interpolated from current to predicted next step weights
            interpolated_weights = torch.lerp(current_maneuver_vector,  # [bsz, seq, 12]
                                              current_c_confifence,  #[bsz, seq, 12]
                                              lerp_weights.unsqueeze(0).unsqueeze(-1).repeat(batch_size, 1, 12))  #[pred_length] -> [1, pred_length, 12]
            # [batch_size, pred_length, d_embed] -> [batch_size, pred_length, d_embed]
            traj_hidden_state = self.nsm_decoder(hidden_states=action_hidden_states.reshape(-1, n_embed),
                                                 weight_blend=interpolated_weights.view(-1, 12))
            # traj_pred: [batch_size, pred_length, 4]
            traj_logits = self.traj_decoder(traj_hidden_state.reshape(batch_size, seq, n_embed))
        
        if self.recover_obs:
            obs_labels = state_embeds[:, 1:, :]
            recovered_obs_embd = self.obs_embed_decoder(obs_recover_hidden_states[:, :-1, :])
            
        loss = torch.tensor(0, dtype=torch.float32, device=device)
        
        ## input recover supervision

        if self.predict_intended_maneuver and intended_maneuver_vector is not None:
            loss_fct = CrossEntropyLoss()
            loss_to_add = loss_fct(intended_m_logits.view(-1, 12), intended_maneuver_vector.view(-1).long())    
            loss += loss_to_add

        if self.predict_current_maneuver and current_maneuver_vector is not None:
            loss_fct = MSELoss()
            loss_to_add = loss_fct(current_c_confifence.squeeze(), current_maneuver_vector.squeeze())
            loss += loss_to_add
        
        if self.predict_trajectory and self.traj_decoder is not None:
            loss_fct = MSELoss(reduction="mean")
            loss_to_add = loss_fct(traj_logits[:, :, :2], trajectory[:, :, :2].to(device))
            loss += loss_to_add
            # yaw_loss = loss_fct(traj_logits[:, :, -1]*1000, trajectory[:, :, -1].to(device)*1000)
            # loss += yaw_loss
            # gt_normalized_pts = self.compute_normalized_points(trajectory)
            # pred_normalized_pts = self.compute_normalized_points(traj_logits)
            # final_pt_loss = loss_fct(pred_normalized_pts[:, -1, :2], gt_normalized_pts[:, -1, :2].to(device))
            # loss += final_pt_loss
            # world_coor_loss = loss_fct(pred_normalized_pts[:, :, :2], gt_normalized_pts[:, :, :2]).to(device)
            # loss += world_coor_loss

        if self.recover_obs:
            loss_fct = MSELoss(reduction="mean")
            loss_to_add = loss_fct(recovered_obs_embd, obs_labels)
            loss += loss_to_add

        if not return_dict:
            output = (traj_logits,) + transformer_outputs[1:]
            return ((loss,) + output) if loss is not None else output

        return CausalLMOutputWithCrossAttentions(
            loss=loss,
            logits=traj_logits,
            past_key_values=transformer_outputs.past_key_values,
            hidden_states=transformer_outputs.hidden_states,
            attentions=transformer_outputs.attentions,
            cross_attentions=transformer_outputs.cross_attentions,
        )

    def generate(self, 
                intended_maneuver_vector: Optional[torch.Tensor] = None,
                current_maneuver_vector: Optional[torch.Tensor] = None,
                high_res_raster: Optional[torch.Tensor] = None,
                low_res_raster: Optional[torch.Tensor] = None,
                trajectory: Optional[torch.Tensor] = None,
                attention_mask: Optional[torch.FloatTensor] = None,
                position_ids: Optional[torch.LongTensor] = None,
                use_cache: Optional[bool] = True,
                output_attentions: Optional[bool] = False,
                output_hidden_states: Optional[bool] = False,
                return_dict: Optional[bool] = True,
                seq_length: Optional[int] = 33,
                **kwargs):
        """
        all the input items only include the historic contents
        """
        device = high_res_raster.device
        if len(high_res_raster.shape) == 4: # convert (b, h, w, seq*c) ->(b, seq, h, w, c)
            _b, _h, _w, _= high_res_raster.shape
            high_res_raster = high_res_raster.reshape(_b, _h, _w, -1, 29).permute(0, 3, 1, 2, 4)
            low_res_raster = low_res_raster.reshape(_b, _h, _w, -1, 29).permute(0, 3, 1, 2, 4)
        if not self.use_nsm:
            intended_maneuver_vector, current_maneuver_vector = None, None
        if intended_maneuver_vector is not None and current_maneuver_vector is not None:
            if self.mask_history_intended_maneuver:
                intended_maneuver_vector[:] = 0
            if self.mask_history_current_maneuver:
                current_maneuver_vector[:] = 0.0
            intended_maneuver_embed = self.intended_m_embed(intended_maneuver_vector.to(device))
        else:
            intended_maneuver_embed = None
        
        ## ratser embedding and state embedding concat
        high_res_raster = high_res_raster.permute(0, 3, 4, 1, 2)
        low_res_raster = low_res_raster.permute(0, 3, 4, 1, 2)
        batch_size, seq, c, h, w = high_res_raster.shape
        # embed with the format of (batchsize*history, n_embed) => (batchsize, history, n_embed): both high and low res => (batchsize, history, 2*n_embed) 
        high_res_embed = self.cnn_downsample(high_res_raster.to(torch.float32).reshape(batch_size * seq, c, h, w)).reshape(batch_size, seq, -1)
        low_res_embed = self.cnn_downsample(low_res_raster.to(torch.float32).reshape(batch_size * seq, c, h, w)).reshape(batch_size, seq, -1)
        state_embeds = torch.cat((high_res_embed, low_res_embed), dim=-1).to(torch.float32)
        ## maneuver embedding
        if intended_maneuver_embed is not None:
            maneuver_embeds = intended_maneuver_embed.to(torch.float32)
        else:
            maneuver_embeds = None
        ## action embedding
        action_embeds = self.action_m_embed(trajectory)
        if not self.use_nsm:
            input_embeds = torch.cat((torch.zeros_like(state_embeds, dtype=torch.float32, device=device), 
                                      torch.zeros_like(action_embeds, dtype=torch.float32, device=device)), dim=1)
            
            input_embeds[:, ::2, :] = state_embeds
            input_embeds[:, 1::2, :] = action_embeds
        else:
            input_embeds = torch.cat((torch.zeros_like(state_embeds, dtype=torch.float32, device=device), 
                                      torch.zeros_like(maneuver_embeds, dtype=torch.float32, device=device),
                                      torch.zeros_like(action_embeds, dtype=torch.float32, device=device)), dim=1)
            input_embeds[:, ::3, :] = state_embeds
            input_embeds[:, 1::3, :] = maneuver_embeds
            input_embeds[:, 2::3, :] = action_embeds
        
        # result dict
        result_to_return = dict()
        result_to_return["trajectory"] = list()
        result_to_return["intend_maneuver"] = list()
        result_to_return["current_maneuver"] = list()
        step = 0
        while True:
            # TODO: attention mask prepare and position_ids prepare
            attention_mask = self._prepare_attention_mask_for_generation(input_embeds)
            position_ids = self._prepare_position_ids_for_generation(attention_mask)
            transformer_outputs = self.transformer(
                inputs_embeds=input_embeds,
                attention_mask=attention_mask,
                position_ids=position_ids,
                use_cache=use_cache,
                output_attentions=output_attentions,
                output_hidden_states=output_hidden_states,
                return_dict=return_dict,
            )
            hidden_state = transformer_outputs[0]
            # pred mode: Obs-Maneuver-Action Pair: [m,a | o,m,a | ... | o,m,a]
            if self.mode == "PRED-OMA":
                if step > 3 * seq_length - 1:
                    break
                if step % 3 == 0:
                    intended_m_logits = self.intended_m_decoder(hidden_state[:, -1, :].unsqueeze(1))
                    current_m_logits = self.current_m_decoder(hidden_state[:, -1, :].unsqueeze(1))
                    current_c_confifence = torch.softmax(current_m_logits, dim=-1)
                    result_to_return["intend_maneuver"].append(intended_m_logits)
                    result_to_return["current_maneuver"].append(current_c_confifence)
                    next_embed = self.intended_m_embed(torch.argmax(intended_m_logits, dim=-1))       
                elif step % 3 == 1:
                    if self.predict_trajectory_with_nsm:
                        lerp_weights = torch.arange(1.0, 1.0 + seq).float().to(device) / seq
                        interpolated_weights = torch.lerp(current_maneuver_vector,  # [bsz, seq, 12]
                                                        current_c_confifence,  #[bsz, seq, 12]
                                                        lerp_weights.unsqueeze(0).unsqueeze(-1).repeat(batch_size, 1, 12))  #[pred_length] -> [1, pred_length, 12]
                        # [batch_size, pred_length, d_embed] -> [batch_size, pred_length, d_embed]
                        traj_hidden_state = self.nsm_decoder(hidden_states=hidden_state.reshape(-1, hidden_state.shape[-1]),
                                                            weight_blend=interpolated_weights.view(-1, 12))
                        # traj_pred: [batch_size, pred_length, 4]
                        traj_logits = self.traj_decoder(traj_hidden_state.reshape(batch_size, seq, hidden_state.shape[-1]))
                    elif self.predict_trajectory:
                        traj_logits = self.traj_decoder(hidden_state[:, -1, :].unsqueeze(1))
                    result_to_return["trajectory"].append(traj_logits)
                    next_embed = self.action_m_embed(traj_logits)
                elif step % 3 == 2:
                    next_embed = self.obs_embed_decoder(hidden_state[:, -1, :].unsqueeze(1))
                            
            # pred mode: Maneuver-Action Pair: [m,a | m,a |... | m,a]
            elif self.mode == "PRED-MA":
                if step > 2 * seq_length - 1:
                    break
                if step % 2 == 0:
                    intended_m_logits = self.intended_m_decoder(hidden_state[:, -1, :].unsqueeze(1))
                    current_m_logits = self.current_m_decoder(hidden_state[:, -1, :].unsqueeze(1))
                    current_c_confifence = torch.softmax(current_m_logits, dim=-1)
                    result_to_return["intend_maneuver"].append(intended_m_logits)
                    result_to_return["current_maneuver"].append(current_c_confifence)
                    next_embed = self.intended_m_embed(torch.argmax(intended_m_logits, dim=-1))
                elif step % 2 == 1:
                    if self.predict_trajectory_with_nsm:
                        lerp_weights = torch.arange(1.0, 1.0 + seq).float().to(device) / seq
                        interpolated_weights = torch.lerp(current_maneuver_vector,  # [bsz, seq, 12]
                                                        current_c_confifence,  #[bsz, seq, 12]
                                                        lerp_weights.unsqueeze(0).unsqueeze(-1).repeat(batch_size, 1, 12))  #[pred_length] -> [1, pred_length, 12]
                        # [batch_size, pred_length, d_embed] -> [batch_size, pred_length, d_embed]
                        traj_hidden_state = self.nsm_decoder(hidden_states=hidden_state.reshape(-1, hidden_state.shape[-1]),
                                                            weight_blend=interpolated_weights.view(-1, 12))
                        # traj_pred: [batch_size, pred_length, 4]
                        traj_logits = self.traj_decoder(traj_hidden_state.reshape(batch_size, seq, hidden_state.shape[-1]))
                    elif self.predict_trajectory:
                        traj_logits = self.traj_decoder(hidden_state[:, -1, :].unsqueeze(1))
                    result_to_return["trajectory"].append(traj_logits)
                    next_embed = self.action_m_embed(traj_logits)
            
            elif self.mode == "PRED-OA":
                if step > 2 * seq_length - 1:
                    break
                if step % 2 == 0:
                    if self.predict_trajectory_with_nsm:
                        lerp_weights = torch.arange(1.0, 1.0 + seq).float().to(device) / seq
                        interpolated_weights = torch.lerp(current_maneuver_vector,  # [bsz, seq, 12]
                                                        current_c_confifence,  #[bsz, seq, 12]
                                                        lerp_weights.unsqueeze(0).unsqueeze(-1).repeat(batch_size, 1, 12))  #[pred_length] -> [1, pred_length, 12]
                        # [batch_size, pred_length, d_embed] -> [batch_size, pred_length, d_embed]
                        traj_hidden_state = self.nsm_decoder(hidden_states=hidden_state.reshape(-1, hidden_state.shape[-1]),
                                                            weight_blend=interpolated_weights.view(-1, 12))
                        # traj_pred: [batch_size, pred_length, 4]
                        traj_logits = self.traj_decoder(traj_hidden_state.reshape(batch_size, seq, hidden_state.shape[-1]))
                    elif self.predict_trajectory:
                        traj_logits = self.traj_decoder(hidden_state[:, -1, :].unsqueeze(1))
                    result_to_return["trajectory"].append(traj_logits)
                    next_embed = self.action_m_embed(traj_logits)
                if step % 2 == 1:
                    next_embed = self.obs_embed_decoder(hidden_state[:, -1, :].unsqueeze(1))
            # pred mode : Only Action
            elif self.mode == "PRED-A":
                if step > seq_length - 1:
                    break
                if self.predict_trajectory_with_nsm:
                        lerp_weights = torch.arange(1.0, 1.0 + seq).float().to(device) / seq
                        interpolated_weights = torch.lerp(current_maneuver_vector,  # [bsz, seq, 12]
                                                        current_c_confifence,  #[bsz, seq, 12]
                                                        lerp_weights.unsqueeze(0).unsqueeze(-1).repeat(batch_size, 1, 12))  
                        traj_hidden_state = self.nsm_decoder(hidden_states=hidden_state.reshape(-1, hidden_state.shape[-1]),
                                                            weight_blend=interpolated_weights.view(-1, 12))
                        traj_logits = self.traj_decoder(traj_hidden_state.reshape(batch_size, seq, hidden_state.shape[-1]))
                elif self.predict_trajectory:
                    traj_logits = self.traj_decoder(hidden_state[:, -1, :].unsqueeze(1))
                result_to_return["trajectory"].append(traj_logits)
                next_embed = self.action_m_embed(traj_logits)

            input_embeds = torch.cat((input_embeds, next_embed), dim=1)
            step += 1
        
        result_to_return["trajectory"] = torch.cat(result_to_return["trajectory"], dim=1)   
        result_to_return["intend_maneuver"] = torch.cat(result_to_return["intend_maneuver"], dim=1) if len(result_to_return["intend_maneuver"]) > 0 else None
        result_to_return["current_maneuver"] = torch.cat(result_to_return["current_maneuver"], dim=1) if len(result_to_return["current_maneuver"]) > 0 else None
        
        return result_to_return
    
    # def _prepare_model_inputs(self, input)
    def _prepare_attention_mask_for_generation(self, input_embeds):
        return torch.ones(input_embeds.shape[:2], dtype=torch.long, device=input_embeds.device)

    def _prepare_position_ids_for_generation(self, attention_mask):
        position_ids = attention_mask.long().cumsum(-1) - 1
        position_ids.masked_fill_(attention_mask == 0, 1)
        return position_ids
    
    def compute_normalized_points(self, trajectory, yaw=0):
        bsz = trajectory.shape[0]
        device = trajectory.device
        ego_trajectory = torch.zeros((bsz, 1, 4), device=device)
        ego_trajectory[-1] = yaw
        next_normalized_trajectories = list()
        for idx in range(0, trajectory.shape[1]):
            cos_, sin_ = torch.cos(-ego_trajectory[:, -1, -1]), torch.sin(-ego_trajectory[:, -1, -1])
            cos_.to(device)
            sin_.to(device)
            delta_yaw = torch.arctan(torch.divide(trajectory[:, idx, 1], trajectory[:, idx, 0]))
            offset_x = trajectory[:, idx, 0] * cos_ + trajectory[:, idx, 1] * sin_
            offset_y = trajectory[:, idx, 1] * cos_ - trajectory[:, idx, 0] * sin_
            next_ego_traj = torch.stack([ego_trajectory[:, -1, 0] + offset_x,
                                        ego_trajectory[:, -1, 1] + offset_y,
                                        torch.zeros_like(ego_trajectory[:, -1, 1]),
                                        # ego_trajectory[:, -1, -1] + delta_yaw],dim=-1)
                                        ego_trajectory[:, -1, -1] + trajectory[:, idx, -1]],dim=-1)
            ego_trajectory = torch.cat((ego_trajectory, torch.tensor(next_ego_traj).reshape(bsz, 1, -1)), dim=1)
            next_normalized_trajectories.append(next_ego_traj)
            
        next_normalized_trajectories = torch.stack(next_normalized_trajectories).permute(1, 0, 2)
        # bsz, seq, 4
        return next_normalized_trajectories
    
    def compute_yaw(self, point):
        yaw = torch.arctan(point[:, 1]/point[:, 0])
        return yaw
    
if  __name__ == '__main__':
    import datasets
    import argparse, time, pickle
    import matplotlib.pyplot as plt
    parser = argparse.ArgumentParser()
    parser.add_argument("--use_nsm", default=False)
    parser.add_argument("--predict_intended_maneuver", default=False)
    parser.add_argument("--predict_current_maneuver", default=False)
    parser.add_argument("--predict_trajectory", default=True)
    parser.add_argument("--recover_obs", default=False)
    parser.add_argument("--scale_on_not_same_loss", default=1.0)
    parser.add_argument("--maneuver_repeat", default=True)
    parser.add_argument("--predict_trajectory_with_nsm", default=False)
    parser.add_argument("--mask_history_intended_maneuver", default=False)
    parser.add_argument("--mask_history_current_maneuver", default=False)
    
    parser.add_argument("--d_inner", default=1024)
    parser.add_argument("--model_name", default="xl")
    model_args = parser.parse_args()
    model_args.predict_intended_maneuver_change = False
    model_args.predict_intended_maneuver_change_non_persuasive = False
    model_args.predict_current_maneuver_change = False
    
    if model_args.model_name == 'gpt':
        dataset = datasets.load_from_disk("/media/shiduozhang/My Passport/nuplan/nsm_autoregressive_rapid")
        dataset.set_format("torch",columns=['trajectory','high_res_raster','low_res_raster','intended_maneuver_vector','current_maneuver_vector'])
        print("dataset size:", len(dataset))
        example = dataset[300]
        model = GPTModelNuPlan.from_pretrained('checkpoints/gpt/checkpoint-58000', model_args=model_args)
        gt = example["trajectory"][8:]
        loss_train = model(
            intended_maneuver_vector=example["intended_maneuver_vector"].unsqueeze(0),#torch.zeros(2,10,dtype=torch.int32),
            current_maneuver_vector=example["current_maneuver_vector"].unsqueeze(0),#torch.zeros(2,10,12),
            high_res_raster=example["high_res_raster"].unsqueeze(0),#torch.zeros(2,10,224,224,29),
            low_res_raster=example["low_res_raster"].unsqueeze(0),#torch.zeros(2,10,224,224,29),
            trajectory=example["trajectory"].unsqueeze(0),#torch.zeros(2,10,4),
            return_dict=True,
        )[0]
        result = model.generate(
            intended_maneuver_vector=example["intended_maneuver_vector"][:8].unsqueeze(0),
            current_maneuver_vector=example["current_maneuver_vector"][:8].unsqueeze(0),
            high_res_raster=example["high_res_raster"].reshape(224, 224, -1, 29)[:, :, :9, :].unsqueeze(0),
            low_res_raster=example["low_res_raster"].reshape(224, 224, -1, 29)[:, :, :9, :].unsqueeze(0),
            trajectory=example["trajectory"][:8].unsqueeze(0),
            return_dict=True,
        )
        pred_traj = result["trajectory"][0]
        print(gt[:, 0] - pred_traj[:, 0])
        loss_fn = nn.MSELoss()
        loss = loss_fn(pred_traj, gt)
        
        def compute_world_points(pred_traj, yaw=0):
            ego_trajectory = np.zeros((1, 3))
            ego_trajectory[-1] = yaw
            next_world_coor_trajectories = list()
            for idx in range(0, pred_traj.shape[0]):
                cos_, sin_ = math.cos(-ego_trajectory[-1][2]), math.sin(-ego_trajectory[-1][2])
                offset_x = pred_traj[idx, 0] * cos_ + pred_traj[idx, 1] * sin_
                offset_y = pred_traj[idx, 1] * cos_ - pred_traj[idx, 0] * sin_
                next_ego_traj = [ego_trajectory[-1][0] + offset_x,
                                ego_trajectory[-1][1] + offset_y,
                                ego_trajectory[-1][2] + pred_traj[idx, -1]]
                ego_trajectory = np.concatenate((ego_trajectory, np.array(next_ego_traj.copy()).reshape(1, -1)), axis=0)
                next_world_coor_trajectories.append(next_ego_traj)
                
            next_world_coor_trajectories = np.array(next_world_coor_trajectories)
            next_world_coor_points = next_world_coor_trajectories[::2]
            next_world_coor_x = next_world_coor_trajectories[:,0]
            next_world_coor_y = next_world_coor_trajectories[:,1]
            # next_world_coor_x = np.interp(np.linspace(0, len(next_world_coor_points)-1, 80), np.arange(0, len(next_world_coor_points)), next_world_coor_points[:, 0])
            # next_world_coor_y = np.interp(np.linspace(0, len(next_world_coor_points)-1, 80), np.arange(0, len(next_world_coor_points)), next_world_coor_points[:, 1])
            # next_world_coor_yaw = np.interp(np.linspace(0, len(next_world_coor_points)-1, 80), np.arange(0, len(next_world_coor_points)), next_world_coor_points[:, 2])
            # next_world_coor_points = np.stack([next_world_coor_x, next_world_coor_y, next_world_coor_yaw], axis=1)
            return next_world_coor_x - yaw, next_world_coor_y - yaw
        gt_x, gt_y = compute_world_points(gt.detach().cpu().numpy())
        pred_x, pred_y = compute_world_points(pred_traj.detach().cpu().numpy())
        loss_x = loss_fn(torch.tensor(pred_x), torch.tensor(gt_x))
        loss_y = loss_fn(torch.tensor(pred_y), torch.tensor(gt_y))
        fig = plt.figure(figsize=(200,100))
        ax1 = fig.add_subplot(1,1,1)    
        ax1.set_xlim([-100, 100])
        ax1.set_ylim([-100, 100])
        ax1.plot(gt_x, gt_y, color='green')
        ax1.plot(pred_x, pred_y, color='red')
        plt.show()
    
    else:
        model = TransfoXLModelNuPlan.from_pretrained('checkpoints/xl/checkpoint-20000', model_args=model_args)
        model.config.pad_token_id = 0
        dataset = datasets.load_from_disk("/media/shiduozhang/My Passport/nuplan/nsm_sparse_balance_new_4seq/")
        # print(dataset.features)
        dataset = dataset.train_test_split(test_size=0.1, shuffle=True, seed=42)
        example = dataset['test'][3]
        result = model(
            intended_maneuver_label=example['intended_maneuver_label'].unsqueeze(0),
            intended_maneuver_vector=example['intended_maneuver_vector'].unsqueeze(0).unsqueeze(0),
            current_maneuver_label=example['current_maneuver_label'].unsqueeze(0),
            current_maneuver_vector=example['current_maneuver_vector'].unsqueeze(0).unsqueeze(0),
            action_label=None,
            trajectory_label=example['trajectory_label'].unsqueeze(0),
            context_actions=example['context_actions'].unsqueeze(0),
            high_res_raster=example['high_res_raster'].unsqueeze(0),
            low_res_raster=example['low_res_raster'].unsqueeze(0),
            mems=None,
            head_mask=None,
            output_attentions=None,
            output_hidden_states=None,
            return_dict=True,
        )
        pred_traj = result[-1][-1]
        gt_traj = example['trajectory_label'][1::2].cpu().numpy()
        loss_fn = nn.MSELoss()
        loss = loss_fn(pred_traj, example['trajectory_label'][1::2])
        print("loss", loss)
        pred_x, pred_y = pred_traj[0, :, 0].detach().cpu().numpy(), pred_traj[0, :, 1].detach().cpu().numpy()
        gt_x, gt_y = gt_traj[:, 0], gt_traj[:, 1]
        fig = plt.figure(figsize=(200,100))
        ax1 = fig.add_subplot(1,1,1)    
        ax1.set_xlim([-100, 100])
        ax1.set_ylim([-100, 100])
        ax1.scatter(gt_x[::4], gt_y[::4], color='green')
        ax1.scatter(pred_x[::4], pred_y[::4], color='red')
        plt.show()

    
    ## ground truth inverse computation
    with open("visulization/rasters/test/frame1k.pkl", "rb") as f:
        example = pickle.load(f)
        trajectory = example["trajectory"]
        tan = np.divide(trajectory[:, 1], trajectory[:, 0])
        yaw_np = np.arctan(tan)
        delta_yaw = yaw_np - trajectory[:, 2]
        gt = example["gt"]
        yaw = example["world_yaw"]
    gt_x, gt_y = gt[:, 0], gt[:, 1]
    world_trajectory = model.compute_normalized_points(torch.tensor(trajectory).unsqueeze(0), yaw)
    x = world_trajectory[0, :, 0].numpy() - yaw
    y = world_trajectory[0, :, 1].numpy() - yaw
    # x, y = compute_world_points(trajectory, yaw)
    diff_x = x - gt_x
    diff_y = y - gt_y
    fig = plt.figure(figsize=(200,100))
    ax1 = fig.add_subplot(1,1,1)    
    ax1.set_xlim([-100, 100])
    ax1.set_ylim([-100, 100])
    ax1.plot(gt_x, gt_y, color='green')
    ax1.plot(x, y, color='red')
    plt.show()

    print("done")<|MERGE_RESOLUTION|>--- conflicted
+++ resolved
@@ -38,7 +38,7 @@
         self.predict_intended_maneuver_change = model_args.predict_intended_maneuver_change
         self.predict_intended_maneuver_change_non_persuasive = model_args.predict_intended_maneuver_change_non_persuasive
         self.predict_current_maneuver_change = model_args.predict_current_maneuver_change
-        
+
         in_channels = 29 # raster: goal + road_type + agent_type
         if self.use_nsm and self.predict_trajectory_with_stopflag:
             n_embed = config.d_embed // 3 # high res + low res + intented m
@@ -46,19 +46,19 @@
             n_embed = config.d_embed // 2
 
         self.cnn_downsample = CNNDownSamplingResNet18(n_embed, in_channels=in_channels)
-        
+
         self.intended_m_embed = nn.Sequential(nn.Embedding(num_embeddings=30, embedding_dim=n_embed), nn.Tanh())
         self.action_m_embed = nn.Sequential(nn.Linear(4, config.d_embed), nn.Tanh())
 
         if self.predict_trajectory_with_nsm:
             self.nsm_decoder = NSMDecoder(config.d_embed)
-        
+
         if self.predict_trajectory_with_stopflag:
             self.stop_flag_embed = nn.Sequential(nn.Embedding(num_embeddings=30, embedding_dim=config.d_embed), nn.Tanh())
 
         self.traj_decoder = None
         if self.predict_trajectory:
-            embed_sz = 2 * config.d_embed if self.predict_trajectory_with_stopflag else config.d_embed    
+            embed_sz = 2 * config.d_embed if self.predict_trajectory_with_stopflag else config.d_embed
             self.traj_decoder = DecoderResCat(config.d_inner, embed_sz, out_features=4)
         if self.predict_intended_maneuver:
             self.intended_m_decoder = DecoderResCat(config.d_inner, config.d_embed, out_features=12)
@@ -70,7 +70,7 @@
             self.intended_m_change_decoder = DecoderResCat(config.d_inner, config.d_embed, out_features=2)
         if self.predict_current_maneuver_change:
             self.current_m_change_decoder = DecoderResCat(config.d_inner, config.d_embed, out_features=1)
- 
+
         # end of added
         # Initialize weights and apply final processing
         self.post_init()
@@ -125,7 +125,7 @@
                     intended_maneuver_vector = intended_maneuver_vector[:, -1].unsqueeze(1).repeat(1, 9)
                     current_maneuver_vector = current_maneuver_vector[:, -1, :].unsqueeze(1).repeat(1, 9, 1)
             # without history menuever label input
-            else: 
+            else:
                 intended_maneuver_vector = intended_maneuver_vector.unsqueeze(1).repeat(1, 9)
                 current_maneuver_vector = current_maneuver_vector.unsqueeze(1).repeat(1, 9, 1)
         else:
@@ -133,9 +133,9 @@
             current_maneuver_vector = None
             intended_maneuver_label = None
             current_maneuver_label = None
-        
+
         if self.predict_trajectory_with_stopflag:
-            stopflag = torch.eq(intended_maneuver_label, 1) # bsz,  -> bsz, 
+            stopflag = torch.eq(intended_maneuver_label, 1) # bsz,  -> bsz,
             stopflag_embed = self.stop_flag_embed(stopflag.to(device).long())
 
         return_dict = return_dict if return_dict is not None else self.config.use_return_dict
@@ -152,9 +152,9 @@
             intended_maneuver_embed = None
 
         batch_size, h, w, total_channels = high_res_raster.shape
-        ## action embedding 
+        ## action embedding
         action_embeds = self.action_m_embed(context_actions)
-        
+
         high_res_seq = self.cat_raster_seq(high_res_raster.permute(0, 3, 2, 1).to(device))
         low_res_seq = self.cat_raster_seq(low_res_raster.permute(0, 3, 2, 1).to(device))
         batch_size, context_length, c, h, w = high_res_seq.shape
@@ -170,17 +170,17 @@
             state_embeds = torch.cat((intended_maneuver_embed,
                                     high_res_embed,
                                     low_res_embed), dim=-1).to(torch.float32)
-        else:   
+        else:
             state_embeds = torch.cat((high_res_embed,
                                      low_res_embed), dim=-1).to(torch.float32)
-        
+
         if trajectory_label is not None:
             trajectory_label = trajectory_label[:, 1::2, :] # downsample the 20hz trajectory to 10hz
             pred_length = trajectory_label.shape[1]
         else:
             pred_length = 80
-        
-        
+
+
         # n_embed is 2/4 multiple because different embeddings are concated togaher at the same timestep.
         n_embed = action_embeds.shape[-1]
         input_embeds = torch.zeros(
@@ -190,7 +190,7 @@
         )
         input_embeds[:, ::2, :] = state_embeds
         input_embeds[:, 1::2, :] = action_embeds
-        
+
         # to keep input and output at the same dimension
         input_embeds = torch.cat([input_embeds, torch.zeros((batch_size, pred_length, n_embed), device=device)], dim=1)
 
@@ -216,7 +216,7 @@
         if self.predict_current_maneuver and current_maneuver_vector is not None:
             current_m_logits = self.current_m_decoder(transformer_outputs_hidden_state[:, 1, :])
             current_c_confifence = torch.softmax(current_m_logits, dim=-1)
-        
+
         # TODO: NSMdecoder with both transformer hidden states and intended manuever
         if self.traj_decoder is not None:
             traj_hidden_state = transformer_outputs_hidden_state[:, -pred_length:, :]
@@ -226,7 +226,7 @@
             traj_pred = self.traj_decoder(traj_hidden_state)
         else:
             traj_pred = None
-        
+
         if self.predict_trajectory_with_nsm:
             assert not self.predict_trajectory, 'Duplicate loss computation, donnot use predict_trajectory and predict_trajectory_with_nsm at the same time'
             lerp_weights = torch.arange(1.0, 1.0 + pred_length).float().to(device) / pred_length
@@ -242,72 +242,25 @@
 
         loss = torch.tensor(0, dtype=torch.float32, device=device)
         self.config_problem_type = 'NuPlan_NSM_SingleStep_Planning'
-<<<<<<< HEAD
-
-        if self.predict_intended_maneuver and intended_maneuver_label is not None:
-            loss_fct = CrossEntropyLoss()
-            loss_to_add = loss_fct(intended_m_logits.view(-1, 12), intended_maneuver_label.view(-1).long())
-            loss += loss_to_add
-            
-        elif self.predict_intended_maneuver_change and intended_maneuver_label is not None:
-            loss_fct = CrossEntropyLoss()
-            intended_maneuver_vector_next = intended_maneuver_vector[:, -1].view(-1, 1)  # [batch_size, 1]
-            change_label = intended_maneuver_label == intended_maneuver_vector_next
-            if self.predict_intended_maneuver_change_non_persuasive:
-                # must change into or change from one of the non-persuasive maneuvers
-                non_persuasive_m = [3, 4, 5, 6, 7, 8, 9, 10, 11]
-                mask_t0 = torch.any(
-                    torch.stack([torch.eq(intended_maneuver_label, aelem).logical_or_(torch.eq(intended_maneuver_label, aelem)) for aelem in non_persuasive_m],
-                                dim=0), dim=0)
-                mask_t0 = mask_t0.logical_and_(torch.eq(intended_maneuver_vector_next, 0))
-                mask_t1 = torch.any(
-                    torch.stack([torch.eq(intended_maneuver_vector_next, aelem).logical_or_(torch.eq(intended_maneuver_vector_next, aelem)) for aelem in non_persuasive_m],
-                                dim=0), dim=0)
-                mask_t1 = mask_t1.logical_and_(torch.eq(intended_maneuver_label, 0))
-                mask = mask_t0.logical_or_(mask_t1)
-                change_label = change_label.logical_and_(mask)
-            loss_to_add = loss_fct(intended_m_logits.view(batch_size, 2), change_label.view(batch_size).long())
-            loss += loss_to_add
-
-        if self.predict_current_maneuver and current_maneuver_label is not None:
-            loss_fct = MSELoss()
-            loss_to_add = loss_fct(current_c_confifence.squeeze(), current_maneuver_label.squeeze()) * 10000
-            loss += loss_to_add        
-        if trajectory_label is not None and self.traj_decoder is not None:
-            loss_fct = MSELoss(reduction="mean")
-            loss += loss_fct(traj_pred, trajectory_label.to(device))
-=======
         if self.training:
-            if self.not_same_scale != 1:
-                scaler = torch.ones(intended_maneuver_label.shape, dtype=torch.float32,
-                                    device=device) * self.not_same_scale
-                ones = torch.ones(intended_maneuver_label.shape, dtype=torch.float32, device=device)
-                scaler[intended_maneuver_label == intended_maneuver_vector] = ones[
-                    intended_maneuver_label == intended_maneuver_vector]
-
             if self.predict_intended_maneuver and intended_maneuver_label is not None:
                 loss_fct = CrossEntropyLoss()
                 loss_to_add = loss_fct(intended_m_logits.view(-1, 12), intended_maneuver_label.view(-1).long())
-                if self.not_same_scale != 1:
-                    loss += loss_to_add * torch.mean(scaler)
-                else:
-                    loss += loss_to_add
+                loss += loss_to_add
+
             elif self.predict_intended_maneuver_change and intended_maneuver_label is not None:
                 loss_fct = CrossEntropyLoss()
-                intended_maneuver_vector_next = intended_maneuver_vector[:, -1].view(batch_size)  # [batch_size]
-                intended_maneuver_label = intended_maneuver_label.view(batch_size)  # [batch_size]
-                change_label = intended_maneuver_label != intended_maneuver_vector_next
+                intended_maneuver_vector_next = intended_maneuver_vector[:, -1].view(-1, 1)  # [batch_size, 1]
+                change_label = intended_maneuver_label == intended_maneuver_vector_next
                 if self.predict_intended_maneuver_change_non_persuasive:
                     # must change into or change from one of the non-persuasive maneuvers
                     non_persuasive_m = [3, 4, 5, 6, 7, 8, 9, 10, 11]
                     mask_t0 = torch.any(
-                        torch.stack([torch.eq(intended_maneuver_label, aelem).logical_or_(
-                            torch.eq(intended_maneuver_label, aelem)) for aelem in non_persuasive_m],
+                        torch.stack([torch.eq(intended_maneuver_label, aelem).logical_or_(torch.eq(intended_maneuver_label, aelem)) for aelem in non_persuasive_m],
                                     dim=0), dim=0)
                     mask_t0 = mask_t0.logical_and_(torch.eq(intended_maneuver_vector_next, 0))
                     mask_t1 = torch.any(
-                        torch.stack([torch.eq(intended_maneuver_vector_next, aelem).logical_or_(
-                            torch.eq(intended_maneuver_vector_next, aelem)) for aelem in non_persuasive_m],
+                        torch.stack([torch.eq(intended_maneuver_vector_next, aelem).logical_or_(torch.eq(intended_maneuver_vector_next, aelem)) for aelem in non_persuasive_m],
                                     dim=0), dim=0)
                     mask_t1 = mask_t1.logical_and_(torch.eq(intended_maneuver_label, 0))
                     mask = mask_t0.logical_or_(mask_t1)
@@ -318,22 +271,11 @@
             if self.predict_current_maneuver and current_maneuver_label is not None:
                 loss_fct = MSELoss()
                 loss_to_add = loss_fct(current_c_confifence.squeeze(), current_maneuver_label.squeeze()) * 10000
-                if self.not_same_scale != 1:
-                    loss += loss_to_add * torch.mean(scaler)
-                else:
-                    loss += loss_to_add
-            elif self.predict_current_maneuver_change and current_maneuver_label is not None:
-                loss_fct = MSELoss()
-                batch_size_indices = torch.arange(batch_size, dtype=torch.long, device=device)
-                change_label = current_maneuver_label[batch_size_indices, intended_maneuver_label.flatten()] - \
-                               current_maneuver_vector[batch_size_indices, -1, intended_maneuver_label.flatten()]
-                loss_to_add = loss_fct(current_c_confifence.squeeze(), change_label.squeeze())
                 loss += loss_to_add
-
             if trajectory_label is not None and self.traj_decoder is not None:
                 loss_fct = MSELoss(reduction="mean")
                 loss += loss_fct(traj_pred, trajectory_label.to(device))
->>>>>>> bce27bd5
+
 
         pooled_logits = [intended_m_logits, current_m_logits, traj_pred]
         if not return_dict:
@@ -348,7 +290,7 @@
             attentions=transformer_outputs.attentions,
             all_logits=pooled_logits
         )
-        
+
     def cat_raster_seq(self, raster:Optional[torch.LongTensor]):
         """
         input raster can be either high resolution raster or low resolution raster
@@ -384,11 +326,11 @@
         self.mask_history_intended_maneuver = model_args.mask_history_intended_maneuver
         self.mask_history_current_maneuver = model_args.mask_history_current_maneuver
 
-        in_channels = 29 # raster: goal + road_type + agent_type    
+        in_channels = 29 # raster: goal + road_type + agent_type
         n_embed = config.n_embd // 2
 
         self.cnn_downsample = CNNDownSamplingResNet18(n_embed, in_channels=in_channels)
-        
+
         self.intended_m_embed = nn.Sequential(nn.Embedding(num_embeddings=30, embedding_dim=config.n_embd), nn.Tanh())
         self.action_m_embed = nn.Sequential(nn.Linear(4, config.n_embd), nn.Tanh())
 
@@ -451,7 +393,7 @@
         self.traj_decoder = self.traj_decoder.to("cpu")
         self.model_parallel = False
         torch.cuda.empty_cache()
-    
+
     @property
     def mode(self):
         # pred mode: Obs-Maneuver-Action Pair: [m,a | o,m,a | ... | o,m,a]
@@ -459,13 +401,13 @@
             and self.predict_intended_maneuver \
             and self.recover_obs:
             return "PRED-OMA"
-        
+
         # pred mode: Maneuver-Action Pair: [m,a | m,a |... | m,a]
         elif (self.predict_trajectory or self.predict_trajectory_with_nsm) \
             and self.predict_intended_maneuver \
             and not self.recover_obs:
             return "PRED-MA"
-        
+
         # pred mode: Only Action
         elif (self.predict_trajectory or self.predict_trajectory_with_nsm) \
             and not self.predict_intended_maneuver \
@@ -476,7 +418,7 @@
             and not self.predict_current_maneuver and not self.predict_intended_maneuver \
             and self.recover_obs:
             return "PRED-OA"
-        
+
     def forward(
         self,
         intended_maneuver_vector: Optional[torch.Tensor] = None,
@@ -509,11 +451,11 @@
             _b, _h, _w, _= high_res_raster.shape
             high_res_raster = high_res_raster.reshape(_b, _h, _w, -1, 29).permute(0, 3, 1, 2, 4)
             low_res_raster = low_res_raster.reshape(_b, _h, _w, -1, 29).permute(0, 3, 1, 2, 4)
-        
+
         return_dict = return_dict if return_dict is not None else self.config.use_return_dict
         device = high_res_raster.device
         # with history menuever label input
-            
+
         if self.mask_history_intended_maneuver:
             intended_maneuver_vector[:] = 0
         if self.mask_history_current_maneuver:
@@ -523,28 +465,28 @@
             intended_maneuver_embed = self.intended_m_embed(intended_maneuver_vector.to(device))  # [bsz, hidden_size]
         else:
             intended_maneuver_embed = None
-            
+
         ## ratser embedding and concat to state embedding
         high_res_raster = high_res_raster.permute(0, 1, 4, 2, 3)
         low_res_raster = low_res_raster.permute(0, 1, 4, 2, 3)
         batch_size, seq, c, h, w = high_res_raster.shape
         future_seq = seq - past_seq
-        # embed with the format of (batchsize*history, n_embed) => (batchsize, history, n_embed): both high and low res => (batchsize, history, 2*n_embed) 
+        # embed with the format of (batchsize*history, n_embed) => (batchsize, history, n_embed): both high and low res => (batchsize, history, 2*n_embed)
         high_res_embed = self.cnn_downsample(high_res_raster.to(torch.float32).reshape(batch_size * seq, c, h, w)).reshape(batch_size, seq, -1)
         low_res_embed = self.cnn_downsample(low_res_raster.to(torch.float32).reshape(batch_size * seq, c, h, w)).reshape(batch_size, seq, -1)
-        
+
         state_embeds = torch.cat((high_res_embed,
                                       low_res_embed), dim=-1).to(torch.float32)
         ## maneuver embedding
-        if intended_maneuver_embed is not None:       
+        if intended_maneuver_embed is not None:
             maneuver_embeds = intended_maneuver_embed.to(torch.float32)
         else:
             maneuver_embeds = None
-        
-        ## action embedding 
+
+        ## action embedding
         action_embeds = self.action_m_embed(trajectory)
         n_embed = action_embeds.shape[-1]
-        
+
         # concat state embeding, maneuver embeding, action embeding
         if self.use_nsm:
             input_embeds_past = torch.cat((
@@ -577,8 +519,8 @@
                 input_embeds_future[:, 1::3, :] = action_embeds[:, past_seq:, :]
                 input_embeds_future[:, 2::3, :] = state_embeds[:, past_seq+1:, :]
                 input_embeds = torch.cat((input_embeds_past, input_embeds_future), dim=1)
-        else: 
-            
+        else:
+
             if self.mode == "PRED-MA":
                 input_embeds_future = torch.cat((
                     torch.zeros_like(maneuver_embeds[:, past_seq:, :]), torch.zeros_like(action_embeds[:, past_seq:, :])
@@ -590,7 +532,7 @@
                     torch.zeros_like(state_embeds[:, past_seq+1:, :]), torch.zeros_like(action_embeds[:, past_seq:, :])
                 ), dim=1)
                 input_embeds_future[:, ::2, :] = action_embeds[:, past_seq:, :]
-                input_embeds_future[:, 1::2, :] = state_embeds[:, past_seq+1:, :]  
+                input_embeds_future[:, 1::2, :] = state_embeds[:, past_seq+1:, :]
             elif self.mode == "PRED-A":
                 input_embeds_future = action_embeds[:, past_seq:, :]
             input_embeds = torch.cat((input_embeds_past, input_embeds_future), dim=1)
@@ -623,7 +565,7 @@
             if self.mode == "PRED-OMA":
                 manuever_hidden_states = hidden_states[:, ::3, :]
                 action_hidden_states = hidden_states[:, 1::3, :]
-                obs_recover_hidden_states = hidden_states[:, 2::3, :]   
+                obs_recover_hidden_states = hidden_states[:, 2::3, :]
             elif self.mode == "PRED-MA":
                 manuever_hidden_states_future = hidden_states[:, total_past_length-1:-1, :][:, ::2]
                 action_hidden_states_future = hidden_states[:, total_past_length-1:, :][:, 1::2]
@@ -646,7 +588,7 @@
                 action_hidden_states_future = hidden_states[:, total_past_length-1:, :][:, 1::3]
                 obs_recover_hidden_states_future = hidden_states[:, total_past_length-1:, :][:, 2::3]
                 manuever_hidden_states = torch.cat((manuever_hidden_states_past, manuever_hidden_states_future), dim=1)
-                obs_recover_hidden_states = torch.cat((obs_recover_hidden_states_past, obs_recover_hidden_states_future), dim=1)               
+                obs_recover_hidden_states = torch.cat((obs_recover_hidden_states_past, obs_recover_hidden_states_future), dim=1)
             elif self.mode == "PRED-MA":
                 manuever_hidden_states_future = hidden_states[:, total_past_length-1:-1, :][:, ::2]
                 action_hidden_states_future = hidden_states[:, total_past_length-1:, :][:, 1::2]
@@ -658,13 +600,13 @@
             elif self.mode == "PRED-A":
                 action_hidden_states_future = hidden_states[:, total_past_length-1:-1, :]
                 action_hidden_states = torch.cat((action_hidden_states_past, action_hidden_states_future), dim=1)
-        
+
         intended_m_logits = None
         current_m_logits = None
         traj_logits = None
         if self.predict_intended_maneuver and intended_maneuver_vector is not None:
             intended_m_logits = self.intended_m_decoder(manuever_hidden_states)
-        
+
         if self.traj_decoder is not None and not self.predict_trajectory_with_nsm:
             # expected shape for pred trajectory is (b, pred_length, 4)
             traj_logits = self.traj_decoder(action_hidden_states)
@@ -681,25 +623,25 @@
                                                  weight_blend=interpolated_weights.view(-1, 12))
             # traj_pred: [batch_size, pred_length, 4]
             traj_logits = self.traj_decoder(traj_hidden_state.reshape(batch_size, seq, n_embed))
-        
+
         if self.recover_obs:
             obs_labels = state_embeds[:, 1:, :]
             recovered_obs_embd = self.obs_embed_decoder(obs_recover_hidden_states[:, :-1, :])
-            
+
         loss = torch.tensor(0, dtype=torch.float32, device=device)
-        
+
         ## input recover supervision
 
         if self.predict_intended_maneuver and intended_maneuver_vector is not None:
             loss_fct = CrossEntropyLoss()
-            loss_to_add = loss_fct(intended_m_logits.view(-1, 12), intended_maneuver_vector.view(-1).long())    
+            loss_to_add = loss_fct(intended_m_logits.view(-1, 12), intended_maneuver_vector.view(-1).long())
             loss += loss_to_add
 
         if self.predict_current_maneuver and current_maneuver_vector is not None:
             loss_fct = MSELoss()
             loss_to_add = loss_fct(current_c_confifence.squeeze(), current_maneuver_vector.squeeze())
             loss += loss_to_add
-        
+
         if self.predict_trajectory and self.traj_decoder is not None:
             loss_fct = MSELoss(reduction="mean")
             loss_to_add = loss_fct(traj_logits[:, :, :2], trajectory[:, :, :2].to(device))
@@ -731,7 +673,7 @@
             cross_attentions=transformer_outputs.cross_attentions,
         )
 
-    def generate(self, 
+    def generate(self,
                 intended_maneuver_vector: Optional[torch.Tensor] = None,
                 current_maneuver_vector: Optional[torch.Tensor] = None,
                 high_res_raster: Optional[torch.Tensor] = None,
@@ -763,12 +705,12 @@
             intended_maneuver_embed = self.intended_m_embed(intended_maneuver_vector.to(device))
         else:
             intended_maneuver_embed = None
-        
+
         ## ratser embedding and state embedding concat
         high_res_raster = high_res_raster.permute(0, 3, 4, 1, 2)
         low_res_raster = low_res_raster.permute(0, 3, 4, 1, 2)
         batch_size, seq, c, h, w = high_res_raster.shape
-        # embed with the format of (batchsize*history, n_embed) => (batchsize, history, n_embed): both high and low res => (batchsize, history, 2*n_embed) 
+        # embed with the format of (batchsize*history, n_embed) => (batchsize, history, n_embed): both high and low res => (batchsize, history, 2*n_embed)
         high_res_embed = self.cnn_downsample(high_res_raster.to(torch.float32).reshape(batch_size * seq, c, h, w)).reshape(batch_size, seq, -1)
         low_res_embed = self.cnn_downsample(low_res_raster.to(torch.float32).reshape(batch_size * seq, c, h, w)).reshape(batch_size, seq, -1)
         state_embeds = torch.cat((high_res_embed, low_res_embed), dim=-1).to(torch.float32)
@@ -780,19 +722,19 @@
         ## action embedding
         action_embeds = self.action_m_embed(trajectory)
         if not self.use_nsm:
-            input_embeds = torch.cat((torch.zeros_like(state_embeds, dtype=torch.float32, device=device), 
+            input_embeds = torch.cat((torch.zeros_like(state_embeds, dtype=torch.float32, device=device),
                                       torch.zeros_like(action_embeds, dtype=torch.float32, device=device)), dim=1)
-            
+
             input_embeds[:, ::2, :] = state_embeds
             input_embeds[:, 1::2, :] = action_embeds
         else:
-            input_embeds = torch.cat((torch.zeros_like(state_embeds, dtype=torch.float32, device=device), 
+            input_embeds = torch.cat((torch.zeros_like(state_embeds, dtype=torch.float32, device=device),
                                       torch.zeros_like(maneuver_embeds, dtype=torch.float32, device=device),
                                       torch.zeros_like(action_embeds, dtype=torch.float32, device=device)), dim=1)
             input_embeds[:, ::3, :] = state_embeds
             input_embeds[:, 1::3, :] = maneuver_embeds
             input_embeds[:, 2::3, :] = action_embeds
-        
+
         # result dict
         result_to_return = dict()
         result_to_return["trajectory"] = list()
@@ -823,7 +765,7 @@
                     current_c_confifence = torch.softmax(current_m_logits, dim=-1)
                     result_to_return["intend_maneuver"].append(intended_m_logits)
                     result_to_return["current_maneuver"].append(current_c_confifence)
-                    next_embed = self.intended_m_embed(torch.argmax(intended_m_logits, dim=-1))       
+                    next_embed = self.intended_m_embed(torch.argmax(intended_m_logits, dim=-1))
                 elif step % 3 == 1:
                     if self.predict_trajectory_with_nsm:
                         lerp_weights = torch.arange(1.0, 1.0 + seq).float().to(device) / seq
@@ -841,7 +783,7 @@
                     next_embed = self.action_m_embed(traj_logits)
                 elif step % 3 == 2:
                     next_embed = self.obs_embed_decoder(hidden_state[:, -1, :].unsqueeze(1))
-                            
+
             # pred mode: Maneuver-Action Pair: [m,a | m,a |... | m,a]
             elif self.mode == "PRED-MA":
                 if step > 2 * seq_length - 1:
@@ -868,7 +810,7 @@
                         traj_logits = self.traj_decoder(hidden_state[:, -1, :].unsqueeze(1))
                     result_to_return["trajectory"].append(traj_logits)
                     next_embed = self.action_m_embed(traj_logits)
-            
+
             elif self.mode == "PRED-OA":
                 if step > 2 * seq_length - 1:
                     break
@@ -897,7 +839,7 @@
                         lerp_weights = torch.arange(1.0, 1.0 + seq).float().to(device) / seq
                         interpolated_weights = torch.lerp(current_maneuver_vector,  # [bsz, seq, 12]
                                                         current_c_confifence,  #[bsz, seq, 12]
-                                                        lerp_weights.unsqueeze(0).unsqueeze(-1).repeat(batch_size, 1, 12))  
+                                                        lerp_weights.unsqueeze(0).unsqueeze(-1).repeat(batch_size, 1, 12))
                         traj_hidden_state = self.nsm_decoder(hidden_states=hidden_state.reshape(-1, hidden_state.shape[-1]),
                                                             weight_blend=interpolated_weights.view(-1, 12))
                         traj_logits = self.traj_decoder(traj_hidden_state.reshape(batch_size, seq, hidden_state.shape[-1]))
@@ -908,13 +850,13 @@
 
             input_embeds = torch.cat((input_embeds, next_embed), dim=1)
             step += 1
-        
-        result_to_return["trajectory"] = torch.cat(result_to_return["trajectory"], dim=1)   
+
+        result_to_return["trajectory"] = torch.cat(result_to_return["trajectory"], dim=1)
         result_to_return["intend_maneuver"] = torch.cat(result_to_return["intend_maneuver"], dim=1) if len(result_to_return["intend_maneuver"]) > 0 else None
         result_to_return["current_maneuver"] = torch.cat(result_to_return["current_maneuver"], dim=1) if len(result_to_return["current_maneuver"]) > 0 else None
-        
+
         return result_to_return
-    
+
     # def _prepare_model_inputs(self, input)
     def _prepare_attention_mask_for_generation(self, input_embeds):
         return torch.ones(input_embeds.shape[:2], dtype=torch.long, device=input_embeds.device)
@@ -923,7 +865,7 @@
         position_ids = attention_mask.long().cumsum(-1) - 1
         position_ids.masked_fill_(attention_mask == 0, 1)
         return position_ids
-    
+
     def compute_normalized_points(self, trajectory, yaw=0):
         bsz = trajectory.shape[0]
         device = trajectory.device
@@ -944,15 +886,15 @@
                                         ego_trajectory[:, -1, -1] + trajectory[:, idx, -1]],dim=-1)
             ego_trajectory = torch.cat((ego_trajectory, torch.tensor(next_ego_traj).reshape(bsz, 1, -1)), dim=1)
             next_normalized_trajectories.append(next_ego_traj)
-            
+
         next_normalized_trajectories = torch.stack(next_normalized_trajectories).permute(1, 0, 2)
         # bsz, seq, 4
         return next_normalized_trajectories
-    
+
     def compute_yaw(self, point):
         yaw = torch.arctan(point[:, 1]/point[:, 0])
         return yaw
-    
+
 if  __name__ == '__main__':
     import datasets
     import argparse, time, pickle
@@ -968,14 +910,14 @@
     parser.add_argument("--predict_trajectory_with_nsm", default=False)
     parser.add_argument("--mask_history_intended_maneuver", default=False)
     parser.add_argument("--mask_history_current_maneuver", default=False)
-    
+
     parser.add_argument("--d_inner", default=1024)
     parser.add_argument("--model_name", default="xl")
     model_args = parser.parse_args()
     model_args.predict_intended_maneuver_change = False
     model_args.predict_intended_maneuver_change_non_persuasive = False
     model_args.predict_current_maneuver_change = False
-    
+
     if model_args.model_name == 'gpt':
         dataset = datasets.load_from_disk("/media/shiduozhang/My Passport/nuplan/nsm_autoregressive_rapid")
         dataset.set_format("torch",columns=['trajectory','high_res_raster','low_res_raster','intended_maneuver_vector','current_maneuver_vector'])
@@ -1003,7 +945,7 @@
         print(gt[:, 0] - pred_traj[:, 0])
         loss_fn = nn.MSELoss()
         loss = loss_fn(pred_traj, gt)
-        
+
         def compute_world_points(pred_traj, yaw=0):
             ego_trajectory = np.zeros((1, 3))
             ego_trajectory[-1] = yaw
@@ -1017,7 +959,7 @@
                                 ego_trajectory[-1][2] + pred_traj[idx, -1]]
                 ego_trajectory = np.concatenate((ego_trajectory, np.array(next_ego_traj.copy()).reshape(1, -1)), axis=0)
                 next_world_coor_trajectories.append(next_ego_traj)
-                
+
             next_world_coor_trajectories = np.array(next_world_coor_trajectories)
             next_world_coor_points = next_world_coor_trajectories[::2]
             next_world_coor_x = next_world_coor_trajectories[:,0]
@@ -1032,13 +974,13 @@
         loss_x = loss_fn(torch.tensor(pred_x), torch.tensor(gt_x))
         loss_y = loss_fn(torch.tensor(pred_y), torch.tensor(gt_y))
         fig = plt.figure(figsize=(200,100))
-        ax1 = fig.add_subplot(1,1,1)    
+        ax1 = fig.add_subplot(1,1,1)
         ax1.set_xlim([-100, 100])
         ax1.set_ylim([-100, 100])
         ax1.plot(gt_x, gt_y, color='green')
         ax1.plot(pred_x, pred_y, color='red')
         plt.show()
-    
+
     else:
         model = TransfoXLModelNuPlan.from_pretrained('checkpoints/xl/checkpoint-20000', model_args=model_args)
         model.config.pad_token_id = 0
@@ -1070,14 +1012,14 @@
         pred_x, pred_y = pred_traj[0, :, 0].detach().cpu().numpy(), pred_traj[0, :, 1].detach().cpu().numpy()
         gt_x, gt_y = gt_traj[:, 0], gt_traj[:, 1]
         fig = plt.figure(figsize=(200,100))
-        ax1 = fig.add_subplot(1,1,1)    
+        ax1 = fig.add_subplot(1,1,1)
         ax1.set_xlim([-100, 100])
         ax1.set_ylim([-100, 100])
         ax1.scatter(gt_x[::4], gt_y[::4], color='green')
         ax1.scatter(pred_x[::4], pred_y[::4], color='red')
         plt.show()
 
-    
+
     ## ground truth inverse computation
     with open("visulization/rasters/test/frame1k.pkl", "rb") as f:
         example = pickle.load(f)
@@ -1095,7 +1037,7 @@
     diff_x = x - gt_x
     diff_y = y - gt_y
     fig = plt.figure(figsize=(200,100))
-    ax1 = fig.add_subplot(1,1,1)    
+    ax1 = fig.add_subplot(1,1,1)
     ax1.set_xlim([-100, 100])
     ax1.set_ylim([-100, 100])
     ax1.plot(gt_x, gt_y, color='green')
