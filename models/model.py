try:
    # imports for runner
    from models.TransformerXL.model import *
    from models.GPT2.models import *
    from models.nsm import NSMDecoder
    from models.encoders import *
    from models.decoders import *
except:
    # imports for unit test
    from TransformerXL.model import *
    from GPT2.models import *
    from nsm import NSMDecoder
    from encoders import *
    from decoders import *

import torch.nn as nn
from transformers import GPT2Model,GPT2PreTrainedModel
_CHECKPOINT_FOR_DOC = "transfo-xl-wt103"
_CONFIG_FOR_DOC = "TransfoXLConfig"

class TransfoXLModelNuPlan(TransfoXLPreTrainedModel):
    _keys_to_ignore_on_load_missing = [r"h\.\d+\.attn\.masked_bias", r"lm_head.weight"]

    def __init__(self, config, **kwargs):
        super().__init__(config)
        self.transformer = TransfoXLModel(config)
        # added
        # self.goal_cnn_encoder = CNNEncoder(config, in_channels=1)
        # self.map_cnn_encoder = CNNEncoder(config, in_channels=20)
        # self.agents_cnn_encoder = CNNEncoder(config, in_channels=72)
        #
        # self.goal_cnn_downsample = CNNDownSampling(config, in_channels=config.d_head)
        # self.map_cnn_downsample = CNNDownSampling(config, in_channels=config.d_head)
        # self.agents_cnn_downsample = CNNDownSampling(config, in_channels=config.d_head)
        model_args = kwargs['model_args']
        self.use_nsm = model_args.use_nsm
        self.predict_trajectory = model_args.predict_trajectory
        self.predict_intended_maneuver = model_args.predict_intended_maneuver
        self.predict_current_maneuver = model_args.predict_current_maneuver
        self.per_instance = model_args.per_instance_encoding
        self.time_to_predict = model_args.time_to_predict
        self.frequency_for_prediction = model_args.frequency_for_prediction
        self.not_same_scale = model_args.scale_on_not_same_loss
        self.maneuver_repeat = model_args.maneuver_repeat
        self.predict_single_step_trajectory = model_args.predict_single_step_trajectory
        self.predict_trajectory_with_nsm = model_args.predict_trajectory_with_nsm
        self.mask_history_intended_maneuver = model_args.mask_history_intended_maneuver
        self.mask_history_current_maneuver = model_args.mask_history_current_maneuver
        
        if self.per_instance:
            in_channels = 1
            n_embed = config.d_embed
        else:
            in_channels = 29 # raster: goal + road_type + agent_type
            if self.use_nsm:
                n_embed = config.d_embed // 4
            else:
                n_embed = config.d_embed // 2

        self.cnn_downsample = CNNDownSamplingResNet18(n_embed, in_channels=in_channels)
        
        self.intended_m_embed = nn.Sequential(nn.Embedding(num_embeddings=30, embedding_dim=n_embed), nn.Tanh())
        self.current_m_embed = nn.Sequential(nn.Linear(12, n_embed, bias=False), nn.Tanh())
        self.action_m_embed = nn.Sequential(nn.Linear(4, config.d_embed), nn.Tanh())

        if self.predict_trajectory_with_nsm:
            self.nsm_decoder = NSMDecoder(config.d_embed)

        self.traj_decoder = None
        if self.predict_trajectory or self.predict_single_step_trajectory:
            self.traj_decoder = DecoderResCat(config.d_inner, config.d_embed, out_features=4)
        if self.predict_intended_maneuver:
            self.intended_m_decoder = DecoderResCat(config.d_inner, config.d_embed, out_features=12)
        if self.predict_current_maneuver:
            self.current_m_decoder = DecoderResCat(config.d_inner, config.d_embed, out_features=12)
<<<<<<< HEAD
=======

        self.predict_intended_maneuver_change = model_args.predict_intended_maneuver_change
        self.predict_intended_maneuver_change_non_persuasive = model_args.predict_intended_maneuver_change_non_persuasive
        self.predict_current_maneuver_change = model_args.predict_current_maneuver_change
        if self.predict_intended_maneuver_change:
            self.intended_m_change_decoder = DecoderResCat(config.d_inner, config.d_embed, out_features=2)
        if self.predict_current_maneuver_change:
            self.current_m_change_decoder = DecoderResCat(config.d_inner, config.d_embed, out_features=1)
>>>>>>> f3da9606
        # end of added
        # Initialize weights and apply final processing
        self.post_init()

    def prepare_raster(self, images):
        # raster_images = np.array(images, dtype=np.float32)
        # raster_images = torch.tensor(raster_images, device=device, dtype=torch.float32)
        raster_images = images.permute(0, 3, 1, 2).contiguous().to(torch.float32)
        # print('debug: ', raster_images.shape)
        return raster_images

    @add_start_docstrings_to_model_forward(TRANSFO_XL_INPUTS_DOCSTRING)
    @add_code_sample_docstrings(
        checkpoint=_CHECKPOINT_FOR_DOC,
        output_type=TransfoXLNuPlanNSMOutput,
        config_class=_CONFIG_FOR_DOC,
    )
    def forward(
        self,
        # input_ids: Optional[torch.LongTensor] = None,
        intended_maneuver_vector: Optional[torch.LongTensor] = None,
        current_maneuver_vector: Optional[torch.LongTensor] = None,
        trajectory_label: Optional[torch.LongTensor] = None,
        context_actions:Optional[torch.LongTensor] = None,
        intended_maneuver_label: Optional[torch.LongTensor] = None,
        current_maneuver_label: Optional[torch.LongTensor] = None,
        high_res_raster: Optional[torch.LongTensor] = None,
        low_res_raster: Optional[torch.LongTensor] = None,

        mems: Optional[List[torch.FloatTensor]] = None,
        head_mask: Optional[torch.FloatTensor] = None,
        # inputs_embeds: Optional[torch.FloatTensor] = None,
        # labels: Optional[torch.LongTensor] = None,
        output_attentions: Optional[bool] = None,
        output_hidden_states: Optional[bool] = None,
        return_dict: Optional[bool] = None,
        **kwargs,
    ) -> Union[Tuple, TransfoXLNuPlanNSMOutput]:


        r"""
        labels (`torch.LongTensor` of shape `(batch_size,)`, *optional*):
            Labels for computing the sequence classification/regression loss. Indices should be in `[0, ...,
            config.num_labels - 1]`. If `config.num_labels == 1` a regression loss is computed (Mean-Square loss), If
            `config.num_labels > 1` a classification loss is computed (Cross-Entropy).
        """

        # with history menuever label input
        if self.use_nsm:
            if len(intended_maneuver_vector.shape) == 2 and len(current_maneuver_vector.shape) == 3:
                if self.per_instance:
                    intended_maneuver_vector = intended_maneuver_vector[:, -1] 
                    current_maneuver_vector = current_maneuver_vector[:, -1, :]
                elif not self.per_instance and self.maneuver_repeat:
                    intended_maneuver_vector = intended_maneuver_vector[:, -1].unsqueeze(1).repeat(1, 9)
                    current_maneuver_vector = current_maneuver_vector[:, -1, :].unsqueeze(1).repeat(1, 9, 1)
            # without history menuever label input
            else: 
                intended_maneuver_vector = intended_maneuver_vector.unsqueeze(1).repeat(1, 9)
                current_maneuver_vector = current_maneuver_vector.unsqueeze(1).repeat(1, 9, 1)
        else:
            intended_maneuver_vector = None
            current_maneuver_vector = None
            intended_maneuver_label = None
            current_maneuver_label = None

        return_dict = return_dict if return_dict is not None else self.config.use_return_dict
        device = high_res_raster.device

        if self.mask_history_intended_maneuver:
            intended_maneuver_vector[:] = 0
        if self.mask_history_current_maneuver:
            current_maneuver_vector[:] = 0.0

        if intended_maneuver_vector is not None and current_maneuver_vector is not None:
            intended_maneuver_embed = self.intended_m_embed(intended_maneuver_vector.to(device))  # [bsz, hidden_size]
            current_maneuver_embed = self.current_m_embed(current_maneuver_vector.to(device))  # [bsz, hidden_size]
        else:
            intended_maneuver_embed = None
            current_maneuver_embed = None

        batch_size, h, w, total_channels = high_res_raster.shape
        ## action embedding 
        action_embeds = self.action_m_embed(context_actions)
        
        ## ratser embedding
        if not self.per_instance:
            high_res_seq = self.cat_raster_seq(high_res_raster.permute(0, 3, 2, 1).to(device))
            low_res_seq = self.cat_raster_seq(low_res_raster.permute(0, 3, 2, 1).to(device))
            batch_size, context_length, c, h, w = high_res_seq.shape
            # embed with the format of (batchsize*history, n_embed) => (batchsize, history, n_embed): both high and low res => (batchsize, history, 2*n_embed) 
            high_res_embed = self.cnn_downsample(high_res_seq.to(torch.float32).reshape(batch_size*context_length, c, h, w))
            low_res_embed = self.cnn_downsample(low_res_seq.to(torch.float32).reshape(batch_size*context_length, c, h, w))
            high_res_embed = high_res_embed.reshape(batch_size, context_length, -1)
            low_res_embed = low_res_embed.reshape(batch_size, context_length, -1)
        
        else:
            # embed for per-instance with the format (batchsize, total_channel, n_embed)
            high_res_embed = self.cnn_downsample(high_res_raster.permute(0, 3, 1, 2).reshape(-1, 1, h, w).to(torch.float32)).view(batch_size, total_channels, -1)
            low_res_embed = self.cnn_downsample(low_res_raster.permute(0, 3, 1, 2).reshape(-1, 1, h, w).to(torch.float32)).view(batch_size, total_channels, -1)
            # insert context to raster embedding, expected format is (batchsize, total_channel + context_length, n_embed)
            high_res_embed = self.insert_action(high_res_embed, action_embeds)
            low_res_embed = self.insert_action(low_res_embed, action_embeds)

        if intended_maneuver_embed is not None and current_maneuver_embed is not None:
            if self.per_instance:
                state_embeds = torch.cat((intended_maneuver_embed.unsqueeze(1),
                                          current_maneuver_embed.unsqueeze(1),
                                          high_res_embed,
                                          low_res_embed), dim=1).to(torch.float32)
            else:
                state_embeds = torch.cat((intended_maneuver_embed,
                                          current_maneuver_embed,
                                          high_res_embed,
                                          low_res_embed), dim=-1).to(torch.float32)
        else:
            if self.per_instance:
                state_embeds = torch.cat((high_res_embed,
                                          low_res_embed), dim=1).to(torch.float32)
            else:
                state_embeds = torch.cat((high_res_embed,
                                          low_res_embed), dim=-1).to(torch.float32)
        
        if trajectory_label is not None:
            trajectory_label = trajectory_label[:, 1::2, :] # downsample the 20hz trajectory to 10hz
            if self.predict_single_step_trajectory:
                trajectory_label = trajectory_label[:, :5, :]
            pred_length = trajectory_label.shape[1]
        else:
            pred_length = 80
        
        if not self.per_instance:
            # n_embed is 2/4 multiple because different embeddings are concated togaher at the same timestep.
            n_embed = action_embeds.shape[-1]
            input_embeds = torch.zeros(
                (batch_size, context_length * 2 - 1, n_embed),
                dtype=torch.float32,
                device=device
            )
            input_embeds[:, ::2, :] = state_embeds
            input_embeds[:, 1::2, :] = action_embeds
            if not self.predict_single_step_trajectory:
                # to keep input and output at the same dimension
                input_embeds = torch.cat([input_embeds, torch.zeros((batch_size, pred_length, n_embed), device=device)], dim=1)
        else:
            input_embeds = state_embeds
        
        transformer_outputs = self.transformer(
            None,
            mems=mems,
            head_mask=head_mask,
            inputs_embeds=input_embeds,
            output_attentions=output_attentions,
            output_hidden_states=output_hidden_states,
            return_dict=return_dict,
        )
        transformer_outputs_hidden_state = transformer_outputs['last_hidden_state']

        assert (
            self.config.pad_token_id is not None or batch_size == 1
        ), "Cannot handle batch sizes > 1 if no padding token is defined."

        intended_m_logits = None
        current_m_logits = None
        if self.predict_intended_maneuver and intended_maneuver_vector is not None:
            intended_m_logits = self.intended_m_decoder(transformer_outputs_hidden_state[:, 0, :])
        if self.predict_current_maneuver and current_maneuver_vector is not None:
            current_m_logits = self.current_m_decoder(transformer_outputs_hidden_state[:, 1, :])
            current_c_confifence = torch.softmax(current_m_logits, dim=-1)

        if self.traj_decoder is not None:
            # expected shape for pred trajectory is (b, pred_length, 4)
            traj_pred = self.traj_decoder(transformer_outputs_hidden_state[:, -pred_length:, :])
        else:
            traj_pred = None

        if self.predict_trajectory_with_nsm:
            assert not self.predict_trajectory, 'Duplicate loss computation, donnot use predict_trajectory and predict_trajectory_with_nsm at the same time'
            lerp_weights = torch.arange(1.0, 1.0 + pred_length).float().to(device) / pred_length
            # interpolated_weights: [batch_size, pred_length, 12], linear interpolated from current to predicted next step weights
            interpolated_weights = torch.lerp(current_maneuver_label.unsqueeze(1).repeat(1, pred_length, 1),  # [20, 12] -> [20, pred_length, 12]
                                              current_c_confifence.unsqueeze(1).repeat(1, pred_length, 1),  #[20, 12] -> [20, pred_length, 12]
                                              lerp_weights.unsqueeze(0).unsqueeze(-1).repeat(batch_size, 1, 12))  #[pred_length] -> [1, pred_length, 12]
            # [batch_size, pred_length, d_embed] -> [batch_size, pred_length, d_embed]
            traj_hidden_state = self.nsm_decoder(hidden_states=transformer_outputs_hidden_state[:, 2:pred_length+2, :].reshape(-1, n_embed),
                                                 weight_blend=interpolated_weights.view(-1, 12))
            # traj_pred: [batch_size, pred_length, 4]
            traj_pred = self.traj_decoder(traj_hidden_state.reshape(batch_size, pred_length, n_embed))

        loss = torch.tensor(0, dtype=torch.float32, device=device)
        self.config_problem_type = 'NuPlan_NSM_SingleStep_Planning'
        if self.not_same_scale != 1:
            scaler = torch.ones(intended_maneuver_label.shape, dtype=torch.float32, device=device) * self.not_same_scale
            ones = torch.ones(intended_maneuver_label.shape, dtype=torch.float32, device=device)
            scaler[intended_maneuver_label==intended_maneuver_vector] = ones[intended_maneuver_label==intended_maneuver_vector]

        if self.predict_intended_maneuver and intended_maneuver_label is not None:
            loss_fct = CrossEntropyLoss()
            loss_to_add = loss_fct(intended_m_logits.view(-1, 12), intended_maneuver_label.view(-1).long())
            if self.not_same_scale != 1:
                loss += loss_to_add * torch.mean(scaler)
            else:
                loss += loss_to_add
<<<<<<< HEAD
=======
        elif self.predict_intended_maneuver_change and intended_maneuver_label is not None:
            loss_fct = CrossEntropyLoss()
            intended_maneuver_vector_next = intended_maneuver_vector[:, -1].view(-1, 1)  # [batch_size, 1]
            change_label = intended_maneuver_label == intended_maneuver_vector_next
            if self.predict_intended_maneuver_change_non_persuasive:
                # must change into or change from one of the non-persuasive maneuvers
                non_persuasive_m = [3, 4, 5, 6, 7, 8, 9, 10, 11]
                mask_t0 = torch.any(
                    torch.stack([torch.eq(intended_maneuver_label, aelem).logical_or_(torch.eq(intended_maneuver_label, aelem)) for aelem in non_persuasive_m],
                                dim=0), dim=0)
                mask_t0 = mask_t0.logical_and_(torch.eq(intended_maneuver_vector_next, 0))
                mask_t1 = torch.any(
                    torch.stack([torch.eq(intended_maneuver_vector_next, aelem).logical_or_(torch.eq(intended_maneuver_vector_next, aelem)) for aelem in non_persuasive_m],
                                dim=0), dim=0)
                mask_t1 = mask_t1.logical_and_(torch.eq(intended_maneuver_label, 0))
                mask = mask_t0.logical_or_(mask_t1)
                change_label = change_label.logical_and_(mask)
            loss_to_add = loss_fct(intended_m_logits.view(batch_size, 2), change_label.view(batch_size).long())
            loss += loss_to_add
>>>>>>> f3da9606

        if self.predict_current_maneuver and current_maneuver_label is not None:
            loss_fct = MSELoss()
            loss_to_add = loss_fct(current_c_confifence.squeeze(), current_maneuver_label.squeeze()) * 10000
            if self.not_same_scale != 1:
                loss += loss_to_add * torch.mean(scaler)
            else:
                loss += loss_to_add        
        if trajectory_label is not None and self.traj_decoder is not None:
            loss_fct = MSELoss(reduction="mean")
            loss += loss_fct(traj_pred, trajectory_label.to(device))

        pooled_logits = [intended_m_logits, current_m_logits, traj_pred]
        if not return_dict:
            output = (pooled_logits,) + transformer_outputs[1:]
            return ((loss,) + output) if loss is not None else output

        return TransfoXLNuPlanNSMOutput(
            loss=loss,
            logits=current_m_logits.cpu() if current_m_logits is not None else 0,
            mems=transformer_outputs.mems,
            hidden_states=transformer_outputs.hidden_states,
            attentions=transformer_outputs.attentions,
            all_logits=pooled_logits
        )
        
    def cat_raster_seq(self, raster:Optional[torch.LongTensor]):
        """
        input raster can be either high resolution raster or low resolution raster
        expected input size: [bacthsize, channel, h, w], and channel is consisted of goal(1d)+roadtype(20d)+agenttype*time(8*9d)
        """
        framenum = 9 # default for 2s and 5hz sampling
        b, c, h, w = raster.shape
        agent_type = 8
        road_type = 20

        goal_raster = raster[:, 0, :, :].reshape(b, 1, h, w)
        road_ratser = raster[:, 1:21, :, :]
        result = torch.zeros((b, framenum, agent_type + road_type + 1, h, w), device=raster.device)
        for i in range(framenum):
            agent_raster = raster[:, 1 + road_type + i::framenum, :, :]
            raster_i = torch.cat([goal_raster, road_ratser, agent_raster], dim = 1) # expected format (b, 1+20+8, h, w)
            result[:, i, :, :, :] = raster_i
        # return format (batchsize, history_frame_number, channels_per_frame, h, w)
        return result

    def insert_action(self, raster_embed, actions_embed, step=8):
        goal_embed = raster_embed[:, 0, :].unsqueeze(1)
        road_embed = raster_embed[:, 1:21, :]
        result = torch.cat([goal_embed, road_embed], dim=1)
        context_length = actions_embed.shape[1]
        for i in range(context_length):
            result = torch.cat([result, raster_embed[:, 21+i*step:21+(i+1)*step, :], actions_embed[:, i, :].unsqueeze(1)], dim=1)
        # concat the last observation->[o,a,o,a ..., o]
        result = torch.cat([result, raster_embed[:, -step:, :]], dim=1)
        return result

class GPTModelNuPlan(GPT2PreTrainedModel):
    def __init__(self, config, **kwargs):
        super().__init__(config)
        self.transformer = GPT2Model(config)
        model_args = kwargs['model_args']
        self.use_nsm = model_args.use_nsm
        self.predict_trajectory = model_args.predict_trajectory
        self.predict_intended_maneuver = model_args.predict_intended_maneuver
        # self.predict_current_maneuver = model_args.predict_current_maneuver
        self.recover_obs = model_args.recover_obs
        self.time_to_predict = model_args.time_to_predict
        self.frequency_for_prediction = model_args.frequency_for_prediction
        self.not_same_scale = model_args.scale_on_not_same_loss
        self.predict_single_step_trajectory = model_args.predict_single_step_trajectory
        self.predict_trajectory_with_nsm = model_args.predict_trajectory_with_nsm
        self.mask_history_intended_maneuver = model_args.mask_history_intended_maneuver
        self.mask_history_current_maneuver = model_args.mask_history_current_maneuver

        in_channels = 29 # raster: goal + road_type + agent_type    
        n_embed = config.n_embd // 2

        self.cnn_downsample = CNNDownSamplingResNet18(n_embed, in_channels=in_channels)
        
        self.intended_m_embed = nn.Sequential(nn.Embedding(num_embeddings=30, embedding_dim=n_embed), nn.Tanh())
        self.current_m_embed = nn.Sequential(nn.Linear(12, n_embed, bias=False), nn.Tanh())
        self.action_m_embed = nn.Sequential(nn.Linear(4, config.n_embd), nn.Tanh())

        # if self.predict_trajectory_with_nsm:
        self.nsm_decoder = NSMDecoder(config.n_embd)

        self.traj_decoder = None
        if self.predict_trajectory or self.predict_single_step_trajectory:
            self.traj_decoder = DecoderResCat(model_args.d_inner, config.n_embd, out_features=4)
        if self.predict_intended_maneuver:
            self.intended_m_decoder = DecoderResCat(model_args.d_inner, config.n_embd, out_features=12)
        if model_args.predict_current_maneuver:
            assert False, 'Deprecated: Do not predict current maneuver, use linear interpolation instead'
            self.current_m_decoder = DecoderResCat(model_args.d_inner, config.n_embd, out_features=12)
        if self.recover_obs:
            self.obs_embed_decoder = DecoderResCat(model_args.d_inner, config.n_embd, out_features=config.n_embd)
        # end of added
        # Initialize weights and apply final processing
        self.model_parallel = False
        self.device_map = None
        self.post_init()

    @add_start_docstrings(PARALLELIZE_DOCSTRING)
    def parallelize(self, device_map=None):
        warnings.warn(
            "`GPT2LMHeadModel.parallelize` is deprecated and will be removed in v5 of Transformers, you should load"
            " your model with `device_map='balanced'` in the call to `from_pretrained`. You can also provide your own"
            " `device_map` but it needs to be a dictionary module_name to device, so for instance {'transformer.h.0':"
            " 0, 'transformer.h.1': 1, ...}",
            FutureWarning,
        )
        self.device_map = (
            get_device_map(len(self.transformer.h), range(torch.cuda.device_count()))
            if device_map is None
            else device_map
        )
        assert_device_map(self.device_map, len(self.transformer.h))
        self.transformer.parallelize(self.device_map)
        self.cnn_downsample = self.cnn_downsample.to(self.transformer.first_device)
        self.intended_m_embed = self.intended_m_embed.to(self.transformer.first_device)
        self.current_m_embed = self.current_m_embed.to(self.transformer.first_device)
        self.intended_m_decoder = self.intended_m_decoder.to(self.transformer.first_device)
        self.current_m_decoder = self.current_m_decoder.to(self.transformer.first_device)
        self.nsm_decoder = self.nsm_decoder.to(self.transformer.first_device)
        self.traj_decoder = self.traj_decoder.to(self.transformer.first_device)
        self.model_parallel = True

    @add_start_docstrings(DEPARALLELIZE_DOCSTRING)
    def deparallelize(self):
        warnings.warn(
            "Like `parallelize`, `deparallelize` is deprecated and will be removed in v5 of Transformers.",
            FutureWarning,
        )
        self.transformer.deparallelize()
        self.transformer = self.transformer.to("cpu")
        self.cnn_downsample = self.cnn_downsample.to("cpu")
        self.intended_m_embed = self.intended_m_embed.to("cpu")
        self.current_m_embed = self.current_m_embed.to("cpu")
        self.intended_m_decoder = self.intended_m_decoder.to("cpu")
        self.current_m_decoder = self.current_m_decoder.to("cpu")
        self.nsm_decoder = self.nsm_decoder.to("cpu")
        self.traj_decoder = self.traj_decoder.to("cpu")
        self.model_parallel = False
        torch.cuda.empty_cache()
    
    @property
    def mode(self):
        # pred mode: Obs-Maneuver-Action Pair: [m,a | o,m,a | ... | o,m,a]
        if (self.predict_trajectory or self.predict_trajectory_with_nsm)\
            and self.predict_intended_maneuver \
            and self.recover_obs:
            return "PRED-OMA"
        
        # pred mode: Maneuver-Action Pair: [m,a | m,a |... | m,a]
        elif (self.predict_trajectory or self.predict_trajectory_with_nsm) \
            and self.predict_intended_maneuver \
            and not self.recover_obs:
            return "PRED-MA"
        
        # pred mode: Only Action
        elif (self.predict_trajectory or self.predict_trajectory_with_nsm) \
            and not self.predict_intended_maneuver \
            and not self.recover_obs:
            return "PRED-A"

        elif (self.predict_trajectory or self.predict_trajectory_with_nsm) \
            and not self.predict_current_maneuver and not self.predict_intended_maneuver \
            and self.recover_obs:
            return "PRED-OA"
        
    def forward(
        self,
        intended_maneuver_vector: Optional[torch.Tensor] = None,
        current_maneuver_vector: Optional[torch.Tensor] = None,
        high_res_raster: Optional[torch.Tensor] = None,
        low_res_raster: Optional[torch.Tensor] = None,
        trajectory: Optional[torch.Tensor] = None,
        past_key_values: Optional[Tuple[Tuple[torch.Tensor]]] = None,
        attention_mask: Optional[torch.FloatTensor] = None,
        token_type_ids: Optional[torch.LongTensor] = None,
        position_ids: Optional[torch.LongTensor] = None,
        head_mask: Optional[torch.FloatTensor] = None,
        encoder_hidden_states: Optional[torch.Tensor] = None,
        encoder_attention_mask: Optional[torch.FloatTensor] = None,
        use_cache: Optional[bool] = None,
        output_attentions: Optional[bool] = None,
        output_hidden_states: Optional[bool] = None,
        return_dict: Optional[bool] = None,
        past_seq: Optional[int] = 8,
        **kwargs
    ) -> Union[Tuple, CausalLMOutputWithCrossAttentions]:
        """
        intended_maneuver_vector:  batch_size, seq
        current_maneuver_vector: batch_size, seq, 12
        high_res_raster: batch_size, seq, h, w, c (c=29)
        low_res_raster: batch_size, seq, h, w, c (c=29)
        trajectory: batch_size, seq, 4
        """
        if len(high_res_raster.shape) == 4: # convert (b, h, w, seq*c) ->(b, seq, h, w, c)
            _b, _h, _w, _= high_res_raster.shape
            high_res_raster = high_res_raster.reshape(_b, _h, _w, -1, 29).permute(0, 3, 1, 2, 4)
            low_res_raster = low_res_raster.reshape(_b, _h, _w, -1, 29).permute(0, 3, 1, 2, 4)
        
        return_dict = return_dict if return_dict is not None else self.config.use_return_dict
        device = high_res_raster.device
        # with history menuever label input
            
        if self.mask_history_intended_maneuver:
            intended_maneuver_vector[:] = 0
        if self.mask_history_current_maneuver:
            current_maneuver_vector[:] = 0.0

        if intended_maneuver_vector is not None and current_maneuver_vector is not None:
            intended_maneuver_embed = self.intended_m_embed(intended_maneuver_vector.to(device))  # [bsz, hidden_size]
            current_maneuver_embed = self.current_m_embed(current_maneuver_vector.to(device))  # [bsz, hidden_size]
        else:
            intended_maneuver_embed, current_maneuver_embed = None, None
            
        ## ratser embedding and concat to state embedding
        high_res_raster = high_res_raster.permute(0, 1, 4, 2, 3)
        low_res_raster = low_res_raster.permute(0, 1, 4, 2, 3)
        batch_size, seq, c, h, w = high_res_raster.shape
        future_seq = seq - past_seq
        # embed with the format of (batchsize*history, n_embed) => (batchsize, history, n_embed): both high and low res => (batchsize, history, 2*n_embed) 
        high_res_embed = self.cnn_downsample(high_res_raster.to(torch.float32).reshape(batch_size * seq, c, h, w)).reshape(batch_size, seq, -1)
        low_res_embed = self.cnn_downsample(low_res_raster.to(torch.float32).reshape(batch_size * seq, c, h, w)).reshape(batch_size, seq, -1)
        
        state_embeds = torch.cat((high_res_embed,
                                      low_res_embed), dim=-1).to(torch.float32)
        ## maneuver embedding
        if intended_maneuver_embed is not None and current_maneuver_embed is not None:       
            maneuver_embeds = torch.cat((intended_maneuver_embed,
                                          current_maneuver_embed), dim=-1).to(torch.float32)
        else:
            maneuver_embeds = None
        
        ## action embedding 
        action_embeds = self.action_m_embed(trajectory)
        n_embed = action_embeds.shape[-1]
        
        # concat state embeding, maneuver embeding, action embeding
        if self.use_nsm:
            input_embeds_past = torch.cat((
                    torch.zeros_like(state_embeds[:, :past_seq+1, :]), torch.zeros_like(maneuver_embeds[:, :past_seq, :]), torch.zeros_like(action_embeds[:, :past_seq, :])
                ), dim=1)
            input_embeds_past[:, ::3, :] = state_embeds[:, :past_seq+1, :]
            input_embeds_past[:, 1::3, :] = maneuver_embeds[:, :past_seq, :]
            input_embeds_past[:, 2::3, :] = action_embeds[:, :past_seq, :]
        else:
            input_embeds_past = torch.cat((
                torch.zeros_like(state_embeds[:, :past_seq+1]), torch.zeros_like(action_embeds[:, :past_seq, :])
            ), dim=1)
            input_embeds_past[:, ::2, :] = state_embeds[:, :past_seq+1, :]
            input_embeds_past[:, 1::2, :] = action_embeds[:, :past_seq, :]

        total_past_length = input_embeds_past.shape[1]
        if self.mode == "PRED-OMA":
            if self.use_nsm:
                input_embeds = torch.cat((
                    torch.zeros_like(state_embeds), torch.zeros_like(maneuver_embeds), torch.zeros_like(action_embeds)
                ), dim=1)
                input_embeds[:, ::3, :] = state_embeds
                input_embeds[:, 1::3, :] = maneuver_embeds
                input_embeds[:, 2::3, :] = action_embeds
            else:
                input_embeds_future = torch.cat((
                    torch.zeros_like(maneuver_embeds[:, past_seq:, :]), torch.zeros_like(action_embeds[:, past_seq:, :]),torch.zeros_like(state_embeds[:, past_seq+1:, :])
                ),dim=1)
                input_embeds_future[:, ::3, :] = maneuver_embeds[:, past_seq:, :]
                input_embeds_future[:, 1::3, :] = action_embeds[:, past_seq:, :]
                input_embeds_future[:, 2::3, :] = state_embeds[:, past_seq+1:, :]
                input_embeds = torch.cat((input_embeds_past, input_embeds_future), dim=1)
        else: 
            
            if self.mode == "PRED-MA":
                input_embeds_future = torch.cat((
                    torch.zeros_like(maneuver_embeds[:, past_seq:, :]), torch.zeros_like(action_embeds[:, past_seq:, :])
                ), dim=1)
                input_embeds_future[:, ::2, :] = maneuver_embeds[:, past_seq:, :]
                input_embeds_future[:, 1::2, :] = action_embeds[:, past_seq:, :]
            elif self.mode == "PRED-OA":
                input_embeds_future = torch.cat((
                    torch.zeros_like(state_embeds[:, past_seq+1:, :]), torch.zeros_like(action_embeds[:, past_seq:, :])
                ), dim=1)
                input_embeds_future[:, ::2, :] = action_embeds[:, past_seq:, :]
                input_embeds_future[:, 1::2, :] = state_embeds[:, past_seq+1:, :]  
            elif self.mode == "PRED-A":
                input_embeds_future = action_embeds[:, past_seq:, :]
            input_embeds = torch.cat((input_embeds_past, input_embeds_future), dim=1)
        # input_embeds = torch.zeros(
        #     (batch_size, input_seq, n_embed), dtype=torch.float32, device=device)
        # input_embeds[:, ::3, :] = state_embeds
        # input_embeds[:, 1::3, :] = maneuver_embeds
        # input_embeds[:, 2::3, :] = action_embeds

        transformer_outputs = self.transformer(
            past_key_values=past_key_values,
            attention_mask=attention_mask,
            token_type_ids=token_type_ids,
            position_ids=position_ids,
            head_mask=head_mask,
            inputs_embeds=input_embeds,
            encoder_hidden_states=encoder_hidden_states,
            encoder_attention_mask=encoder_attention_mask,
            use_cache=use_cache,
            output_attentions=output_attentions,
            output_hidden_states=output_hidden_states,
            return_dict=return_dict,
        )
        hidden_states = transformer_outputs[0]
        # compute correspond hidden states to predict
        if self.use_nsm:
            manuever_hidden_states_past = hidden_states[:, :total_past_length-1, :][:, ::3, :]
            action_hidden_states_past = hidden_states[:, :total_past_length-1, :][:, 1::3, :]
            obs_recover_hidden_states_past = hidden_states[:, :total_past_length-1, :][:, 2::3]
            if self.mode == "PRED-OMA":
                manuever_hidden_states = hidden_states[:, ::3, :]
                action_hidden_states = hidden_states[:, 1::3, :]
                obs_recover_hidden_states = hidden_states[:, 2::3, :]   
            elif self.mode == "PRED-MA":
                manuever_hidden_states_future = hidden_states[:, total_past_length-1:-1, :][:, ::2]
                action_hidden_states_future = hidden_states[:, total_past_length-1:, :][:, 1::2]
                manuever_hidden_states = torch.cat((manuever_hidden_states_past, manuever_hidden_states_future), dim=1)
                action_hidden_states = torch.cat((action_hidden_states_past, action_hidden_states_future), dim=1)
            elif self.mode == "PRED-OA":
                obs_recover_hidden_states_future = hidden_states[:, total_past_length-1:, :][:, 1::2]
                action_hidden_states_future = hidden_states[:, total_past_length-1:, :][:, ::2]
                obs_recover_hidden_states = torch.cat((obs_recover_hidden_states_past, obs_recover_hidden_states_future),dim=1)
                action_hidden_states = torch.cat((action_hidden_states_past, action_hidden_states_future), dim=1)
            elif self.mode == "PRED-A":
                action_hidden_states_future = hidden_states[:, total_past_length-1:-1, :]
                action_hidden_states = torch.cat((action_hidden_states_past, action_hidden_states_future), dim=1)
        else:
            manuever_hidden_states_past = hidden_states[:, :total_past_length-1, :][:, ::2, :]
            action_hidden_states_past = hidden_states[:, :total_past_length-1, :][:, ::2, :]
            obs_recover_hidden_states_past = hidden_states[:, :total_past_length-1, :][:, 1::2, :]
            if self.mode == "PRED-OMA":
                manuever_hidden_states_future = hidden_states[:, total_past_length-1:-1, :][:, ::3]
                action_hidden_states_future = hidden_states[:, total_past_length-1:, :][:, 1::3]
                obs_recover_hidden_states_future = hidden_states[:, total_past_length-1:, :][:, 2::3]
                manuever_hidden_states = torch.cat((manuever_hidden_states_past, manuever_hidden_states_future), dim=1)
                obs_recover_hidden_states = torch.cat((obs_recover_hidden_states_past, obs_recover_hidden_states_future), dim=1)               
            elif self.mode == "PRED-MA":
                manuever_hidden_states_future = hidden_states[:, total_past_length-1:-1, :][:, ::2]
                action_hidden_states_future = hidden_states[:, total_past_length-1:, :][:, 1::2]
                manuever_hidden_states = torch.cat((manuever_hidden_states_past, manuever_hidden_states_future), dim=1)
                action_hidden_states = torch.cat((action_hidden_states_past, action_hidden_states_future), dim=1)
            elif self.mode == "PRED-OA":
                action_hidden_states = hidden_states[:, ::2, :]
                obs_recover_hidden_states = hidden_states[:, 1::2, :]
            elif self.mode == "PRED-A":
                action_hidden_states_future = hidden_states[:, total_past_length-1:-1, :]
                action_hidden_states = torch.cat((action_hidden_states_past, action_hidden_states_future), dim=1)
        
        intended_m_logits = None
        current_m_logits = None
        traj_logits = None
        if self.predict_intended_maneuver and intended_maneuver_vector is not None:
            intended_m_logits = self.intended_m_decoder(manuever_hidden_states)
        
        if self.traj_decoder is not None and not self.predict_trajectory_with_nsm:
            # expected shape for pred trajectory is (b, pred_length, 4)
            traj_logits = self.traj_decoder(action_hidden_states)

        if self.predict_trajectory_with_nsm:
            assert not self.predict_trajectory, 'Duplicate loss computation, donnot use predict_trajectory and predict_trajectory_with_nsm at the same time'
            lerp_weights = torch.arange(1.0, 1.0 + seq).float().to(device) / seq
            # interpolated_weights: [batch_size, pred_length, 12], linear interpolated from current to predicted next step weights
            interpolated_weights = torch.lerp(current_maneuver_vector,  # [bsz, seq, 12]
                                              current_c_confifence,  #[bsz, seq, 12]
                                              lerp_weights.unsqueeze(0).unsqueeze(-1).repeat(batch_size, 1, 12))  #[pred_length] -> [1, pred_length, 12]
            # [batch_size, pred_length, d_embed] -> [batch_size, pred_length, d_embed]
            traj_hidden_state = self.nsm_decoder(hidden_states=action_hidden_states.reshape(-1, n_embed),
                                                 weight_blend=interpolated_weights.view(-1, 12))
            # traj_pred: [batch_size, pred_length, 4]
            traj_logits = self.traj_decoder(traj_hidden_state.reshape(batch_size, seq, n_embed))
        
        if self.recover_obs:
            obs_labels = state_embeds[:, 1:, :]
            recovered_obs_embd = self.obs_embed_decoder(obs_recover_hidden_states[:, :-1, :])
            
        loss = torch.tensor(0, dtype=torch.float32, device=device)
        
        ## input recover supervision

        if self.predict_intended_maneuver and intended_maneuver_vector is not None:
            loss_fct = CrossEntropyLoss()
            loss_to_add = loss_fct(intended_m_logits.view(-1, 12), intended_maneuver_vector.view(-1).long())    
            loss += loss_to_add

        if self.predict_current_maneuver and current_maneuver_vector is not None:
            loss_fct = MSELoss()
            loss_to_add = loss_fct(current_c_confifence.squeeze(), current_maneuver_vector.squeeze())
            loss += loss_to_add
        
        if self.predict_trajectory and self.traj_decoder is not None:
            loss_fct = MSELoss(reduction="mean")
            loss_to_add = loss_fct(traj_logits[:, :, :2], trajectory[:, :, :2].to(device))
            loss += loss_to_add
            # yaw_loss = loss_fct(traj_logits[:, :, -1]*1000, trajectory[:, :, -1].to(device)*1000)
            # loss += yaw_loss
            # gt_normalized_pts = self.compute_normalized_points(trajectory)
            # pred_normalized_pts = self.compute_normalized_points(traj_logits)
            # final_pt_loss = loss_fct(pred_normalized_pts[:, -1, :2], gt_normalized_pts[:, -1, :2].to(device))
            # loss += final_pt_loss
            # world_coor_loss = loss_fct(pred_normalized_pts[:, :, :2], gt_normalized_pts[:, :, :2]).to(device)
            # loss += world_coor_loss

        if self.recover_obs:
            loss_fct = MSELoss(reduction="mean")
            loss_to_add = loss_fct(recovered_obs_embd, obs_labels)
            loss += loss_to_add

        if not return_dict:
            output = (traj_logits,) + transformer_outputs[1:]
            return ((loss,) + output) if loss is not None else output

        return CausalLMOutputWithCrossAttentions(
            loss=loss,
            logits=traj_logits,
            past_key_values=transformer_outputs.past_key_values,
            hidden_states=transformer_outputs.hidden_states,
            attentions=transformer_outputs.attentions,
            cross_attentions=transformer_outputs.cross_attentions,
        )

    def generate(self, 
                intended_maneuver_vector: Optional[torch.Tensor] = None,
                current_maneuver_vector: Optional[torch.Tensor] = None,
                high_res_raster: Optional[torch.Tensor] = None,
                low_res_raster: Optional[torch.Tensor] = None,
                trajectory: Optional[torch.Tensor] = None,
                attention_mask: Optional[torch.FloatTensor] = None,
                position_ids: Optional[torch.LongTensor] = None,
                use_cache: Optional[bool] = True,
                output_attentions: Optional[bool] = False,
                output_hidden_states: Optional[bool] = False,
                return_dict: Optional[bool] = True,
                seq_length: Optional[int] = 33,
                **kwargs):
        """
        all the input items only include the historic contents
        """
        device = high_res_raster.device
        if len(high_res_raster.shape) == 4: # convert (b, h, w, seq*c) ->(b, seq, h, w, c)
            _b, _h, _w, _= high_res_raster.shape
            high_res_raster = high_res_raster.reshape(_b, _h, _w, -1, 29).permute(0, 3, 1, 2, 4)
            low_res_raster = low_res_raster.reshape(_b, _h, _w, -1, 29).permute(0, 3, 1, 2, 4)
        if not self.use_nsm:
            intended_maneuver_vector, current_maneuver_vector = None, None
        if intended_maneuver_vector is not None and current_maneuver_vector is not None:
            if self.mask_history_intended_maneuver:
                intended_maneuver_vector[:] = 0
            if self.mask_history_current_maneuver:
                current_maneuver_vector[:] = 0.0
            intended_maneuver_embed = self.intended_m_embed(intended_maneuver_vector.to(device))
            current_maneuver_embed = self.current_m_embed(current_maneuver_vector.to(device))
        else:
            intended_maneuver_embed, current_maneuver_embed = None, None
        
        ## ratser embedding and state embedding concat
        high_res_raster = high_res_raster.permute(0, 3, 4, 1, 2)
        low_res_raster = low_res_raster.permute(0, 3, 4, 1, 2)
        batch_size, seq, c, h, w = high_res_raster.shape
        # embed with the format of (batchsize*history, n_embed) => (batchsize, history, n_embed): both high and low res => (batchsize, history, 2*n_embed) 
        high_res_embed = self.cnn_downsample(high_res_raster.to(torch.float32).reshape(batch_size * seq, c, h, w)).reshape(batch_size, seq, -1)
        low_res_embed = self.cnn_downsample(low_res_raster.to(torch.float32).reshape(batch_size * seq, c, h, w)).reshape(batch_size, seq, -1)
        state_embeds = torch.cat((high_res_embed, low_res_embed), dim=-1).to(torch.float32)
        ## maneuver embedding
        if intended_maneuver_embed is not None and current_maneuver_embed is not None:
            maneuver_embeds = torch.cat((intended_maneuver_embed, 
                                        current_maneuver_embed), dim=-1).to(torch.float32)
        else:
            maneuver_embeds = None
        ## action embedding
        action_embeds = self.action_m_embed(trajectory)
        if not self.use_nsm:
            input_embeds = torch.cat((torch.zeros_like(state_embeds, dtype=torch.float32, device=device), 
                                      torch.zeros_like(action_embeds, dtype=torch.float32, device=device)), dim=1)
            
            input_embeds[:, ::2, :] = state_embeds
            input_embeds[:, 1::2, :] = action_embeds
        else:
            input_embeds = torch.cat((torch.zeros_like(state_embeds, dtype=torch.float32, device=device), 
                                      torch.zeros_like(maneuver_embeds, dtype=torch.float32, device=device),
                                      torch.zeros_like(action_embeds, dtype=torch.float32, device=device)), dim=1)
            input_embeds[:, ::3, :] = state_embeds
            input_embeds[:, 1::3, :] = maneuver_embeds
            input_embeds[:, 2::3, :] = action_embeds
        
        # result dict
        result_to_return = dict()
        result_to_return["trajectory"] = list()
        result_to_return["intend_maneuver"] = list()
        result_to_return["current_maneuver"] = list()
        step = 0
        while True:
            # TODO: attention mask prepare and position_ids prepare
            attention_mask = self._prepare_attention_mask_for_generation(input_embeds)
            position_ids = self._prepare_position_ids_for_generation(attention_mask)
            transformer_outputs = self.transformer(
                inputs_embeds=input_embeds,
                attention_mask=attention_mask,
                position_ids=position_ids,
                use_cache=use_cache,
                output_attentions=output_attentions,
                output_hidden_states=output_hidden_states,
                return_dict=return_dict,
            )
            hidden_state = transformer_outputs[0]
            # pred mode: Obs-Maneuver-Action Pair: [m,a | o,m,a | ... | o,m,a]
            if self.mode == "PRED-OMA":
                if step > 3 * seq_length - 1:
                    break
                if step % 3 == 0:
                    intended_m_logits = self.intended_m_decoder(hidden_state[:, -1, :].unsqueeze(1))
                    current_m_logits = self.current_m_decoder(hidden_state[:, -1, :].unsqueeze(1))
                    current_c_confifence = torch.softmax(current_m_logits, dim=-1)
                    result_to_return["intend_maneuver"].append(intended_m_logits)
                    result_to_return["current_maneuver"].append(current_c_confifence)
                    next_embed = torch.cat((
                        self.intended_m_embed(torch.argmax(intended_m_logits, dim=-1)), 
                        self.current_m_embed(current_m_logits)), dim=-1)
                elif step % 3 == 1:
                    if self.predict_trajectory_with_nsm:
                        lerp_weights = torch.arange(1.0, 1.0 + seq).float().to(device) / seq
                        interpolated_weights = torch.lerp(current_maneuver_vector,  # [bsz, seq, 12]
                                                        current_c_confifence,  #[bsz, seq, 12]
                                                        lerp_weights.unsqueeze(0).unsqueeze(-1).repeat(batch_size, 1, 12))  #[pred_length] -> [1, pred_length, 12]
                        # [batch_size, pred_length, d_embed] -> [batch_size, pred_length, d_embed]
                        traj_hidden_state = self.nsm_decoder(hidden_states=hidden_state.reshape(-1, hidden_state.shape[-1]),
                                                            weight_blend=interpolated_weights.view(-1, 12))
                        # traj_pred: [batch_size, pred_length, 4]
                        traj_logits = self.traj_decoder(traj_hidden_state.reshape(batch_size, seq, hidden_state.shape[-1]))
                    elif self.predict_trajectory:
                        traj_logits = self.traj_decoder(hidden_state[:, -1, :].unsqueeze(1))
                    result_to_return["trajectory"].append(traj_logits)
                    next_embed = self.action_m_embed(traj_logits)
                elif step % 3 == 2:
                    next_embed = self.obs_embed_decoder(hidden_state[:, -1, :].unsqueeze(1))
                            
            # pred mode: Maneuver-Action Pair: [m,a | m,a |... | m,a]
            elif self.mode == "PRED-MA":
                if step > 2 * seq_length - 1:
                    break
                if step % 2 == 0:
                    intended_m_logits = self.intended_m_decoder(hidden_state[:, -1, :].unsqueeze(1))
                    current_m_logits = self.current_m_decoder(hidden_state[:, -1, :].unsqueeze(1))
                    current_c_confifence = torch.softmax(current_m_logits, dim=-1)
                    result_to_return["intend_maneuver"].append(intended_m_logits)
                    result_to_return["current_maneuver"].append(current_c_confifence)
                    next_embed = torch.cat((
                        self.intended_m_embed(torch.argmax(intended_m_logits, dim=-1)), 
                        self.current_m_embed(current_m_logits)), dim=-1)
                elif step % 2 == 1:
                    if self.predict_trajectory_with_nsm:
                        lerp_weights = torch.arange(1.0, 1.0 + seq).float().to(device) / seq
                        interpolated_weights = torch.lerp(current_maneuver_vector,  # [bsz, seq, 12]
                                                        current_c_confifence,  #[bsz, seq, 12]
                                                        lerp_weights.unsqueeze(0).unsqueeze(-1).repeat(batch_size, 1, 12))  #[pred_length] -> [1, pred_length, 12]
                        # [batch_size, pred_length, d_embed] -> [batch_size, pred_length, d_embed]
                        traj_hidden_state = self.nsm_decoder(hidden_states=hidden_state.reshape(-1, hidden_state.shape[-1]),
                                                            weight_blend=interpolated_weights.view(-1, 12))
                        # traj_pred: [batch_size, pred_length, 4]
                        traj_logits = self.traj_decoder(traj_hidden_state.reshape(batch_size, seq, hidden_state.shape[-1]))
                    elif self.predict_trajectory:
                        traj_logits = self.traj_decoder(hidden_state[:, -1, :].unsqueeze(1))
                    result_to_return["trajectory"].append(traj_logits)
                    next_embed = self.action_m_embed(traj_logits)
            
            elif self.mode == "PRED-OA":
                if step > 2 * seq_length - 1:
                    break
                if step % 2 == 0:
                    if self.predict_trajectory_with_nsm:
                        lerp_weights = torch.arange(1.0, 1.0 + seq).float().to(device) / seq
                        interpolated_weights = torch.lerp(current_maneuver_vector,  # [bsz, seq, 12]
                                                        current_c_confifence,  #[bsz, seq, 12]
                                                        lerp_weights.unsqueeze(0).unsqueeze(-1).repeat(batch_size, 1, 12))  #[pred_length] -> [1, pred_length, 12]
                        # [batch_size, pred_length, d_embed] -> [batch_size, pred_length, d_embed]
                        traj_hidden_state = self.nsm_decoder(hidden_states=hidden_state.reshape(-1, hidden_state.shape[-1]),
                                                            weight_blend=interpolated_weights.view(-1, 12))
                        # traj_pred: [batch_size, pred_length, 4]
                        traj_logits = self.traj_decoder(traj_hidden_state.reshape(batch_size, seq, hidden_state.shape[-1]))
                    elif self.predict_trajectory:
                        traj_logits = self.traj_decoder(hidden_state[:, -1, :].unsqueeze(1))
                    result_to_return["trajectory"].append(traj_logits)
                    next_embed = self.action_m_embed(traj_logits)
                if step % 2 == 1:
                    next_embed = self.obs_embed_decoder(hidden_state[:, -1, :].unsqueeze(1))
            # pred mode : Only Action
            elif self.mode == "PRED-A":
                if step > seq_length - 1:
                    break
                if self.predict_trajectory_with_nsm:
                        lerp_weights = torch.arange(1.0, 1.0 + seq).float().to(device) / seq
                        interpolated_weights = torch.lerp(current_maneuver_vector,  # [bsz, seq, 12]
                                                        current_c_confifence,  #[bsz, seq, 12]
                                                        lerp_weights.unsqueeze(0).unsqueeze(-1).repeat(batch_size, 1, 12))  
                        traj_hidden_state = self.nsm_decoder(hidden_states=hidden_state.reshape(-1, hidden_state.shape[-1]),
                                                            weight_blend=interpolated_weights.view(-1, 12))
                        traj_logits = self.traj_decoder(traj_hidden_state.reshape(batch_size, seq, hidden_state.shape[-1]))
                elif self.predict_trajectory:
                    traj_logits = self.traj_decoder(hidden_state[:, -1, :].unsqueeze(1))
                result_to_return["trajectory"].append(traj_logits)
                next_embed = self.action_m_embed(traj_logits)

            input_embeds = torch.cat((input_embeds, next_embed), dim=1)
            step += 1
        
        result_to_return["trajectory"] = torch.cat(result_to_return["trajectory"], dim=1)   
        result_to_return["intend_maneuver"] = torch.cat(result_to_return["intend_maneuver"], dim=1) if len(result_to_return["intend_maneuver"]) > 0 else None
        result_to_return["current_maneuver"] = torch.cat(result_to_return["current_maneuver"], dim=1) if len(result_to_return["current_maneuver"]) > 0 else None
        
        return result_to_return
    
    # def _prepare_model_inputs(self, input)
    def _prepare_attention_mask_for_generation(self, input_embeds):
        return torch.ones(input_embeds.shape[:2], dtype=torch.long, device=input_embeds.device)

    def _prepare_position_ids_for_generation(self, attention_mask):
        position_ids = attention_mask.long().cumsum(-1) - 1
        position_ids.masked_fill_(attention_mask == 0, 1)
        return position_ids
    
    def compute_normalized_points(self, trajectory, yaw=0):
        bsz = trajectory.shape[0]
        device = trajectory.device
        ego_trajectory = torch.zeros((bsz, 1, 4), device=device)
        ego_trajectory[-1] = yaw
        next_normalized_trajectories = list()
        for idx in range(0, trajectory.shape[1]):
            cos_, sin_ = torch.cos(-ego_trajectory[:, -1, -1]), torch.sin(-ego_trajectory[:, -1, -1])
            cos_.to(device)
            sin_.to(device)
            delta_yaw = torch.arctan(torch.divide(trajectory[:, idx, 1], trajectory[:, idx, 0]))
            offset_x = trajectory[:, idx, 0] * cos_ + trajectory[:, idx, 1] * sin_
            offset_y = trajectory[:, idx, 1] * cos_ - trajectory[:, idx, 0] * sin_
            next_ego_traj = torch.stack([ego_trajectory[:, -1, 0] + offset_x,
                                        ego_trajectory[:, -1, 1] + offset_y,
                                        torch.zeros_like(ego_trajectory[:, -1, 1]),
                                        # ego_trajectory[:, -1, -1] + delta_yaw],dim=-1)
                                        ego_trajectory[:, -1, -1] + trajectory[:, idx, -1]],dim=-1)
            ego_trajectory = torch.cat((ego_trajectory, torch.tensor(next_ego_traj).reshape(bsz, 1, -1)), dim=1)
            next_normalized_trajectories.append(next_ego_traj)
            
        next_normalized_trajectories = torch.stack(next_normalized_trajectories).permute(1, 0, 2)
        # bsz, seq, 4
        return next_normalized_trajectories
    
    def compute_yaw(self, point):
        yaw = torch.arctan(point[:, 1]/point[:, 0])
        return yaw
    
if  __name__ == '__main__':
    import datasets
    import argparse, time, pickle
    import matplotlib.pyplot as plt
    parser = argparse.ArgumentParser()
    parser.add_argument("--use_nsm", default=False)
    parser.add_argument("--predict_intended_maneuver", default=False)
    parser.add_argument("--predict_current_maneuver", default=False)
    parser.add_argument("--predict_trajectory", default=True)
    parser.add_argument("--recover_obs", default=False)
    # parser.add_argument("--per_instance_encoding", default=False)
    parser.add_argument("--time_to_predict", default=8)
    parser.add_argument("--frequency_for_prediction", default=20)
    parser.add_argument("--scale_on_not_same_loss", default=1.0)
    parser.add_argument("--maneuver_repeat", default=True)
    parser.add_argument("--predict_single_step_trajectory", default=False)
    parser.add_argument("--predict_trajectory_with_nsm", default=False)
    parser.add_argument("--mask_history_intended_maneuver", default=False)
    parser.add_argument("--mask_history_current_maneuver", default=False)
    
    parser.add_argument("--d_inner", default=1024)
    model_args = parser.parse_args()
    
    # model = TransfoXLModelNuPlan.from_pretrained('transfo-xl-wt103', model_args=model_args)
    # model.config.pad_token_id = 0
    dataset = datasets.load_from_disk("/media/shiduozhang/My Passport/nuplan/nsm_autoregressive_rapid")
    dataset.set_format("torch",columns=['trajectory','high_res_raster','low_res_raster','intended_maneuver_vector','current_maneuver_vector'])
    print("dataset size:", len(dataset))
    print(dataset.features)
    start = time.time()
    example = dataset[300]
    print(time.time() - start)

    # with open("autoregressive_data_3d.pkl", "wb") as f:
    #     pickle.dump(example, f)
    # with open("autoregressive_data_3d.pkl", "rb") as f:    
    #     example = pickle.load(f)


    # dataset = datasets.load_from_disk("/home/shiduozhang/nuplan/dataset/nsm_sparse_balance")
    # # print(dataset.features)
    # start = time.time()
    # example = dataset[0]
    # print(time.time() - start)
    # result = model.forward(
    #     intended_maneuver_label=example['intended_maneuver_label'].unsqueeze(0),
    #     intended_maneuver_vector=example['intended_maneuver_vector'].unsqueeze(0).unsqueeze(0).repeat(1, 9),
    #     current_maneuver_label=example['current_maneuver_label'].unsqueeze(0),
    #     current_maneuver_vector=example['current_maneuver_vector'].unsqueeze(0).unsqueeze(0).repeat(1, 9, 1),
    #     action_label=None,
    #     trajectory_label=example['trajectory_label'].unsqueeze(0),
    #     context_actions=example['context_actions'][:8].unsqueeze(0),
    #     high_res_raster=example['high_res_raster'][:,:,:93].unsqueeze(0),
    #     low_res_raster=example['low_res_raster'][:,:,:93].unsqueeze(0),
    #     mems=None,
    #     head_mask=None,
    #     output_attentions=None,
    #     output_hidden_states=None,
    #     return_dict=True,
    # )
    model = GPTModelNuPlan.from_pretrained('checkpoints/gpt/checkpoint-58000', model_args=model_args)
    gt = example["trajectory"][8:]
    loss_train = model(
        intended_maneuver_vector=example["intended_maneuver_vector"].unsqueeze(0),#torch.zeros(2,10,dtype=torch.int32),
        current_maneuver_vector=example["current_maneuver_vector"].unsqueeze(0),#torch.zeros(2,10,12),
        high_res_raster=example["high_res_raster"].unsqueeze(0),#torch.zeros(2,10,224,224,29),
        low_res_raster=example["low_res_raster"].unsqueeze(0),#torch.zeros(2,10,224,224,29),
        trajectory=example["trajectory"].unsqueeze(0),#torch.zeros(2,10,4),
        return_dict=True,
    )[0]
    result = model.generate(
        intended_maneuver_vector=example["intended_maneuver_vector"][:8].unsqueeze(0),
        current_maneuver_vector=example["current_maneuver_vector"][:8].unsqueeze(0),
        high_res_raster=example["high_res_raster"].reshape(224, 224, -1, 29)[:, :, :9, :].unsqueeze(0),
        low_res_raster=example["low_res_raster"].reshape(224, 224, -1, 29)[:, :, :9, :].unsqueeze(0),
        trajectory=example["trajectory"][:8].unsqueeze(0),
        return_dict=True,
    )
    pred_traj = result["trajectory"][0]
    print(gt[:, 0] - pred_traj[:, 0])
    loss_fn = nn.MSELoss()
    loss = loss_fn(pred_traj, gt)
    
    def compute_world_points(pred_traj, yaw=0):
        ego_trajectory = np.zeros((1, 3))
        ego_trajectory[-1] = yaw
        next_world_coor_trajectories = list()
        for idx in range(0, pred_traj.shape[0]):
            cos_, sin_ = math.cos(-ego_trajectory[-1][2]), math.sin(-ego_trajectory[-1][2])
            offset_x = pred_traj[idx, 0] * cos_ + pred_traj[idx, 1] * sin_
            offset_y = pred_traj[idx, 1] * cos_ - pred_traj[idx, 0] * sin_
            next_ego_traj = [ego_trajectory[-1][0] + offset_x,
                            ego_trajectory[-1][1] + offset_y,
                            ego_trajectory[-1][2] + pred_traj[idx, -1]]
            ego_trajectory = np.concatenate((ego_trajectory, np.array(next_ego_traj.copy()).reshape(1, -1)), axis=0)
            next_world_coor_trajectories.append(next_ego_traj)
            
        next_world_coor_trajectories = np.array(next_world_coor_trajectories)
        next_world_coor_points = next_world_coor_trajectories[::2]
        next_world_coor_x = next_world_coor_trajectories[:,0]
        next_world_coor_y = next_world_coor_trajectories[:,1]
        # next_world_coor_x = np.interp(np.linspace(0, len(next_world_coor_points)-1, 80), np.arange(0, len(next_world_coor_points)), next_world_coor_points[:, 0])
        # next_world_coor_y = np.interp(np.linspace(0, len(next_world_coor_points)-1, 80), np.arange(0, len(next_world_coor_points)), next_world_coor_points[:, 1])
        # next_world_coor_yaw = np.interp(np.linspace(0, len(next_world_coor_points)-1, 80), np.arange(0, len(next_world_coor_points)), next_world_coor_points[:, 2])
        # next_world_coor_points = np.stack([next_world_coor_x, next_world_coor_y, next_world_coor_yaw], axis=1)
        return next_world_coor_x - yaw, next_world_coor_y - yaw
    gt_x, gt_y = compute_world_points(gt.detach().cpu().numpy())
    pred_x, pred_y = compute_world_points(pred_traj.detach().cpu().numpy())
    loss_x = loss_fn(torch.tensor(pred_x), torch.tensor(gt_x))
    loss_y = loss_fn(torch.tensor(pred_y), torch.tensor(gt_y))
    fig = plt.figure(figsize=(200,100))
    ax1 = fig.add_subplot(1,1,1)    
    ax1.set_xlim([-100, 100])
    ax1.set_ylim([-100, 100])
    ax1.plot(gt_x, gt_y, color='green')
    ax1.plot(pred_x, pred_y, color='red')
    plt.show()
    
    ## ground truth inverse computation
    with open("visualization/test/frame1k.pkl", "rb") as f:
        example = pickle.load(f)
        trajectory = example["trajectory"]
        tan = np.divide(trajectory[:, 1], trajectory[:, 0])
        yaw_np = np.arctan(tan)
        delta_yaw = yaw_np - trajectory[:, 2]
        gt = example["gt"]
        yaw = example["world_yaw"]
    gt_x, gt_y = gt[:, 0], gt[:, 1]
    world_trajectory = model.compute_normalized_points(torch.tensor(trajectory).unsqueeze(0), yaw)
    x = world_trajectory[0, :, 0].numpy() - yaw
    y = world_trajectory[0, :, 1].numpy() - yaw
    # x, y = compute_world_points(trajectory, yaw)
    diff_x = x - gt_x
    diff_y = y - gt_y
    fig = plt.figure(figsize=(200,100))
    ax1 = fig.add_subplot(1,1,1)    
    ax1.set_xlim([-100, 100])
    ax1.set_ylim([-100, 100])
    ax1.plot(gt_x, gt_y, color='green')
    ax1.plot(x, y, color='red')
    plt.show()

    print("done")<|MERGE_RESOLUTION|>--- conflicted
+++ resolved
@@ -73,8 +73,6 @@
             self.intended_m_decoder = DecoderResCat(config.d_inner, config.d_embed, out_features=12)
         if self.predict_current_maneuver:
             self.current_m_decoder = DecoderResCat(config.d_inner, config.d_embed, out_features=12)
-<<<<<<< HEAD
-=======
 
         self.predict_intended_maneuver_change = model_args.predict_intended_maneuver_change
         self.predict_intended_maneuver_change_non_persuasive = model_args.predict_intended_maneuver_change_non_persuasive
@@ -83,7 +81,6 @@
             self.intended_m_change_decoder = DecoderResCat(config.d_inner, config.d_embed, out_features=2)
         if self.predict_current_maneuver_change:
             self.current_m_change_decoder = DecoderResCat(config.d_inner, config.d_embed, out_features=1)
->>>>>>> f3da9606
         # end of added
         # Initialize weights and apply final processing
         self.post_init()
@@ -287,8 +284,6 @@
                 loss += loss_to_add * torch.mean(scaler)
             else:
                 loss += loss_to_add
-<<<<<<< HEAD
-=======
         elif self.predict_intended_maneuver_change and intended_maneuver_label is not None:
             loss_fct = CrossEntropyLoss()
             intended_maneuver_vector_next = intended_maneuver_vector[:, -1].view(-1, 1)  # [batch_size, 1]
@@ -308,7 +303,6 @@
                 change_label = change_label.logical_and_(mask)
             loss_to_add = loss_fct(intended_m_logits.view(batch_size, 2), change_label.view(batch_size).long())
             loss += loss_to_add
->>>>>>> f3da9606
 
         if self.predict_current_maneuver and current_maneuver_label is not None:
             loss_fct = MSELoss()
